--- conflicted
+++ resolved
@@ -58,11 +58,9 @@
     template <typename T>
     class QuantizationTests : public ::testing::Test {};
     template <typename T>
-<<<<<<< HEAD
+    class FunctionalTests : public ::testing::Test {};
+    template <typename T>
     class FunctionalBF16Tests : public ::testing::Test {};
-=======
-    class FunctionalTests : public ::testing::Test {};
->>>>>>> 047925da
     using RealFloatTestedTypes = ::testing::Types<vfloat, vdouble>;
     using FloatTestedTypes = ::testing::Types<vfloat, vdouble, vcomplex, vcomplexDbl>;
     using ALLTestedTypes = ::testing::Types<vfloat, vdouble, vcomplex, vlong, vint, vshort, vqint8, vquint8, vqint>;
@@ -98,11 +96,8 @@
     TYPED_TEST_CASE(BitwiseFloatsAdditional, RealFloatTestedTypes);
     TYPED_TEST_CASE(BitwiseFloatsAdditional2, FloatTestedTypes);
     TYPED_TEST_CASE(QuantizationTests, QuantTestedTypes);
-<<<<<<< HEAD
+    TYPED_TEST_CASE(FunctionalTests, RealFloatIntTestedTypes);
     TYPED_TEST_CASE(FunctionalBF16Tests, BFloatTestedTypes);
-=======
-    TYPED_TEST_CASE(FunctionalTests, RealFloatIntTestedTypes);
->>>>>>> 047925da
     // NOLINTNEXTLINE(cppcoreguidelines-avoid-non-const-global-variables)
     TYPED_TEST(Memory, UnAlignedLoadStore) {
         using vec = TypeParam;
@@ -1309,7 +1304,46 @@
             },
             test_case);
     }
-<<<<<<< HEAD
+    TYPED_TEST(FunctionalTests, Map) {
+        using vec = TypeParam;
+        using VT = ValueType<TypeParam>;
+        constexpr auto R = 2LL; // residual
+        constexpr auto N = vec::size() + R;
+        CACHE_ALIGN VT x1[N];
+        CACHE_ALIGN VT x2[N];
+        CACHE_ALIGN VT x3[N];
+        CACHE_ALIGN VT x4[N];
+        CACHE_ALIGN VT y[N];
+        CACHE_ALIGN VT ref_y[N];
+        auto seed = TestSeed();
+        ValueGen<VT> generator(VT(-100), VT(100), seed);
+        for (int64_t i = 0; i < N; i++) {
+          x1[i] = generator.get();
+          x2[i] = generator.get();
+          x3[i] = generator.get();
+          x4[i] = generator.get();
+        }
+        auto cmp = [&](VT* y, VT* ref_y) {
+          AssertVectorized<vec>(NAME_INFO(Map), vec::loadu(y), vec::loadu(ref_y)).check(true);
+          AssertVectorized<vec>(NAME_INFO(Map), vec::loadu(y + vec::size(), R), vec::loadu(ref_y + vec::size(), R)).check(true);
+        };
+        // test map: y = x1
+        at::vec::map<VT>([](vec x) { return x; }, y, x1, N);
+        for (int64_t i = 0; i < N; i++) { ref_y[i] = x1[i]; }
+        cmp(y, ref_y);
+        // test map2: y = x1 + x2
+        at::vec::map2<VT>([](vec x1, vec x2) { return x1 + x2; }, y, x1, x2, N);
+        for (int64_t i = 0; i < N; i++) { ref_y[i] = x1[i] + x2[i]; }
+        cmp(y, ref_y);
+        // test map3: y = x1 + x2 + x3
+        at::vec::map3<VT>([](vec x1, vec x2, vec x3) { return x1 + x2 + x3; }, y, x1, x2, x3, N);
+        for (int64_t i = 0; i < N; i++) { ref_y[i] = x1[i] + x2[i] + x3[i]; }
+        cmp(y, ref_y);
+        // test map3: y = x1 + x2 + x3 + x4
+        at::vec::map4<VT>([](vec x1, vec x2, vec x3, vec x4) { return x1 + x2 + x3 + x4; }, y, x1, x2, x3, x4, N);
+        for (int64_t i = 0; i < N; i++) { ref_y[i] = x1[i] + x2[i] + x3[i] + x4[i]; }
+        cmp(y, ref_y);
+    }
     TYPED_TEST(FunctionalBF16Tests, Reduce) {
       using vec = TypeParam;
       // Can't use ValueType<TypeParam> here:
@@ -1386,9 +1420,11 @@
       CACHE_ALIGN RT x_f1[N];
       CACHE_ALIGN RT x_f2[N];
       CACHE_ALIGN RT x_f3[N];
+      CACHE_ALIGN RT x_f4[N];
       CACHE_ALIGN VT x_b1[N];
       CACHE_ALIGN VT x_b2[N];
       CACHE_ALIGN VT x_b3[N];
+      CACHE_ALIGN VT x_b4[N];
       CACHE_ALIGN RT y_f[N];
       CACHE_ALIGN VT y_b[N];
       auto seed = TestSeed();
@@ -1397,9 +1433,11 @@
         x_f1[i] = generator.get();
         x_f2[i] = generator.get();
         x_f3[i] = generator.get();
+        x_f4[i] = generator.get();
         x_b1[i] = VT(x_f1[i]);
         x_b2[i] = VT(x_f2[i]);
         x_b3[i] = VT(x_f3[i]);
+        x_b4[i] = VT(x_f4[i]);
       }
       float atol = 0.01f;
       float rtol = 0.01f;
@@ -1431,47 +1469,15 @@
               << "\nmap3, Length: " << len << "; index: " << i << "; fp32 reference: " << y_f[i] << "; bf16 value: " << RT(y_b[i]);
         }
       }
-=======
-    TYPED_TEST(FunctionalTests, Map) {
-        using vec = TypeParam;
-        using VT = ValueType<TypeParam>;
-        constexpr auto R = 2LL; // residual
-        constexpr auto N = vec::size() + R;
-        CACHE_ALIGN VT x1[N];
-        CACHE_ALIGN VT x2[N];
-        CACHE_ALIGN VT x3[N];
-        CACHE_ALIGN VT x4[N];
-        CACHE_ALIGN VT y[N];
-        CACHE_ALIGN VT ref_y[N];
-        auto seed = TestSeed();
-        ValueGen<VT> generator(VT(-100), VT(100), seed);
-        for (int64_t i = 0; i < N; i++) {
-          x1[i] = generator.get();
-          x2[i] = generator.get();
-          x3[i] = generator.get();
-          x4[i] = generator.get();
-        }
-        auto cmp = [&](VT* y, VT* ref_y) {
-          AssertVectorized<vec>(NAME_INFO(Map), vec::loadu(y), vec::loadu(ref_y)).check(true);
-          AssertVectorized<vec>(NAME_INFO(Map), vec::loadu(y + vec::size(), R), vec::loadu(ref_y + vec::size(), R)).check(true);
-        };
-        // test map: y = x1
-        at::vec::map<VT>([](vec x) { return x; }, y, x1, N);
-        for (int64_t i = 0; i < N; i++) { ref_y[i] = x1[i]; }
-        cmp(y, ref_y);
-        // test map2: y = x1 + x2
-        at::vec::map2<VT>([](vec x1, vec x2) { return x1 + x2; }, y, x1, x2, N);
-        for (int64_t i = 0; i < N; i++) { ref_y[i] = x1[i] + x2[i]; }
-        cmp(y, ref_y);
-        // test map3: y = x1 + x2 + x3
-        at::vec::map3<VT>([](vec x1, vec x2, vec x3) { return x1 + x2 + x3; }, y, x1, x2, x3, N);
-        for (int64_t i = 0; i < N; i++) { ref_y[i] = x1[i] + x2[i] + x3[i]; }
-        cmp(y, ref_y);
-        // test map3: y = x1 + x2 + x3 + x4
-        at::vec::map4<VT>([](vec x1, vec x2, vec x3, vec x4) { return x1 + x2 + x3 + x4; }, y, x1, x2, x3, x4, N);
-        for (int64_t i = 0; i < N; i++) { ref_y[i] = x1[i] + x2[i] + x3[i] + x4[i]; }
-        cmp(y, ref_y);
->>>>>>> 047925da
+      // Map4
+      for (int64_t len = 1; len <= N; len++) {
+         at::vec::map4<RT>([](auto x, auto y, auto z, auto w) { return x + y * z - w; }, y_f, x_f1, x_f2, x_f3, x_f4, len);
+         at::vec::map4<VT>([](auto x, auto y, auto z, auto w) { return x + y * z - w; }, y_b, x_b1, x_b2, x_b3, x_b4, len);
+         for (int64_t i = 0; i < len; i++) {
+           ASSERT_TRUE(cmp(y_f[i], y_b[i])) << "Failure Details:\nTest Seed to reproduce: " << seed
+               << "\nmap4, Length: " << len << "; index: " << i << "; fp32 reference: " << y_f[i] << "; bf16 value: " << RT(y_b[i]);
+         }
+      }
     }
 
 #else
