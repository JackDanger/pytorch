#ifndef TH_GENERIC_FILE
#define TH_GENERIC_FILE "TH/generic/THTensorMath.h"
#else

#include <ATen/core/Generator.h>

TH_API int THTensor_(equal)(THTensor *ta, THTensor *tb);

#if !defined(TH_REAL_IS_HALF)

TH_API ptrdiff_t THTensor_(numel)(THTensor *t);

#if !defined(TH_REAL_IS_BFLOAT16)

void THTensor_(preserveReduceDimSemantics)(THTensor *r_, int in_dims, int reduce_dimension, int keepdim);

TH_API void THTensor_(take)(THTensor *tensor, THTensor *src, THLongTensor *index);
TH_API void THTensor_(put)(THTensor *tensor, THLongTensor *index, THTensor *src, int accumulate);

#if !defined(TH_REAL_IS_BOOL) /* non bool only part */

TH_API void THTensor_(kthvalue)(THTensor *values_, THLongTensor *indices_, THTensor *t, int64_t k, int dimension, int keepdim);

#if defined(TH_REAL_IS_FLOAT) || defined(TH_REAL_IS_DOUBLE)

TH_API void THTensor_(histc)(THTensor *hist, THTensor *tensor, int64_t nbins, scalar_t minvalue, scalar_t maxvalue);

<<<<<<< HEAD
TH_API accreal THTensor_(std_var_all)(THTensor* self, int64_t correction, bool take_sqrt);

=======
>>>>>>> 1fc3576d
#endif
#endif
#endif
#endif /* !defined(TH_REAL_IS_HALF) */
#endif /* TH_GENERIC_FILE*/<|MERGE_RESOLUTION|>--- conflicted
+++ resolved
@@ -25,11 +25,6 @@
 
 TH_API void THTensor_(histc)(THTensor *hist, THTensor *tensor, int64_t nbins, scalar_t minvalue, scalar_t maxvalue);
 
-<<<<<<< HEAD
-TH_API accreal THTensor_(std_var_all)(THTensor* self, int64_t correction, bool take_sqrt);
-
-=======
->>>>>>> 1fc3576d
 #endif
 #endif
 #endif
