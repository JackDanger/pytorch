--- conflicted
+++ resolved
@@ -62,41 +62,6 @@
   THCTensor_(freeCopyTo)(state, self, self_);
 };
 
-<<<<<<< HEAD
-=======
-void THCTensor_(exponential)(THCState* state, THCTensor *self_, double lambda)
-{
-  THCAssertSameGPU(THCTensor_(checkGPU)(state, 1, self_));
-  ptrdiff_t size = THCTensor_(nElement)(state, self_);
-  if (size == 0) return;
-  THCGenerator* gen = THCRandom_getGenerator(state);
-
-  THCTensor *self = THCTensor_(newContiguous)(state, self_);
-  scalar_t *data = THCTensor_(data)(state, self);
-
-  generate_exponential<<<NUM_BLOCKS, BLOCK_SIZE, 0, THCState_getCurrentStream(state)>>>(
-      gen->state.gen_states, size, data, lambda);
-
-  THCTensor_(freeCopyTo)(state, self, self_);
-};
-
-void THCTensor_(cauchy)(THCState* state, THCTensor *self_, double median, double sigma)
-{
-  THCAssertSameGPU(THCTensor_(checkGPU)(state, 1, self_));
-  ptrdiff_t size = THCTensor_(nElement)(state, self_);
-  if (size == 0) return;
-  THCGenerator* gen = THCRandom_getGenerator(state);
-
-  THCTensor *self = THCTensor_(newContiguous)(state, self_);
-  scalar_t *data = THCTensor_(data)(state, self);
-
-  generate_cauchy<<<NUM_BLOCKS, BLOCK_SIZE, 0, THCState_getCurrentStream(state)>>>(
-      gen->state.gen_states, size, data, median, sigma);
-
-  THCTensor_(freeCopyTo)(state, self, self_);
-};
-
->>>>>>> c42ba77c
 void THCTensor_(renormRows)(struct THCState* state,
                              THCTensor* t) {
   THAssert(THCTensor_(nDimensionLegacyAll)(state, t) == 2);
