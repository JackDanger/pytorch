# Owner(s): ["module: ProxyTensor"]

from torch.testing._internal.common_utils import TestCase, run_tests
import torch
import unittest
import warnings
import torch.nn.utils._stateless as stateless
from collections.abc import Iterable
from torch.testing._internal.common_device_type import instantiate_device_type_tests
from torch.testing._internal.common_methods_invocations import DecorateInfo
from torch.testing._internal.common_methods_invocations import op_db, wrapper_set_seed
from torch._subclasses.fake_tensor import DynamicOutputShapeException

from torch._decomp import decomposition_table
from torch.testing._internal.common_device_type import ops
from torch._C import _disabled_torch_function_impl
from torch.fx.experimental.proxy_tensor import make_fx, DecompositionInterpreter, get_isolated_graphmodule, has_proxy
from torch.utils._pytree import tree_map
from torch import nn
import re

import types
import functools

aten = torch.ops.aten

try:
    import sympy  # noqa: F401
    HAS_SYMPY = True
except ImportError:
    HAS_SYMPY = False
skipIfNoSympy = unittest.skipIf(not HAS_SYMPY, "no sympy")
HAS_CUDA = torch.cuda.is_available()


def process_failures():
    """
    Takes file containing failures like

    FAILED test/test_proxy_tensor.py::TestProxyTensorOpInfoCPU::test_make_fx_symbolic_exhaustive___getitem___cpu_float32 - RuntimeError: aten.size.default - couldn't find symbolic meta function/decomposition  # noqa: B950

    and processes them into a list of opinfo xfails
    """
    f = open('pytest_failures')
    failures = f.readlines()
    failures = [i.strip() for i in failures]

    def process_failure_string(s, matcher):
        out = re.search(matcher, s)
        return out.groups()

    SYMBOLIC_TRACE_MATCH = r'exhaustive_(.*)_cpu.*: (.*)'
    failures = [process_failure_string(s, SYMBOLIC_TRACE_MATCH) for s in failures]

    def create_normalized_name(op):
        if op.variant_test_name == '':
            s = op.name
        else:
            s = f"{op.name}.{op.variant_test_name}"
        return s.replace('.', '_')

    remap_opinfo = {create_normalized_name(op): (op.name, op.variant_test_name) for op in op_db}

    print("symbolic_tensor_failures = {")
    for failure, reason in failures:
        print(f"    xfail{remap_opinfo[failure]},  # {reason}")
    print("}")


def copy_func(f):
    """Based on http://stackoverflow.com/a/6528148/190597 (Glenn Maynard)"""
    g = types.FunctionType(f.__code__, f.__globals__, name=f.__name__,
                           argdefs=f.__defaults__,
                           closure=f.__closure__)
    g = functools.update_wrapper(g, f)
    g.__kwdefaults__ = f.__kwdefaults__
    return g


# Copied from functorch
def xfail(op_name, variant_name='', *, device_type=None, dtypes=None):
    return (op_name, variant_name, device_type, dtypes, True)


def skip(op_name, variant_name='', *, device_type=None, dtypes=None):
    return (op_name, variant_name, device_type, dtypes, False)


def skipOps(test_case_name, base_test_name, to_skip):
    all_opinfos = op_db
    for xfail in to_skip:
        op_name, variant_name, device_type, dtypes, expected_failure = xfail
        matching_opinfos = [o for o in all_opinfos
                            if o.name == op_name and o.variant_test_name == variant_name]
        assert len(matching_opinfos) >= 1, f"Couldn't find OpInfo for {xfail}"
        for opinfo in matching_opinfos:
            decorators = list(opinfo.decorators)
            if expected_failure:
                decorator = DecorateInfo(unittest.expectedFailure,
                                         test_case_name, base_test_name,
                                         device_type=device_type, dtypes=dtypes)
                decorators.append(decorator)
            else:
                decorator = DecorateInfo(unittest.skip("Skipped!"),
                                         test_case_name, base_test_name,
                                         device_type=device_type, dtypes=dtypes)
                decorators.append(decorator)
            opinfo.decorators = tuple(decorators)

    # This decorator doesn't modify fn in any way
    def wrapped(fn):
        return fn
    return wrapped


USE_TORCHVISION = False
try:
    import torchvision
    USE_TORCHVISION = True
except ImportError:
    warnings.warn("Couldn't import torchvision. Some of our tests use it, try "
                  "to install it with commands from pytorch.org, post-fixed with "
                  "`--no-deps` to avoid overwriting the pytorch installation",
                  UserWarning)


def _create_new_input(x):
    if not isinstance(x, torch.Tensor):
        return x
    if x.dtype != torch.float:
        return x + 1
    if x.is_leaf:
        return torch.rand_like(x, requires_grad=x.requires_grad)
    else:
        return torch.rand_like(x)

"""
Delays a cos being executed on the unwraptensor until its used. Simulates a CommTensor used
"""
class UnwrapTensor(torch.Tensor):
    @staticmethod
    def __new__(cls, tensor: torch.Tensor):
        r = torch.Tensor._make_wrapper_subclass(
            cls,
            tensor.size(),
            dtype=tensor.dtype,
            device=tensor.device,
            layout=tensor.layout,
            requires_grad=tensor.requires_grad,
        )
        r._tensor = tensor
        return r

    def __repr__(self):
        # TODO: consider all_gather the local tensors for better debugging
        return f"UnwrapTensor({self._tensor})"

    __torch_function__ = _disabled_torch_function_impl

    @classmethod
    def __torch_dispatch__(cls, func, types, args=(), kwargs=None):
        def unwrap(e):
            ret = e
            if isinstance(e, UnwrapTensor):
                ret = e._tensor.cos()

            return ret

        args = tree_map(unwrap, args)
        kwargs = tree_map(unwrap, kwargs)
        return func(*args, **kwargs)

class TestGenericProxyTensor(TestCase):
    # WARNING: if any of your inputs are index tensors, DO NOT use this
    # function
    def _test(self, f, inps):
        fx_f = make_fx(f, tracing_mode=self.tracing_mode)(*inps)
        new_inps = tree_map(_create_new_input, inps)
        r1 = fx_f(*new_inps)
        r2 = f(*new_inps)
        self.assertEqual(r1, r2)

    def test_make_fx_simple(self):
        def f(x):
            return torch.sin(x)
        self._test(f, (torch.randn(3),))

    def test_scalar_device(self, device='cpu'):
        def f(a, b):
            return a + b
        self._test(f, [torch.randn(3, device=device), torch.tensor(5)])

    def test_isolated_graphmodule(self):
        def is_any_sum(gm):
            return any(node.target == torch.ops.aten.sum.default for node in gm.graph.nodes)

        def is_any_digamma(gm):
            return any(node.target == torch.ops.aten.digamma.default for node in gm.graph.nodes)

        def is_any_sigmoid(gm):
            return any(node.target == torch.ops.aten.sigmoid.default for node in gm.graph.nodes)

        def inner(x):
            return torch.sum(x)

        def f(x):
            gm = get_isolated_graphmodule(inner, (x,), {})
            self.assertTrue(is_any_sum(gm))
            return x + torch.randn(x.shape)

        # get_isolated_graphmodule uses make_fx internally that shouldn't be traced
        # by the outer make_fx call
        traced = make_fx(f)(torch.randn(3))
        self.assertFalse(is_any_sum(traced))

        # When factory functions are used, they should not be traced
        # by the outer make_fx call
        def inner_with_factory():
            val = torch.tensor(float(1))
            val.add_(2)
            return torch.full((10, 10), val).sum()

        def f1(x):
            gm = get_isolated_graphmodule(inner_with_factory, (), {})
            self.assertTrue(is_any_sum(gm))
            return torch.sigmoid(x)

        def f2(x):
            gm = get_isolated_graphmodule(f1, (x,), {})
            self.assertFalse(is_any_sum(gm))
            self.assertTrue(is_any_sigmoid(gm))
            return torch.digamma(x)

        traced = make_fx(f2)(torch.randn(3))
        self.assertFalse(is_any_sum(traced))
        self.assertFalse(is_any_sigmoid(traced))
        self.assertTrue(is_any_digamma(traced))

        # Verify nested make_fx calls don't make factory functions to be leaked
        # into the outer graph
        def f2(x):
            gm = make_fx(f1)(x)
            self.assertFalse(is_any_sum(gm))
            self.assertTrue(is_any_sigmoid(gm))
            return torch.digamma(x)

        traced = make_fx(f2)(torch.randn(3))
        self.assertFalse(is_any_sum(traced))
        self.assertTrue(is_any_sigmoid(traced))
        self.assertTrue(is_any_digamma(traced))

        # Verify interaction with non-ProxyTensor modes
        from torch.testing._internal.logging_tensor import LoggingTensorMode

        def f1_logging(x):
            with LoggingTensorMode():
                gm = get_isolated_graphmodule(inner_with_factory, (), {})
            self.assertTrue(is_any_sum(gm))
            return torch.sigmoid(x)

        def f2_logging(x):
            with LoggingTensorMode(), LoggingTensorMode():
                gm = get_isolated_graphmodule(f1_logging, (x,), {})
            self.assertFalse(is_any_sum(gm))
            self.assertTrue(is_any_sigmoid(gm))
            return torch.digamma(x)

        traced = make_fx(f2_logging)(torch.randn(3))
        self.assertFalse(is_any_sum(traced))
        self.assertFalse(is_any_sigmoid(traced))
        self.assertTrue(is_any_digamma(traced))

        # Verify interaction with another tensor subclass
        # This case currently doesn't work and should raise an error
        # See: https://github.com/pytorch/pytorch/pull/81764#issuecomment-1200472068
        from torch.testing._internal.logging_tensor import LoggingTensor

        def f1_logging_tensor(x):
            gm = get_isolated_graphmodule(inner_with_factory, (), {})
            self.assertTrue(is_any_sum(gm))
            return torch.sigmoid(x)

        def f2_logging_tensor(x):
            x = LoggingTensor(x)
            gm = get_isolated_graphmodule(f1_logging_tensor, (x,), {})
            self.assertFalse(is_any_sum(gm))
            self.assertTrue(is_any_sigmoid(gm))
            return torch.digamma(x)

        traced = make_fx(f2_logging_tensor)(torch.randn(3))
        self.assertFalse(is_any_sum(traced))
        self.assertFalse(is_any_sigmoid(traced))  # this fails, sigmoid is traced with LoggingTensor
        self.assertTrue(is_any_digamma(traced))

    def test_proxy_tensor_mode_with_decomp_table_preserves_proxy(self):
        def f(x):
            y = x.new_zeros(x.size())
            y.copy_(x)
            return y

        def _new_zeros_decomp(inp, size, dtype=None, layout=None, device=None, pin_memory=None):
            return torch.zeros(size, dtype=inp.dtype, device=inp.device)

        factory_func_decomp = {torch.ops.aten.new_zeros.default: _new_zeros_decomp}

        # When new_zeros() decomposes into torch.zero(), we expect ProxyTensorMode
        # to still be (re-entrantly) enabled, so that the `torch.zero()` call
        # returns a ProxyTensor.
        out = make_fx(f, decomposition_table=factory_func_decomp)(torch.ones(2))
        self.assertExpectedInline(out.code, """\



def forward(self, x_1):
    zeros = torch.ops.aten.zeros.default([2], dtype = torch.float32, device = device(type='cpu'), pin_memory = False)
    copy__default = torch.ops.aten.copy_.default(zeros, x_1);  zeros = x_1 = None
    return copy__default
    """)

    def test_make_fx_reentrant_dispatch(self):
        def f(x):
            return torch.ops.aten.norm.Scalar(x, 2.0)

        def norm_decomp(x, p=2.0):
            if p != 2.0:
                raise RuntimeError("can't handle with p != 2")
            return torch.sqrt(torch.sum(torch.square(x)))

        decomp = {torch.ops.aten.norm.Scalar: norm_decomp}

        traced = make_fx(f, decomposition_table=decomp, tracing_mode=self.tracing_mode)(torch.rand(3))

        for n in traced.graph.nodes:
            self.assertTrue("square" not in str(n.target))
            self.assertTrue("norm" not in str(n.target))

    @unittest.skipIf(not USE_TORCHVISION, "test requires torchvision")
    def test_resnet18_backward_trace(self):
        mod = torchvision.models.resnet18()

        # An old version of this test called the module directly.  This works
        # for tracing_mode == "real", but for fake tensors, we also have to
        # ensure that the parameters and buffers get wrapped in fake tensors
        # because free fake tensors are not supported.  Fortunately stateless
        # does precisely this for us.
        def f(x, params, buffers):
            for p in params.values():
                p.grad = None
            loss = stateless.functional_call(mod, {**params, **buffers}, (x,)).sum()
            # I could have done this with the functional API, but there is
            # plenty of exercising this; I want to show mutating API still
            # works
            loss.backward()
            return [p.grad for p in params.values()]

        inp = torch.randn(3, 3, 250, 250)
        self._test(f, [inp, dict(mod.named_parameters()), dict(mod.named_buffers())])

    def test_varargs(self):
        def f(*args):
            return sum(args)

        self._test(f, [torch.randn(2), torch.randn(2)])

    def test_proxy_tensor(self):
        def f_grad(x):
            val = x.cos().cos().sum()
            return torch.autograd.grad(val, x)

        def f_backward(x):
            val = x.cos().cos().sum()
            val.backward()
            return x.grad

        for f in [f_grad, f_backward]:
            self._test(f, [torch.randn(3, requires_grad=True)])

    def test_inplace_metadata(self):
        def f(x):
            x = x.clone()
            x.unsqueeze_(-1)
            assert x.shape[-1] == 1
            return x

        self._test(f, [torch.randn(5)])

    def test_mode_tracing_factory_function(self):
        def f(x):
            return x + torch.randn(x.shape)

        # default behavior should trace factory functions
        traced = make_fx(f, tracing_mode=self.tracing_mode)(torch.randn(3))
        self.assertTrue(
            any(
                node.target == aten.randn.default
                for node in traced.graph.nodes
            )
        )

    def test_make_fx_overloads(self):
        def f(x):
            return x.cos() + torch.randn(x.shape)

        traced = make_fx(f, tracing_mode=self.tracing_mode)(torch.randn(3))

        self.assertTrue(all([isinstance(node.target, torch._ops.OpOverload)
                             for node in traced.graph.nodes if node.op == 'call_function']))

    def test_tensor_constants(self):
        def f():
            val = torch.tensor(float('inf'))
            return torch.full((100, 100), val)

        self._test(f, [])

    def test_allclose(self):
        def f(a, b):
            return torch.allclose(a, b)

        self.assertRaisesRegex(
            RuntimeError, "data-dependent",
            lambda: make_fx(f, tracing_mode=self.tracing_mode)(
                torch.zeros(3), torch.zeros(3)
            )
        )

    def test_constant_proxy_tensor_mut(self):
        def f():
            val = torch.tensor(float(1))
            val.add_(2)
            return torch.full((100, 100), val)

        g = make_fx(f, tracing_mode=self.tracing_mode)()
        self.assertEqual(g(), f())
        # In case we mutated shared state in the g graph!
        self.assertEqual(g(), f())

    def test_constant_unbind(self):
        def f():
            val = torch.tensor([2])
            r, = torch.unbind(val, 0)
            return r.item()

        g = make_fx(f, tracing_mode=self.tracing_mode)()
        self.assertEqual(g(), f())

    def test_constant_blowup(self):
        def f():
            val = torch.tensor([2])
            blowup = val.repeat(1000)
            return blowup.sum().item()

        self.assertRaisesRegex(
            RuntimeError, "data-dependent",
            lambda: make_fx(f, tracing_mode=self.tracing_mode)()
        )

    def test_constant_random(self):
        def f():
            val = torch.tensor([2.0])
            val.normal_()
            return val.item()

        self.assertRaisesRegex(
            RuntimeError, "data-dependent",
            lambda: make_fx(f, tracing_mode=self.tracing_mode)()
        )

    def test_decomposition_interpreter(self):
        def fn(x):
            return torch.nn.functional.silu(x)

        x = torch.rand((4, 4))
        fx_module = make_fx(fn, tracing_mode=self.tracing_mode, decomposition_table=None)(x)

        found_silu = False
        for n in fx_module.graph.nodes:
            if n.target == torch.ops.aten.silu or n.target == torch.ops.aten.silu.default:
                found_silu = True

        self.assertTrue(found_silu)

        new_graph = torch.fx.Graph()
        silu_decomp_table = {torch.ops.aten.silu.default: decomposition_table[torch.ops.aten.silu.default]}
        DecompositionInterpreter(
            fx_module,
            new_graph=new_graph,
            decomposition_table=silu_decomp_table,
        ).run(x)

        decomposed_module = torch.fx.GraphModule(fx_module, new_graph)

        for n in decomposed_module.graph.nodes:
            self.assertTrue(n.target != torch.ops.aten.silu)
            self.assertTrue(n.target != torch.ops.aten.silu.default)

        self.assertEqual(fx_module(x), decomposed_module(x))

    def test_make_fx_model_fwd_bwd(self):
        class Foo(torch.nn.Module):
            def __init__(self):
                super().__init__()
                self.linear = torch.nn.Linear(5, 5)

            def forward(self, x):
                return self.linear(x).relu()

        model = Foo()

        def f(x, params):
            out = stateless.functional_call(model, params, x).sum()
            out.backward()
            return list(params.values())
        input = torch.randn(3, 5, requires_grad=True)
        params = dict(model.named_parameters())
        fx_f = make_fx(f, tracing_mode=self.tracing_mode)(input, params)
        # fx may change the order of parameters in list, so using set() to compare
        self.assertTrue(
            torch.allclose(fx_f(input, params)[0], f(input, params)[0])
            or
            torch.allclose(fx_f(input, params)[0], f(input, params)[1])
        )
        self.assertTrue(
            torch.allclose(fx_f(input, params)[1], f(input, params)[0])
            or
            torch.allclose(fx_f(input, params)[1], f(input, params)[1])
        )

    def test_make_fx_model_double_param(self):
        class Emformer(torch.nn.Module):
            def __init__(
                self,
                input_dim: int = 256,
            ) -> None:
                super().__init__()

                self.layer_norm = torch.nn.LayerNorm(input_dim)

            def forward(mod_self, x):  # noqa: B902
                self.assertTrue(isinstance(mod_self.layer_norm.weight, torch.Tensor))
                y = mod_self.layer_norm(x)
                self.assertTrue(isinstance(mod_self.layer_norm.weight, torch.Tensor))
                z = mod_self.layer_norm(y)
                return z


        gm = make_fx(Emformer())(torch.randn(16, 1, 256))
        ops = set([n.target for n in gm.graph.nodes if n.op == 'call_function'])
        self.assertEqual(len(ops), 2)


    def test_make_fx_model_fwd_bwd_wgtupdate(self):
        class Foo(torch.nn.Module):
            def __init__(self):
                super().__init__()
                self.linear = torch.nn.Linear(5, 5)

            def forward(self, x):
                return self.linear(x).relu()

        model = Foo()

        def f(args, params, buffers):
            for p in params.values():
                p.grad = None
            if not isinstance(args, Iterable):
                args = [args]
            params_and_buffers = {**params, **buffers}
            out = stateless.functional_call(model, params_and_buffers, args)
            out.sum().backward()
            return [p - 1e-4 * p.grad for p in params.values()]

        input = torch.randn(3, 5, requires_grad=True)
        params = dict(model.named_parameters())
        buffers = dict(model.named_buffers())
        fx_f = make_fx(f, tracing_mode=self.tracing_mode)(input, params, buffers)
        # fx may change the order of parameters in list, so using set() to compare
        # also there is a numerical difference in results so changing atol from 1e-08 to 1e-03
        self.assertTrue(
            torch.allclose(fx_f(input, params, buffers)[0], f(input, params, buffers)[0], atol=1e-03)
            or
            torch.allclose(fx_f(input, params, buffers)[0], f(input, params, buffers)[1], atol=1e-03)
        )
        self.assertTrue(
            torch.allclose(fx_f(input, params, buffers)[1], f(input, params, buffers)[0], atol=1e-03)
            or
            torch.allclose(fx_f(input, params, buffers)[1], f(input, params, buffers)[1], atol=1e-03)
        )

    def test_trace_subclasses(self):
        def f(x):
            x = UnwrapTensor(x)
            y = x * 2
            return y

        inp = [torch.randn(5)]
        self._test(f, inp)

    def test_partial_decomp(self):
        def f(a, b, c):
            x = torch.addmm(a, b, c)
            y = torch.addmm(a, b, c, beta=2, alpha=1)
            return x + y
        inps = [torch.randn(5, 5), torch.randn(5, 5), torch.randn(5, 5)]
        fx_g = make_fx(f)(*inps)

        def addmm(a, b, c, beta=1, alpha=1):
            if beta == 1 and alpha == 1:
                return NotImplemented
            return beta * a + alpha * (b @ c)

        decomposed_fx = make_fx(f, {aten.addmm.default: addmm})(*inps)

        self.assertEqual(fx_g(*inps), decomposed_fx(*inps))
        self.assertEqual(len([n for n in fx_g.graph.nodes if n.target == aten.addmm.default]), 2)
        self.assertEqual(len([n for n in decomposed_fx.graph.nodes if n.target == aten.addmm.default]), 1)

    @unittest.skipIf(not HAS_CUDA, 'CUDA-only test')
    def test_amp_cache(self):
        layer = torch.nn.Conv2d(3, 3, 3).cuda()

        def f(x, w):
            return torch.nn.functional.conv2d(x, w, stride=layer.stride)

        inp = torch.randn(4, 3, 10, 10, device='cuda')
        with torch.autocast('cuda'):
            out_graph = make_fx(f)(inp, layer.weight).graph
            out_graph2 = make_fx(f)(inp, layer.weight).graph

        self.assertEqual(len(out_graph.nodes), len(out_graph2.nodes))
        for a, b in zip(out_graph.nodes, out_graph2.nodes):
            self.assertEqual(a.op, b.op)

    def test_has_proxy(self):
        foo = torch.randn(5)

        def f(x):
            self.assertFalse(has_proxy(foo))
            self.assertTrue(has_proxy(x))
            y = x.cos()
            self.assertTrue(has_proxy(y))
            return y

        self.assertFalse(has_proxy(torch.randn(5)))
        make_fx(f)(torch.randn(5))

class TestGenericProxyTensorReal(TestGenericProxyTensor):
    tracing_mode = "real"


class TestGenericProxyTensorFake(TestGenericProxyTensor):
    tracing_mode = "fake"


def xfail_inherited_tests(tests):
    """
    Given a list of test names which are defined by a superclass of the
    class this decorates, mark them as expected failure.  This is useful
    if you are doing poor man's parameterized tests by subclassing a generic
    test class.
    """
    def deco(cls):
        for t in tests:
            # NB: expectedFailure operates by mutating the method in question,
            # which is why you have to copy the function first
            setattr(cls, t, unittest.expectedFailure(copy_func(getattr(cls, t))))
        return cls
    return deco


@skipIfNoSympy
@xfail_inherited_tests([
    "test_inplace_metadata",
    "test_mode_tracing_factory_function",
    "test_make_fx_overloads",
    "test_make_fx_model_fwd_bwd_wgtupdate",
    "test_make_fx_model_fwd_bwd",
    "test_proxy_tensor",
    "test_resnet18_backward_trace",
    "test_trace_subclasses",
])
class TestGenericProxyTensorSymbolic(TestGenericProxyTensor):
    tracing_mode = "symbolic"


del TestGenericProxyTensor


class TestRealProxyTensor(TestCase):
    pass

class TestFakeProxyTensor(TestCase):
    def test_issue82547(self):
        x = nn.Parameter(torch.randn(3, 3))

        def f():
            return torch.ops.aten.t.default(x)
        self.assertRaisesRegex(Exception, "non-Fake Tensor", lambda: make_fx(f, tracing_mode="fake")())

        class A(torch.Tensor):
            pass

        x = A(torch.randn(3, 3))
        self.assertRaisesRegex(TypeError, "no implementation found", lambda: make_fx(f, tracing_mode="fake")())

    def test_use_fake_and_tensor(self):
        def f(x, y):
            z = torch.tensor([2.0, 3.0])
            return x + y + z

        g = make_fx(f, tracing_mode="fake")(torch.randn(2), torch.randn(2))
        x, y = torch.randn(2), torch.randn(2)
        self.assertEqual(g(x, y), f(x, y))

# TODO: Need to test the guards themselves specifically as well
@skipIfNoSympy
class TestSymbolicTracing(TestCase):
    def _test_dynamic(self, fn, trace_inputs, test_inputs, assert_eq=True):
        """
        Tests fn traced with trace_inputs against test_inputs
        Also returns shape env
        """
        trace_inputs = [torch.randn(shape) for shape in trace_inputs]
        traced_f = make_fx(fn, tracing_mode="symbolic")(*trace_inputs)
        for input in test_inputs:
            input = [torch.randn(shape) for shape in input]
            rx, ry = traced_f(*input), fn(*input)
            if assert_eq:
                self.assertEqual(rx, ry)
        return traced_f.shape_env


    def test_unary(self):
        def f(x):
            assert x.shape[0] < 20
            return x.cos()
        test_inputs = []
        test_inputs.append([(2, 5)])
        test_inputs.append([(6, 8)])
        shape_env = self._test_dynamic(f, [(3, 4)], test_inputs)
        self.assertTrue(shape_env.evaluate_guards_for_args(torch.randn(4, 5)))
        self.assertFalse(shape_env.evaluate_guards_for_args(torch.randn(25, 5)))
        assert len(shape_env.guards) == 1

    def test_binary_broadcast(self):
        def f(a, b):
            c = a * b
            return c

        test_inputs = []
        test_inputs.append([(1, 5), (3, 1)])
        test_inputs.append([(1, 4), (4, 1)])
        shape_env = self._test_dynamic(f, [(1, 2), (3, 1)], test_inputs)
        assert len(shape_env.guards) == 0

    def test_multiply_shape(self):
        def f(a):
            return torch.empty(a.shape[0] * 2)

        r = str(make_fx(f, tracing_mode="symbolic")(torch.empty(4)).code).strip()
        self.assertExpectedInline(r, """\
def forward(self, a_1):
    sym_size = torch.ops.aten.sym_size(a_1, 0);  a_1 = None
    mul = sym_size * 2;  sym_size = None
    empty = torch.ops.aten.empty.memory_format([mul], device = device(type='cpu'), pin_memory = False);  mul = None
    sym_size_1 = torch.ops.aten.sym_size(empty, 0)
    return empty""")

    def test_cat(self):
        def f(a, b):
            val = torch.mul(a, b)
            out = torch.cat([val, val])
            if out.shape[0] * out.shape[1] > 20:
                out = out.cos()
            return out

        test_inputs = []
        test_inputs.append([(1, 5), (6, 1)])
        test_inputs.append([(1, 4), (3, 1)])
        shape_env = self._test_dynamic(f, [(1, 6), (8, 1)], test_inputs)
        self.assertTrue(shape_env.evaluate_guards_for_args(torch.randn(1, 10), torch.randn(6, 1)))
        self.assertFalse(shape_env.evaluate_guards_for_args(torch.randn(1, 2), torch.randn(4, 1)))
        assert len(shape_env.guards) == 1

    def test_new_empty(self):
        def f(a, b):
            return a.new_empty(b.shape[0], b.shape[1] * 2)

        self._test_dynamic(f, [(2, 4), (4, 5)], [[(2, 3), (5, 7)], [(3, 7), (9, 3)]], assert_eq=False)


    def test_expand(self):
        def f(a):
            b = torch.mul(a, a)
            c = b.expand(a.shape)
            return c

        self._test_dynamic(f, [(3,)], [[(3,)], [(4,)], [(2,)]])
        self._test_dynamic(f, [(5, 1)], [[(4, 1)], [(3, 1)], [(6, 1)]])



make_fx_failures = {
    # unknown
    xfail('allclose'),
    xfail('equal'),
    xfail('linalg.eigvals'),
    xfail('nn.functional.max_pool1d', device_type='cpu'),
    # empty
    skip('new_empty'),
    skip('empty_like'),
    skip('empty'),
    # flaky
    skip('linalg.lstsq', 'grad_oriented'),
    skip('nn.functional.max_unpool1d', '', device_type='cpu'),
    skip('nn.functional.max_unpool2d', '', device_type='cpu'),
    skip('nn.functional.max_unpool3d', '', device_type='cpu'),
    skip('linalg.lstsq'),  # flaky, probably just a precision issue

    # data-dependent control flow
    xfail('cov'),
    xfail('istft'),
    xfail('nn.functional.gaussian_nll_loss'),
    xfail('tensor_split'),
    xfail('corrcoef'),
    xfail('quantile'),
    xfail('nanquantile'),

    # Seems like it's creating a sparse tensor that isn't captured by tensor.is_sparse
    xfail('sparse.sampled_addmm'),

    # ???
    xfail('nn.functional.ctc_loss'),
    # proxy tensor doesn't support sparse correctly right now
    skip('to_sparse'),
    # segfaults
    skip('block_diag'),
}

fake_tensor_failures = {
    # FakeTensor fallback doesn't work
    xfail('segment_reduce', 'lengths'),
    xfail('multinomial'),
    xfail('mvlgamma', 'mvlgamma_p_1'),
    xfail('mvlgamma', 'mvlgamma_p_3'),
    xfail('mvlgamma', 'mvlgamma_p_5'),
    xfail('cholesky'),
    xfail('cholesky_inverse'),
    # ASAN failures due to divide by 0
    skip('nn.functional.nll_loss'),
}

symbolic_tensor_failures = {
    # Needs complex-value support
    xfail('polar'),
    xfail('complex'),
    xfail('linalg.eig'),
    xfail('__getitem__', ''),  # aten.size.default - couldn't find symbolic meta function/decomposition
    xfail('__rmatmul__', ''),  # aten.new_empty.default - couldn't find symbolic meta function/decomposition
    xfail('_masked.amax', ''),  # aten._to_copy.default - couldn't find symbolic meta function/decomposition
    xfail('_masked.amin', ''),  # aten._to_copy.default - couldn't find symbolic meta function/decomposition
    xfail('_masked.argmax', ''),  # aten.argmax.default - couldn't find symbolic meta function/decomposition
    xfail('_masked.argmin', ''),  # aten.argmin.default - couldn't find symbolic meta function/decomposition
    xfail('_masked.cumprod', ''),  # aten._to_copy.default - couldn't find symbolic meta function/decomposition
    xfail('_masked.cumsum', ''),  # aten._to_copy.default - couldn't find symbolic meta function/decomposition
    xfail('_masked.log_softmax', ''),  # aten._to_copy.default - couldn't find symbolic meta function/decomposition
    xfail('_masked.logaddexp', ''),  # aten.logaddexp.default - couldn't find symbolic meta function/decomposition
    xfail('_masked.mean', ''),  # ones() received an invalid combination of arguments - got (torch.Size, device=torch.device, ...
    xfail('_masked.median', ''),  # aten.nanmedian.dim - couldn't find symbolic meta function/decomposition
    xfail('_masked.norm', ''),  # aten.linalg_vector_norm.default - couldn't find symbolic meta function/decomposition
    xfail('_masked.normalize', ''),  # aten.linalg_vector_norm.default - couldn't find symbolic meta function/decomposition
    xfail('_masked.prod', ''),  # aten._to_copy.default - couldn't find symbolic meta function/decomposition
    xfail('_masked.softmax', ''),  # aten._to_copy.default - couldn't find symbolic meta function/decomposition
    xfail('_masked.softmin', ''),  # aten._to_copy.default - couldn't find symbolic meta function/decomposition
    xfail('_masked.std', ''),  # ones() received an invalid combination of arguments - got (torch.Size, device=torch.device, d...
    xfail('_masked.sum', ''),  # aten._to_copy.default - couldn't find symbolic meta function/decomposition
    xfail('_masked.var', ''),  # ones() received an invalid combination of arguments - got (torch.Size, device=torch.device, d...
    xfail('addmm', ''),  # aten.mm.default - couldn't find symbolic meta function/decomposition
    xfail('addmm', 'decomposed'),  # aten.mm.default - couldn't find symbolic meta function/decomposition
    xfail('addmv', ''),  # aten.addmv.default - couldn't find symbolic meta function/decomposition
    xfail('addr', ''),  # aten.size.default - couldn't find symbolic meta function/decomposition
    xfail('all', ''),  # Unexpected type <class 'torch.SymbolicIntNode'> when computing elementwise type promotion!
    xfail('aminmax', ''),  # aten.aminmax.default - couldn't find symbolic meta function/decomposition
    xfail('argmax', ''),  # aten.argmax.default - couldn't find symbolic meta function/decomposition
    xfail('argmin', ''),  # aten.argmin.default - couldn't find symbolic meta function/decomposition
    xfail('argsort', ''),  # aten.sort.default - couldn't find symbolic meta function/decomposition
    xfail('argwhere', ''),  # aten.nonzero.default - couldn't find symbolic meta function/decomposition
    xfail('as_strided', ''),  # aten.as_strided.default - couldn't find symbolic meta function/decomposition
    xfail('as_strided_scatter', ''),  # aten.as_strided_scatter.default - couldn't find symbolic meta function/decomposition
    xfail('baddbmm', ''),  # aten.baddbmm.default - couldn't find symbolic meta function/decomposition
    xfail('bernoulli', ''),  # aten.bernoulli.default - couldn't find symbolic meta function/decomposition
    xfail('bfloat16', ''),  # aten._to_copy.default - couldn't find symbolic meta function/decomposition
    xfail('bmm', ''),  # aten.bmm.default - couldn't find symbolic meta function/decomposition
    xfail('bool', ''),  # aten._to_copy.default - couldn't find symbolic meta function/decomposition
    xfail('broadcast_tensors', ''),  # aten.size.default - couldn't find symbolic meta function/decomposition
    xfail('bucketize', ''),  # aten.bucketize.Tensor - couldn't find symbolic meta function/decomposition
    xfail('byte', ''),  # aten._to_copy.default - couldn't find symbolic meta function/decomposition
    xfail('cartesian_prod', ''),  # Tensors of type TensorImpl do not have numel
    xfail('cdist', ''),  # aten.size.default - couldn't find symbolic meta function/decomposition
    xfail('chalf', ''),  # aten._to_copy.default - couldn't find symbolic meta function/decomposition
    xfail('char', ''),  # aten._to_copy.default - couldn't find symbolic meta function/decomposition
    xfail('cholesky_solve', ''),  # Could not run 'aten::_cholesky_solve_helper' with arguments from the 'Meta' back...
    xfail('chunk', ''),  # aten.size.default - couldn't find symbolic meta function/decomposition
    xfail('clone', ''),  # aten.clone.default - couldn't find symbolic meta function/decomposition
    xfail('column_stack', ''),  # Tensors of type TensorImpl do not have numel
    xfail('constant_pad_nd', ''),  # aten.fill.Scalar - couldn't find symbolic meta function/decomposition
    xfail('count_nonzero', ''),  # Could not run 'aten::count_nonzero.dim_IntList' with arguments from the 'Meta' ba...
    xfail('cross', ''),  # aten.linalg_cross.default - couldn't find symbolic meta function/decomposition
    xfail('cummax', ''),  # aten.cummax.default - couldn't find symbolic meta function/decomposition
    xfail('cummin', ''),  # aten.cummin.default - couldn't find symbolic meta function/decomposition
    xfail('cumprod', ''),  # aten.cumprod.default - couldn't find symbolic meta function/decomposition
    xfail('cumsum', ''),  # aten.cumsum.default - couldn't find symbolic meta function/decomposition
    xfail('cumulative_trapezoid', ''),  # aten.slice.Tensor - couldn't find symbolic meta function/decomposition
    xfail('deg2rad', ''),  # aten.deg2rad.default - couldn't find symbolic meta function/decomposition
    xfail('diag_embed', ''),  # aten.diag_embed.default - couldn't find symbolic meta function/decomposition
    xfail('diagflat', ''),  # RuntimeError: Tensors of type TensorImpl do not have numel
    xfail('diagonal', ''),  # aten.diagonal.default - couldn't find symbolic meta function/decomposition
    xfail('diagonal_scatter', ''),  # aten.diagonal_scatter.default - couldn't find symbolic meta function/decomposition
    xfail('diff', ''),  # aten.empty_like.default - couldn't find symbolic meta function/decomposition
    xfail('dist', ''),  # aten.dist.default - couldn't find symbolic meta function/decomposition
    xfail('double', ''),  # aten._to_copy.default - couldn't find symbolic meta function/decomposition
    xfail('dsplit', ''),  # aten.slice.Tensor - couldn't find symbolic meta function/decomposition
    xfail('eig', ''),  # aten.eig.default - couldn't find symbolic meta function/decomposition
    xfail('einsum', ''),  # aten.size.default - couldn't find symbolic meta function/decomposition
    xfail('expand_as', ''),  # aten.size.default - couldn't find symbolic meta function/decomposition
    xfail('fft.fft2', ''),  # aten.size.default - couldn't find symbolic meta function/decomposition
    xfail('fft.fft', ''),  # aten.size.default - couldn't find symbolic meta function/decomposition
    xfail('fft.fftn', ''),  # aten.size.default - couldn't find symbolic meta function/decomposition
    xfail('fft.fftshift', ''),  # aten.size.default - couldn't find symbolic meta function/decomposition
    xfail('fft.hfft2', ''),  # aten.size.default - couldn't find symbolic meta function/decomposition
    xfail('fft.hfft', ''),  # aten._to_copy.default - couldn't find symbolic meta function/decomposition
    xfail('fft.hfftn', ''),  # aten.size.default - couldn't find symbolic meta function/decomposition
    xfail('fft.ifft2', ''),  # aten.size.default - couldn't find symbolic meta function/decomposition
    xfail('fft.ifft', ''),  # aten.size.default - couldn't find symbolic meta function/decomposition
    xfail('fft.ifftn', ''),  # aten.size.default - couldn't find symbolic meta function/decomposition
    xfail('fft.ifftshift', ''),  # aten.size.default - couldn't find symbolic meta function/decomposition
    xfail('fft.ihfft2', ''),  # aten.size.default - couldn't find symbolic meta function/decomposition
    xfail('fft.ihfft', ''),  # aten.size.default - couldn't find symbolic meta function/decomposition
    xfail('fft.ihfftn', ''),  # aten.size.default - couldn't find symbolic meta function/decomposition
    xfail('fft.irfft2', ''),  # aten.size.default - couldn't find symbolic meta function/decomposition
    xfail('fft.irfft', ''),  # aten._to_copy.default - couldn't find symbolic meta function/decomposition
    xfail('fft.irfftn', ''),  # aten.size.default - couldn't find symbolic meta function/decomposition
    xfail('fft.rfft2', ''),  # aten.size.default - couldn't find symbolic meta function/decomposition
    xfail('fft.rfft', ''),  # aten.size.default - couldn't find symbolic meta function/decomposition
    xfail('fft.rfftn', ''),  # aten.size.default - couldn't find symbolic meta function/decomposition
    xfail('fill', ''),  # The underlying op of 'aten.stride' has no overload name '_schema'
    xfail('flatten', ''),  # aten.size.default - couldn't find symbolic meta function/decomposition
    xfail('unflatten', ''),  # RuntimeError: Trying to call aten.size on a tensor with symbolic shapes...
    xfail('float', ''),  # aten._to_copy.default - couldn't find symbolic meta function/decomposition
    xfail('frexp', ''),  # aten.frexp.Tensor - couldn't find symbolic meta function/decomposition
    xfail('full_like', ''),  # aten.full_like.default - couldn't find symbolic meta function/decomposition
    xfail('gather', ''),  # aten.gather.default - couldn't find symbolic meta function/decomposition
    xfail('geqrf', ''),  # aten.geqrf.default - couldn't find symbolic meta function/decomposition
    xfail('gradient', ''),  # aten.size.default - couldn't find symbolic meta function/decomposition
    xfail('half', ''),  # aten._to_copy.default - couldn't find symbolic meta function/decomposition
    xfail('histc', ''),  # Could not run 'aten::histc' with arguments from the 'Meta' backend. This could be because...
    xfail('histogram', ''),  # Could not run 'aten::histogram.bin_ct' with arguments from the 'Meta' backend. This c...
    xfail('histogramdd', ''),  # aten._histogramdd_bin_edges.default - couldn't find symbolic meta function/decomposition
    xfail('hsplit', ''),  # aten.size.default - couldn't find symbolic meta function/decomposition
    xfail('hstack', ''),  # Tensors of type TensorImpl do not have numel
    xfail('i0', ''),  # aten.i0.default - couldn't find symbolic meta function/decomposition
    xfail('index_add', ''),  # Float
    xfail('index_copy', ''),  # Expected a long tensor for index, but got Float
    xfail('index_fill', ''),  # aten.index_fill.int_Scalar - couldn't find symbolic meta function/decomposition
    xfail('index_put', ''),  # aten.index_put.default - couldn't find symbolic meta function/decomposition
    xfail('index_reduce', ''),  # Float
    xfail('index_select', ''),  # Tensors of type TensorImpl do not have numel
    xfail('inner', ''),  # aten.size.default - couldn't find symbolic meta function/decomposition
    xfail('int', ''),  # aten._to_copy.default - couldn't find symbolic meta function/decomposition
    xfail('isclose', ''),  # The underlying op of 'aten.stride' has no overload name '_schema'
    xfail('isin', ''),  # aten.isin.Tensor_Tensor - couldn't find symbolic meta function/decomposition
    xfail('isreal', ''),  # aten.empty_like.default - couldn't find symbolic meta function/decomposition
    xfail('kron', ''),  # aten.size.default - couldn't find symbolic meta function/decomposition
    xfail('kthvalue', ''),  # aten.kthvalue.default - couldn't find symbolic meta function/decomposition
    xfail('lerp', ''),  # aten.lerp.Scalar - couldn't find symbolic meta function/decomposition
    xfail('linalg.cholesky', ''),  # aten.linalg_cholesky_ex.default - couldn't find symbolic meta function/decomposition
    xfail('linalg.cholesky_ex', ''),  # aten.linalg_cholesky_ex.default - couldn't find symbolic meta function/decomposition
    xfail('linalg.cond', ''),  # Tensors of type TensorImpl do not have numel
    xfail('linalg.cross', ''),  # aten.linalg_cross.default - couldn't find symbolic meta function/decomposition
    xfail('linalg.det', ''),  # aten._linalg_det.default - couldn't find symbolic meta function/decomposition
    xfail('linalg.det', 'singular'),  # aten._linalg_det.default - couldn't find symbolic meta function/decomposition
    xfail('linalg.eigh', ''),  # aten._linalg_eigh.default - couldn't find symbolic meta function/decomposition
    xfail('linalg.eigvalsh', ''),  # aten._linalg_eigh.default - couldn't find symbolic meta function/decomposition
    xfail('linalg.householder_product', ''),  # aten.linalg_householder_product.default - couldn't find symbolic meta funct...
    xfail('linalg.inv', ''),  # aten.linalg_inv_ex.default - couldn't find symbolic meta function/decomposition
    xfail('linalg.inv_ex', ''),  # aten.linalg_inv_ex.default - couldn't find symbolic meta function/decomposition
    xfail('linalg.ldl_factor', ''),  # aten.linalg_ldl_factor_ex.default - couldn't find symbolic meta function/decomposition
    xfail('linalg.ldl_factor_ex', ''),  # aten.linalg_ldl_factor_ex.default - couldn't find symbolic meta function/decompos...
    xfail('linalg.ldl_solve', ''),  # aten.linalg_ldl_solve.default - couldn't find symbolic meta function/decomposition
    xfail('linalg.lu', ''),  # aten.linalg_lu.default - couldn't find symbolic meta function/decomposition
    xfail('linalg.lu_factor', ''),  # aten.linalg_lu_factor_ex.default - couldn't find symbolic meta function/decomposition
    xfail('linalg.lu_factor_ex', ''),  # aten.linalg_lu_factor_ex.default - couldn't find symbolic meta function/decomposition
    xfail('linalg.lu_solve', ''),  # aten.linalg_lu_solve.default - couldn't find symbolic meta function/decomposition
    xfail('linalg.matrix_power'),  # RuntimeError: Trying to call aten.size on a tensor with symbolic shape
    xfail('linalg.matrix_norm', ''),  # aten.linalg_vector_norm.default - couldn't find symbolic meta function/decomposition
    xfail('linalg.matrix_rank', ''),  # aten.size.default - couldn't find symbolic meta function/decomposition
    xfail('linalg.matrix_rank', 'hermitian'),  # aten.size.default - couldn't find symbolic meta function/decomposition
    xfail('linalg.multi_dot', ''),  # aten.size.default - couldn't find symbolic meta function/decomposition
    xfail('norm', 'fro'),  # TensorImpl do not have numel
    xfail('norm', 'inf'),  # TensorImpl do not have numel
    xfail('linalg.norm', ''),  # TensorImpl do not have numel
    xfail('linalg.norm', 'subgradients_at_zero'),  # TensorImpl do not have numel
    xfail('linalg.pinv', ''),  # aten.linalg_pinv.atol_rtol_tensor - couldn't find symbolic meta function/decomposition
    xfail('linalg.pinv', 'singular'),  # aten.linalg_cholesky_ex.default - couldn't find symbolic meta function/decomposition
    xfail('linalg.pinv', 'hermitian'),  # aten.linalg_pinv.atol_rtol_tensor - couldn't find symbolic meta function/decompo...
    xfail('linalg.qr', ''),  # aten.linalg_qr.default - couldn't find symbolic meta function/decomposition
    xfail('linalg.slogdet', ''),  # aten._linalg_slogdet.default - couldn't find symbolic meta function/decomposition
    xfail('linalg.solve', ''),  # aten._linalg_solve_ex.default - couldn't find symbolic meta function/decomposition
    xfail('linalg.solve_ex', ''),  # aten._linalg_solve_ex.default - couldn't find symbolic meta function/decomposition
    xfail('linalg.solve_triangular', ''),  # aten.linalg_solve_triangular.default - couldn't find symbolic meta function/de...
    xfail('linalg.svd', ''),  # aten._linalg_svd.default - couldn't find symbolic meta function/decomposition
    xfail('linalg.svdvals', ''),  # aten._linalg_svd.default - couldn't find symbolic meta function/decomposition
    xfail('linalg.tensorinv', ''),  # aten.size.default - couldn't find symbolic meta function/decomposition
    xfail('linalg.tensorsolve', ''),  # aten.size.default - couldn't find symbolic meta function/decomposition
    xfail('linalg.vander', ''),  # aten.size.default - couldn't find symbolic meta function/decomposition
    xfail('linalg.vecdot', ''),  # Could not run 'aten::vdot' with arguments from the 'Meta' backend. This could be ...
    xfail('linalg.vector_norm', ''),  # TensorImpl do not have numel
    xfail('logaddexp2', ''),  # aten.logaddexp2.default - couldn't find symbolic meta function/decomposition
    xfail('logaddexp', ''),  # aten.logaddexp.default - couldn't find symbolic meta function/decomposition
    xfail('logcumsumexp', ''),  # aten.logcumsumexp.default - couldn't find symbolic meta function/decomposition
    xfail('logdet', ''),  # aten.size.default - couldn't find symbolic meta function/decomposition
    xfail('logsumexp', ''),  # Tensors of type TensorImpl do not have numel
    xfail('long', ''),  # aten._to_copy.default - couldn't find symbolic meta function/decomposition
    xfail('lu', ''),  # aten.linalg_lu_factor_ex.default - couldn't find symbolic meta function/decomposition
    xfail('lu_solve', ''),  # aten.linalg_lu_solve.default - couldn't find symbolic meta function/decomposition
    xfail('lu_unpack', ''),  # aten.lu_unpack.default - couldn't find symbolic meta function/decomposition
    xfail('masked_fill', ''),  # expected predicate to be bool, got torch.float32
    xfail('masked_scatter', ''),  # aten.masked_scatter.default - couldn't find symbolic meta function/decomposition
    xfail('masked_select', ''),  # aten.masked_select.default - couldn't find symbolic meta function/decomposition
    xfail('matmul', ''),  # aten.new_empty.default - couldn't find symbolic meta function/decomposition
    xfail('matrix_exp', ''),  # aten.linalg_matrix_exp.default - couldn't find symbolic meta function/decomposition
    xfail('max', 'reduction_with_dim'),  # aten.max.dim - couldn't find symbolic meta function/decomposition
    xfail('mean', ''),  # Unexpected type <class 'torch.SymbolicIntNode'> when computing elementwise type promotion!
    xfail('median', ''),  # Could not run 'aten::median' with arguments from the 'Meta' backend. This could be becau...
    xfail('meshgrid', 'list_of_tensors'),  # Tensors of type TensorImpl do not have numel
    xfail('meshgrid', 'variadic_tensors'),  # Tensors of type TensorImpl do not have numel
    xfail('min', 'reduction_with_dim'),  # aten.min.dim - couldn't find symbolic meta function/decomposition
    xfail('mm', ''),  # aten.mm.default - couldn't find symbolic meta function/decomposition
    xfail('mode', ''),  # aten.mode.default - couldn't find symbolic meta function/decomposition
    xfail('msort', ''),  # aten.sort.default - couldn't find symbolic meta function/decomposition
<<<<<<< HEAD
    xfail('mv', ''),  # aten.mv.default - couldn't find symbolic meta function/decomposition
    xfail('nanmean', ''),  # The underlying op of 'aten.stride' has no overload name '_schema'
=======
>>>>>>> 9b8e0a38
    xfail('nanquantile', ''),  # Could not run 'aten::equal' with arguments from the 'Meta' backend.
    xfail('narrow', ''),  # aten.size.default - couldn't find symbolic meta function/decomposition
    xfail('native_layer_norm', ''),  # Unexpected type <class 'torch.SymbolicIntNode'> when computing elementwise type promot...
    xfail('nn.functional.adaptive_avg_pool1d', ''),  # aten.size.default - couldn't find symbolic meta function/decomposition
    xfail('nn.functional.adaptive_avg_pool2d', ''),  # argument 'size' must be tuple of ints, but found element o...
    xfail('nn.functional.adaptive_avg_pool3d', ''),  # aten._adaptive_avg_pool3d.default - couldn't find symbolic meta func...
    xfail('nn.functional.adaptive_max_pool1d', ''),  # aten.size.default - couldn't find symbolic meta function/decomposition
    xfail('nn.functional.adaptive_max_pool2d', ''),  # aten.adaptive_max_pool2d.default - couldn't find symbolic meta funct...
    xfail('nn.functional.adaptive_max_pool3d', ''),  # argument 'output_size' (position 2) must be tupl...
    xfail('nn.functional.avg_pool1d', ''),  # aten.size.default - couldn't find symbolic meta function/decomposition
    xfail('nn.functional.avg_pool2d', ''),  # aten.avg_pool2d.default - couldn't find symbolic meta function/decomposition
    xfail('nn.functional.avg_pool3d', ''),  # aten.avg_pool3d.default - couldn't find symbolic meta function/decomposition
    xfail('nn.functional.batch_norm', ''),  # aten.size.default - couldn't find symbolic meta function/decomposition
    xfail('nn.functional.bilinear', ''),  # aten.size.default - couldn't find symbolic meta function/decomposition
    xfail('nn.functional.binary_cross_entropy', ''),  # aten.new_empty.default - couldn't find symbolic meta function/decom...
    xfail('nn.functional.conv1d', ''),  # aten.convolution.default - couldn't find symbolic meta function/decomposition
    xfail('nn.functional.conv2d', ''),  # aten.convolution.default - couldn't find symbolic meta function/decomposition
    xfail('nn.functional.conv_transpose1d', ''),  # aten.convolution.default - couldn't find symbolic meta function/decompo...
    xfail('nn.functional.conv_transpose2d', ''),  # aten.convolution.default - couldn't find symbolic meta function/decompo...
    xfail('nn.functional.conv_transpose3d', ''),  # aten.convolution.default - couldn't find symbolic meta function/decompo...
    xfail('nn.functional.cosine_embedding_loss', ''),  # The underlying op of 'aten.stride' has no overload name '_schema'
    xfail('nn.functional.cosine_similarity', ''),  # aten.size.default - couldn't find symbolic meta function/decomposition
    xfail('nn.functional.cross_entropy', ''),  # aten.size.default - couldn't find symbolic meta function/decomposition
    xfail('nn.functional.dropout2d', ''),  # Tensors of type TensorImpl do not have numel
    xfail('nn.functional.dropout3d', ''),  # Tensors of type TensorImpl do not have numel
    xfail('nn.functional.dropout', ''),  # Tensors of type TensorImpl do not have numel
    xfail('nn.functional.embedding_bag', ''),  # aten._embedding_bag_forward_only.default - couldn't find symbolic meta fun...
    xfail('nn.functional.embedding', ''),  # argument 'size' must be tuple of ints, but found element of type tor...
    xfail('nn.functional.feature_alpha_dropout', 'with_train'),  # Tensors of type TensorImpl do not have numel
    xfail('nn.functional.fractional_max_pool2d', ''),  # argument 'size' must be tuple of ints, but found element of t...
    xfail('nn.functional.fractional_max_pool3d', ''),  # argument 'size' must be tuple of ints, but found element of t...
    xfail('nn.functional.glu', ''),  # aten.glu.default - couldn't find symbolic meta function/decomposition
    xfail('nn.functional.grid_sample', ''),  # aten.grid_sampler_2d.default - couldn't find symbolic meta function/decompos...
    xfail('nn.functional.group_norm', ''),  # 'torch._C.SymIntNode' and 'int'
    xfail('nn.functional.hinge_embedding_loss', ''),  # aten.empty_like.default - couldn't find symbolic meta function/deco...
    xfail('nn.functional.huber_loss', ''),  # aten.size.default - couldn't find symbolic meta function/decomposition
    xfail('nn.functional.instance_norm', ''),  # aten.size.default - couldn't find symbolic meta function/decomposition
    xfail('nn.functional.interpolate', 'area'),  # aten.size.default - couldn't find symbolic meta function/decomposition
    xfail('nn.functional.interpolate', 'bicubic'),  # aten.upsample_bicubic2d.vec - couldn't find symbolic meta function/d...
    xfail('nn.functional.interpolate', 'bilinear'),  # aten.upsample_bilinear2d.vec - couldn't find symbolic meta function...
    xfail('nn.functional.interpolate', 'linear'),  # aten.upsample_linear1d.vec - couldn't find symbolic meta function/dec...
    xfail('nn.functional.interpolate', 'nearest'),  # aten.upsample_nearest1d.vec - couldn't find symbolic meta function/d...
    xfail('nn.functional.interpolate', 'trilinear'),  # aten.upsample_trilinear3d.vec - couldn't find symbolic meta functi...
    xfail('nn.functional.kl_div', ''),  # Unexpected type <class 'torch.SymbolicIntNode'> when computing elementwise type pro...
    xfail('nn.functional.l1_loss', ''),  # aten.size.default - couldn't find symbolic meta function/decomposition
    xfail('nn.functional.layer_norm', ''),  # Unexpected type <class 'torch.SymbolicIntNode'> when computing elementwise type...
    xfail('nn.functional.linear', ''),  # aten.mv.default - couldn't find symbolic meta function/decomposition
    xfail('nn.functional.local_response_norm', ''),  # Tensors of type TensorImpl do not have numel
    xfail('nn.functional.margin_ranking_loss', ''),  # The underlying op of 'aten.stride' has no overload name '_schema'
    xfail('nn.functional.max_pool2d', ''),  # aten.max_pool2d_with_indices.default - couldn't find symbolic meta function/d...
    xfail('nn.functional.max_pool3d', ''),  # aten.max_pool3d_with_indices.default - couldn't find symbolic meta function/d...
    xfail('nn.functional.max_unpool1d', 'grad'),  # aten.max_unpool2d.default - couldn't find symbolic meta function/decom...
    xfail('nn.functional.max_unpool2d', 'grad'),  # aten.max_unpool2d.default - couldn't find symbolic meta function/decom...
    xfail('nn.functional.max_unpool3d', 'grad'),  # aten.max_unpool3d.default - couldn't find symbolic meta function/decom...
    xfail('nn.functional.mse_loss', ''),  # aten.size.default - couldn't find symbolic meta function/decomposition
    xfail('nn.functional.multi_margin_loss', ''),  # Could not run 'aten::multi_margin_loss' with arguments from the...
    xfail('nn.functional.multilabel_margin_loss', ''),  # Could not run 'aten::multilabel_margin_loss_forward' with ...
    xfail('nn.functional.multilabel_soft_margin_loss', ''),  # aten.new_empty.default - couldn't find symbolic meta functio...
    xfail('nn.functional.normalize', ''),  # aten.size.default - couldn't find symbolic meta function/decomposition
    xfail('nn.functional.pad', 'circular'),  # aten.size.default - couldn't find symbolic meta function/decomposition
    xfail('nn.functional.pad', 'constant'),  # aten.fill.Scalar - couldn't find symbolic meta function/decomposition
    xfail('nn.functional.pad', 'reflect'),  # aten.reflection_pad1d.default - couldn't find symbolic meta function/decompo...
    xfail('nn.functional.pad', 'replicate'),  # aten.replication_pad1d.default - couldn't find symbolic meta function/deco...
    xfail('nn.functional.pairwise_distance', ''),  # TensorImpl does not have numel
    xfail('nn.functional.pdist', ''),  # Could not run 'aten::_pdist_forward' with arguments from the 'Meta' backend...
    xfail('nn.functional.pixel_shuffle', ''),  # aten.pixel_shuffle.default - couldn't find symbolic meta function/decompos...
    xfail('nn.functional.pixel_unshuffle', ''),  # aten.pixel_unshuffle.default - couldn't find symbolic meta function/deco...
    xfail('nn.functional.poisson_nll_loss', ''),  # The underlying op of 'aten.stride' has no overload name '_schema'
    xfail('nn.functional.prelu', ''),  # Tensors of type TensorImpl do not have numel
    xfail('nn.functional.rrelu', ''),  # aten.empty_like.default - couldn't find symbolic meta function/decomposition
    xfail('nn.functional.smooth_l1_loss', ''),  # aten.size.default - couldn't find symbolic meta function/decomposition
    xfail('nn.functional.soft_margin_loss', ''),  # aten.soft_margin_loss.default - couldn't find symbolic meta function/de...
    xfail('nn.functional.triplet_margin_loss', ''),  # Unexpected type <class 'torch.SymIntNode'> when computing element...
    xfail('nn.functional.triplet_margin_with_distance_loss', ''),  # Unexpected type <class 'torch.SymIntNode'> when com...
    xfail('nn.functional.unfold', ''),  # aten.im2col.default - couldn't find symbolic meta function/decomposition
    xfail('nn.functional.upsample_bilinear', ''),  # aten.upsample_bilinear2d.vec - couldn't find symbolic meta function/de...
    xfail('nn.functional.upsample_nearest', ''),  # aten.upsample_nearest1d.vec - couldn't find symbolic meta function/deco...
    xfail('norm', ''),  # TensorImpl does not have numel
    xfail('norm', 'nuc'),  # aten._linalg_svd.default - couldn't find symbolic meta function/decomposition
    xfail('normal', ''),  # aten.normal.Tensor_Tensor - couldn't find symbolic meta function/decomposition
    xfail('normal', 'number_mean'),  # aten.normal.float_Tensor - couldn't find symbolic meta function/decomposition
    xfail('ones_like', ''),  # aten.ones_like.default - couldn't find symbolic meta function/decomposition
    xfail('ormqr', ''),  # aten.ormqr.default - couldn't find symbolic meta function/decomposition
    xfail('outer', ''),  # aten.size.default - couldn't find symbolic meta function/decomposition
    xfail('pca_lowrank', ''),  # aten.mm.default - couldn't find symbolic meta function/decomposition
    xfail('pinverse', ''),  # aten.linalg_pinv.atol_rtol_tensor - couldn't find symbolic meta function/decomposition
    xfail('polygamma', 'polygamma_n_0'),  # aten.polygamma.default - couldn't find symbolic meta function/decomposition
    xfail('polygamma', 'polygamma_n_1'),  # aten.polygamma.default - couldn't find symbolic meta function/decomposition
    xfail('polygamma', 'polygamma_n_2'),  # aten.polygamma.default - couldn't find symbolic meta function/decomposition
    xfail('polygamma', 'polygamma_n_3'),  # aten.polygamma.default - couldn't find symbolic meta function/decomposition
    xfail('polygamma', 'polygamma_n_4'),  # aten.polygamma.default - couldn't find symbolic meta function/decomposition
    xfail('put', ''),  # aten.clone.default - couldn't find symbolic meta function/decomposition
    xfail('quantile', ''),  # Could not run 'aten::equal' with arguments from the 'Meta' backend.
    xfail('qr', ''),  # aten.linalg_qr.default - couldn't find symbolic meta function/decomposition
    xfail('rad2deg', ''),  # aten.rad2deg.default - couldn't find symbolic meta function/decomposition
    xfail('rand_like', ''),  # aten.randn_like.default - couldn't find symbolic meta function/decomposition
    xfail('randint_like', ''),  # aten.randint_like.default - couldn't find symbolic meta function/decomposition
    xfail('randn_like', ''),  # aten.randn_like.default - couldn't find symbolic meta function/decomposition
    xfail('ravel', ''),  # RuntimeError: Tensors of type TensorImpl do not have numel
    xfail('renorm', ''),  # aten.renorm.default - couldn't find symbolic meta function/decomposition
    xfail('repeat', ''),  # aten.repeat.default - couldn't find symbolic meta function/decomposition
    xfail('reshape_as', ''),  # aten.size.default - couldn't find symbolic meta function/decomposition
    xfail('reshape', ''),  # Tensors of type TensorImpl do not have numel
    xfail('resize_', ''),  # aten.clone.default - couldn't find symbolic meta function/decomposition
    xfail('resize_as_', ''),  # aten.clone.default - couldn't find symbolic meta function/decomposition
    xfail('roll', ''),  # Tensors of type TensorImpl do not have numel
    xfail('rot90', ''),  # aten.empty_like.default - couldn't find symbolic meta function/decomposition
    xfail('round', ''),  # aten.round.default - couldn't find symbolic meta function/decomposition
    xfail('round', 'decimals_0'),  # aten.round.decimals - couldn't find symbolic meta function/decomposition
    xfail('round', 'decimals_3'),  # aten.round.decimals - couldn't find symbolic meta function/decomposition
    xfail('round', 'decimals_neg_3'),  # aten.round.decimals - couldn't find symbolic meta function/decomposition
    xfail('scatter_add', ''),  # aten.scatter_add.default - couldn't find symbolic meta function/decomposition
    xfail('scatter', ''),  # aten.scatter.src - couldn't find symbolic meta function/decomposition
    xfail('scatter_reduce', 'amax'),  # aten.scatter_reduce.two - couldn't find symbolic meta function/decomposition
    xfail('scatter_reduce', 'amin'),  # aten.scatter_reduce.two - couldn't find symbolic meta function/decomposition
    xfail('scatter_reduce', 'mean'),  # aten.scatter_reduce.two - couldn't find symbolic meta function/decomposition
    xfail('scatter_reduce', 'prod'),  # aten.scatter_reduce.two - couldn't find symbolic meta function/decomposition
    xfail('scatter_reduce', 'sum'),  # aten.scatter_reduce.two - couldn't find symbolic meta function/decomposition
    xfail('searchsorted', ''),  # Could not run 'aten::searchsorted.Tensor' with arguments from the 'Meta' backend. ...
    xfail('segment_reduce', 'offsets'),  # aten.segment_reduce.default - couldn't find symbolic meta function/decomposition
    xfail('select', ''),  # aten.select.int - couldn't find symbolic meta function/decomposition
    xfail('select_scatter', ''),  # aten.select_scatter.default - couldn't find symbolic meta function/decomposition
    xfail('sgn', ''),  # aten.sgn.default - couldn't find symbolic meta function/decomposition
    xfail('short', ''),  # aten._to_copy.default - couldn't find symbolic meta function/decomposition
    xfail('sinc', ''),  # aten.sinc.default - couldn't find symbolic meta function/decomposition
    xfail('slice_scatter', ''),  # aten.slice_scatter.default - couldn't find symbolic meta function/decomposition
    xfail('sort', ''),  # aten.sort.default - couldn't find symbolic meta function/decomposition
    xfail('special.airy_ai', ''),  # aten.special_airy_ai.default - couldn't find symbolic meta function/decomposition
    xfail('special.bessel_j0', ''),  # aten.special_bessel_j0.default - couldn't find symbolic meta function/decomposition
    xfail('special.bessel_j1', ''),  # aten.special_bessel_j1.default - couldn't find symbolic meta function/decomposition
    xfail('special.bessel_y0', ''),  # aten.special_bessel_y0.default - couldn't find symbolic meta function/decomposition
    xfail('special.bessel_y1', ''),  # aten.special_bessel_y1.default - couldn't find symbolic meta function/decomposition
    xfail('special.chebyshev_polynomial_t', ''),  # aten.special_chebyshev_polynomial_t.default - couldn't find symbolic me...
    xfail('special.chebyshev_polynomial_u', ''),  # aten.special_chebyshev_polynomial_u.default - couldn't find symbolic me...
    xfail('special.entr', ''),  # aten.special_entr.default - couldn't find symbolic meta function/decomposition
    xfail('special.erfcx', ''),  # aten.special_erfcx.default - couldn't find symbolic meta function/decomposition
    xfail('special.hermite_polynomial_h', ''),  # aten.special_hermite_polynomial_h.default - couldn't find symbolic meta f...
    xfail('special.hermite_polynomial_he', ''),  # aten.special_hermite_polynomial_he.default - couldn't find symbolic meta...
    xfail('special.laguerre_polynomial_l', ''),  # aten.special_laguerre_polynomial_l.default - couldn't find symbolic meta...
    xfail('special.log_ndtr', ''),  # aten.special_log_ndtr.default - couldn't find symbolic meta function/decomposition
    xfail('special.modified_bessel_i0', ''),  # aten.special_modified_bessel_i0.default - couldn't find symbolic meta funct...
    xfail('special.modified_bessel_i1', ''),  # aten.special_modified_bessel_i1.default - couldn't find symbolic meta funct...
    xfail('special.modified_bessel_k0', ''),  # aten.special_modified_bessel_k0.default - couldn't find symbolic meta funct...
    xfail('special.modified_bessel_k1', ''),  # aten.special_modified_bessel_k1.default - couldn't find symbolic meta funct...
    xfail('special.ndtri', ''),  # aten.special_ndtri.default - couldn't find symbolic meta function/decomposition
    xfail('special.polygamma', 'special_polygamma_n_0'),  # aten.polygamma.default - couldn't find symbolic meta function/...
    xfail('special.scaled_modified_bessel_k0', ''),  # aten.special_scaled_modified_bessel_k0.default - couldn't find symbo...
    xfail('special.scaled_modified_bessel_k1', ''),  # aten.special_scaled_modified_bessel_k1.default - couldn't find symbo...
    xfail('special.spherical_bessel_j0', ''),  # aten.special_spherical_bessel_j0.default - couldn't find symbolic meta fun...
    xfail('special.xlog1py', ''),  # aten.special_xlog1py.default - couldn't find symbolic meta function/decomposition
    xfail('split', ''),  # 'torch._C.SymbolicIntNode' and 'int'
    xfail('split', 'list_args'),  # aten.size.default - couldn't find symbolic meta function/decomposition
    xfail('split_with_sizes', ''),  # aten.size.default - couldn't find symbolic meta function/decomposition
    xfail('stack', ''),  # RuntimeError: Tensors of type TensorImpl do not have numel
    xfail('std', ''),  # Unexpected type <class 'torch.SymIntNode'> when computing elementwise type promotion!
    xfail('std_mean', ''),  # Unexpected type <class 'torch.SymIntNode'> when computing elementwise type promotion!
    xfail('stft', ''),  # argument 'size' must be tuple of ints, but found element of type torch._C.SymIntNode at...
    xfail('sum_to_size', ''),  # aten.size.default - couldn't find symbolic meta function/decomposition
    xfail('svd', ''),  # aten._linalg_svd.default - couldn't find symbolic meta function/decomposition
    xfail('svd_lowrank', ''),  # aten.mm.default - couldn't find symbolic meta function/decomposition
    xfail('symeig', ''),  # aten.symeig.default - couldn't find symbolic meta function/decomposition
    xfail('take_along_dim', ''),  # dtype of indices should be Long but got Float
    xfail('take', ''),  # aten.take.default - couldn't find symbolic meta function/decomposition
    xfail('tensordot', ''),  # aten.size.default - couldn't find symbolic meta function/decomposition
    xfail('tile', ''),  # aten.repeat.default - couldn't find symbolic meta function/decomposition
    xfail('topk', ''),  # aten.topk.default - couldn't find symbolic meta function/decomposition
    xfail('trapz', ''),  # aten.size.default - couldn't find symbolic meta function/decomposition
    xfail('trapezoid', ''),  # aten.size.default - couldn't find symbolic meta function/decomposition
    xfail('triangular_solve', ''),  # aten.triangular_solve.default - couldn't find symbolic meta function/decomposition
    xfail('tril', ''),  # aten.tril.default - couldn't find symbolic meta function/decomposition
    xfail('triu', ''),  # aten.triu.default - couldn't find symbolic meta function/decomposition
    xfail('unfold', ''),  # aten.unfold.default - couldn't find symbolic meta function/decomposition
    xfail('var_mean', ''),  # Unexpected type <class 'torch.SymbolicIntNode'> when computing elementwise type promotion!
    xfail('var', ''),  # Unexpected type <class 'torch.SymbolicIntNode'> when computing elementwise type promotion!
    xfail('vdot', ''),  # aten.vdot.default - couldn't find symbolic meta function/decomposition
    xfail('view', ''),  # RuntimeError: Tensors of type TensorImpl do not have numel
    xfail('view_as_complex', ''),  # aten.view_as_complex.default - couldn't find symbolic meta function/decomposition
    xfail('view_as', ''),  # aten.size.default - couldn't find symbolic meta function/decomposition
    xfail('vsplit', ''),  # aten.size.default - couldn't find symbolic meta function/decomposition
    xfail('where', ''),  # expected predicate to be bool, got torch.float32
    xfail('zero_', ''),  # aten.clone.default - couldn't find symbolic meta function/decomposition
    xfail('zeros_like', ''),  # aten.zeros_like.default - couldn't find symbolic meta function/decomposition
    xfail('unbind', ''),  # aten.unbind.int - couldn't find symbolic meta function/decomposition
}
symbolic_tensor_segfaults = {
    skip('_masked.logsumexp', ''),  # Tensors of type TensorImpl do not have numel
}

symbolic_tensor_failures.update(symbolic_tensor_segfaults)

def _test_make_fx_helper(self, device, dtype, op, tracing_mode):
    def f(args, kwargs):
        return op.op(*args, **kwargs)
    sample_inputs_itr = op.sample_inputs(device, dtype, requires_grad=False)
    new_f = None
    for sample_input in sample_inputs_itr:
        args = [sample_input.input] + list(sample_input.args)
        kwargs = sample_input.kwargs

        try:
            new_f = make_fx(f, tracing_mode=tracing_mode)(args, kwargs)
        except DynamicOutputShapeException as e:
            self.skipTest("Dynamic output shape operation in trace")

        for arg in args:
            if isinstance(arg, torch.Tensor) and arg.dtype == torch.float:
                arg.uniform_(0, 1)
        try:
            old_out = f(args, kwargs)
        except Exception:
            continue
        new_out = wrapper_set_seed(new_f, args, kwargs)
        self.assertEqual(new_out, old_out)

class TestProxyTensorOpInfo(TestCase):
    @ops(op_db, allowed_dtypes=(torch.float,))
    @skipOps('TestProxyTensorOpInfo', 'test_make_fx_exhaustive', make_fx_failures)
    def test_make_fx_exhaustive(self, device, dtype, op):
        _test_make_fx_helper(self, device, dtype, op, "real")

    @ops(op_db, allowed_dtypes=(torch.float,))
    @skipOps('TestProxyTensorOpInfo', 'test_make_fx_fake_exhaustive', make_fx_failures.union(fake_tensor_failures))
    def test_make_fx_fake_exhaustive(self, device, dtype, op):
        _test_make_fx_helper(self, device, dtype, op, "fake")

    @skipIfNoSympy
    @ops(op_db, allowed_dtypes=(torch.float,))
    @skipOps('TestProxyTensorOpInfo', 'test_make_fx_symbolic_exhaustive',
             make_fx_failures | fake_tensor_failures | symbolic_tensor_failures)
    def test_make_fx_symbolic_exhaustive(self, device, dtype, op):
        _test_make_fx_helper(self, device, dtype, op, "symbolic")


only_for = ("cpu")
instantiate_device_type_tests(TestProxyTensorOpInfo, globals(), only_for=only_for)


if __name__ == '__main__':
    run_tests()<|MERGE_RESOLUTION|>--- conflicted
+++ resolved
@@ -5,6 +5,7 @@
 import unittest
 import warnings
 import torch.nn.utils._stateless as stateless
+import operator
 from collections.abc import Iterable
 from torch.testing._internal.common_device_type import instantiate_device_type_tests
 from torch.testing._internal.common_methods_invocations import DecorateInfo
@@ -313,8 +314,8 @@
 
 def forward(self, x_1):
     zeros = torch.ops.aten.zeros.default([2], dtype = torch.float32, device = device(type='cpu'), pin_memory = False)
-    copy__default = torch.ops.aten.copy_.default(zeros, x_1);  zeros = x_1 = None
-    return copy__default
+    copy_ = torch.ops.aten.copy_.default(zeros, x_1);  zeros = x_1 = None
+    return copy_
     """)
 
     def test_make_fx_reentrant_dispatch(self):
@@ -588,13 +589,19 @@
         )
 
     def test_trace_subclasses(self):
-        def f(x):
+        def f1(x):
             x = UnwrapTensor(x)
             y = x * 2
             return y
 
+        def f2(x):
+            wrapped = UnwrapTensor(x)
+            y = x * wrapped
+            return y
+
         inp = [torch.randn(5)]
-        self._test(f, inp)
+        self._test(f1, inp)
+        self._test(f2, inp)
 
     def test_partial_decomp(self):
         def f(a, b, c):
@@ -614,6 +621,19 @@
         self.assertEqual(fx_g(*inps), decomposed_fx(*inps))
         self.assertEqual(len([n for n in fx_g.graph.nodes if n.target == aten.addmm.default]), 2)
         self.assertEqual(len([n for n in decomposed_fx.graph.nodes if n.target == aten.addmm.default]), 1)
+
+    def test_decomp_of_capture(self):
+        val = torch.randn(5)
+
+        def f(x):
+            return x.t() + val.t()
+
+        def nop(x):
+            return x.cos()
+
+        traced = make_fx(f, decomposition_table={torch.ops.aten.t.default: nop})(torch.randn(5))
+        self.assertEqual(len([n for n in traced.graph.nodes if n.target == torch.ops.aten.t.default]), 0)
+
 
     @unittest.skipIf(not HAS_CUDA, 'CUDA-only test')
     def test_amp_cache(self):
@@ -711,6 +731,12 @@
         g = make_fx(f, tracing_mode="fake")(torch.randn(2), torch.randn(2))
         x, y = torch.randn(2), torch.randn(2)
         self.assertEqual(g(x, y), f(x, y))
+
+def _get_node(fx_g, cond):
+    for n in fx_g.graph.nodes:
+        if cond(n):
+            return n
+    raise AssertionError
 
 # TODO: Need to test the guards themselves specifically as well
 @skipIfNoSympy
@@ -764,7 +790,32 @@
     mul = sym_size * 2;  sym_size = None
     empty = torch.ops.aten.empty.memory_format([mul], device = device(type='cpu'), pin_memory = False);  mul = None
     sym_size_1 = torch.ops.aten.sym_size(empty, 0)
-    return empty""")
+    detach = torch.ops.aten.detach.default(empty);  empty = None
+    sym_size_2 = torch.ops.aten.sym_size(detach, 0)
+    return detach""")
+
+    def test_symint_to_tensor(self):
+        def f(a):
+            return a / a.shape[0]
+
+        r = str(make_fx(f, tracing_mode="symbolic")(torch.empty(4)).code).strip()
+        self.assertExpectedInline(r, """\
+def forward(self, a_1):
+    sym_size = torch.ops.aten.sym_size(a_1, 0)
+    div = torch.ops.aten.div.Tensor(a_1, sym_size);  a_1 = sym_size = None
+    sym_size_1 = torch.ops.aten.sym_size(div, 0)
+    return div""")
+
+        r = str(make_fx(f, tracing_mode="symbolic", decomposition_table=decomposition_table)(torch.empty(4)).code).strip()
+        self.assertExpectedInline(r, """\
+def forward(self, a_1):
+    sym_size = torch.ops.aten.sym_size(a_1, 0)
+    sym_float = torch.fx.experimental.symbolic_shapes.sym_float(sym_size)
+    lt = sym_size < 0
+    eq = sym_size == sym_size;  sym_size = None
+    div = torch.ops.prims.div.default(a_1, sym_float);  a_1 = sym_float = None
+    sym_size_1 = torch.ops.aten.sym_size(div, 0)
+    return div""")
 
     def test_cat(self):
         def f(a, b):
@@ -798,14 +849,22 @@
         self._test_dynamic(f, [(3,)], [[(3,)], [(4,)], [(2,)]])
         self._test_dynamic(f, [(5, 1)], [[(4, 1)], [(3, 1)], [(6, 1)]])
 
+    def test_symbolic_meta(self):
+        def f(a, b):
+            d = a.new_empty(a.shape[0] + b.shape[0])
+            return d
+        fx_g = make_fx(f, tracing_mode="symbolic")(torch.randn(5), torch.randn(4))
+        fx_g.graph.eliminate_dead_code()
+        fx_g.recompile()
+        meta_c = _get_node(fx_g, lambda x: x.target == aten.new_empty.default)
+        meta_d = _get_node(fx_g, lambda x: x.target == operator.add)
+        self.assertTrue(meta_c.meta['val'].shape[0].get_pyobj() == meta_d.meta['val'].expr)
 
 
 make_fx_failures = {
     # unknown
     xfail('allclose'),
     xfail('equal'),
-    xfail('linalg.eigvals'),
-    xfail('nn.functional.max_pool1d', device_type='cpu'),
     # empty
     skip('new_empty'),
     skip('empty_like'),
@@ -853,8 +912,8 @@
 symbolic_tensor_failures = {
     # Needs complex-value support
     xfail('polar'),
-    xfail('complex'),
     xfail('linalg.eig'),
+    xfail('linalg.eigvals'),
     xfail('__getitem__', ''),  # aten.size.default - couldn't find symbolic meta function/decomposition
     xfail('__rmatmul__', ''),  # aten.new_empty.default - couldn't find symbolic meta function/decomposition
     xfail('_masked.amax', ''),  # aten._to_copy.default - couldn't find symbolic meta function/decomposition
@@ -879,7 +938,7 @@
     xfail('addmm', 'decomposed'),  # aten.mm.default - couldn't find symbolic meta function/decomposition
     xfail('addmv', ''),  # aten.addmv.default - couldn't find symbolic meta function/decomposition
     xfail('addr', ''),  # aten.size.default - couldn't find symbolic meta function/decomposition
-    xfail('all', ''),  # Unexpected type <class 'torch.SymbolicIntNode'> when computing elementwise type promotion!
+    xfail('all', ''),  # Unexpected type <class 'torch.SymIntNode'> when computing elementwise type promotion!
     xfail('aminmax', ''),  # aten.aminmax.default - couldn't find symbolic meta function/decomposition
     xfail('argmax', ''),  # aten.argmax.default - couldn't find symbolic meta function/decomposition
     xfail('argmin', ''),  # aten.argmin.default - couldn't find symbolic meta function/decomposition
@@ -913,7 +972,6 @@
     xfail('cumulative_trapezoid', ''),  # aten.slice.Tensor - couldn't find symbolic meta function/decomposition
     xfail('deg2rad', ''),  # aten.deg2rad.default - couldn't find symbolic meta function/decomposition
     xfail('diag_embed', ''),  # aten.diag_embed.default - couldn't find symbolic meta function/decomposition
-    xfail('diagflat', ''),  # RuntimeError: Tensors of type TensorImpl do not have numel
     xfail('diagonal', ''),  # aten.diagonal.default - couldn't find symbolic meta function/decomposition
     xfail('diagonal_scatter', ''),  # aten.diagonal_scatter.default - couldn't find symbolic meta function/decomposition
     xfail('diff', ''),  # aten.empty_like.default - couldn't find symbolic meta function/decomposition
@@ -957,14 +1015,12 @@
     xfail('histogram', ''),  # Could not run 'aten::histogram.bin_ct' with arguments from the 'Meta' backend. This c...
     xfail('histogramdd', ''),  # aten._histogramdd_bin_edges.default - couldn't find symbolic meta function/decomposition
     xfail('hsplit', ''),  # aten.size.default - couldn't find symbolic meta function/decomposition
-    xfail('hstack', ''),  # Tensors of type TensorImpl do not have numel
     xfail('i0', ''),  # aten.i0.default - couldn't find symbolic meta function/decomposition
     xfail('index_add', ''),  # Float
     xfail('index_copy', ''),  # Expected a long tensor for index, but got Float
     xfail('index_fill', ''),  # aten.index_fill.int_Scalar - couldn't find symbolic meta function/decomposition
     xfail('index_put', ''),  # aten.index_put.default - couldn't find symbolic meta function/decomposition
     xfail('index_reduce', ''),  # Float
-    xfail('index_select', ''),  # Tensors of type TensorImpl do not have numel
     xfail('inner', ''),  # aten.size.default - couldn't find symbolic meta function/decomposition
     xfail('int', ''),  # aten._to_copy.default - couldn't find symbolic meta function/decomposition
     xfail('isclose', ''),  # The underlying op of 'aten.stride' has no overload name '_schema'
@@ -996,8 +1052,6 @@
     xfail('linalg.matrix_rank', ''),  # aten.size.default - couldn't find symbolic meta function/decomposition
     xfail('linalg.matrix_rank', 'hermitian'),  # aten.size.default - couldn't find symbolic meta function/decomposition
     xfail('linalg.multi_dot', ''),  # aten.size.default - couldn't find symbolic meta function/decomposition
-    xfail('norm', 'fro'),  # TensorImpl do not have numel
-    xfail('norm', 'inf'),  # TensorImpl do not have numel
     xfail('linalg.norm', ''),  # TensorImpl do not have numel
     xfail('linalg.norm', 'subgradients_at_zero'),  # TensorImpl do not have numel
     xfail('linalg.pinv', ''),  # aten.linalg_pinv.atol_rtol_tensor - couldn't find symbolic meta function/decomposition
@@ -1013,13 +1067,11 @@
     xfail('linalg.tensorinv', ''),  # aten.size.default - couldn't find symbolic meta function/decomposition
     xfail('linalg.tensorsolve', ''),  # aten.size.default - couldn't find symbolic meta function/decomposition
     xfail('linalg.vander', ''),  # aten.size.default - couldn't find symbolic meta function/decomposition
-    xfail('linalg.vecdot', ''),  # Could not run 'aten::vdot' with arguments from the 'Meta' backend. This could be ...
     xfail('linalg.vector_norm', ''),  # TensorImpl do not have numel
     xfail('logaddexp2', ''),  # aten.logaddexp2.default - couldn't find symbolic meta function/decomposition
     xfail('logaddexp', ''),  # aten.logaddexp.default - couldn't find symbolic meta function/decomposition
     xfail('logcumsumexp', ''),  # aten.logcumsumexp.default - couldn't find symbolic meta function/decomposition
     xfail('logdet', ''),  # aten.size.default - couldn't find symbolic meta function/decomposition
-    xfail('logsumexp', ''),  # Tensors of type TensorImpl do not have numel
     xfail('long', ''),  # aten._to_copy.default - couldn't find symbolic meta function/decomposition
     xfail('lu', ''),  # aten.linalg_lu_factor_ex.default - couldn't find symbolic meta function/decomposition
     xfail('lu_solve', ''),  # aten.linalg_lu_solve.default - couldn't find symbolic meta function/decomposition
@@ -1030,7 +1082,6 @@
     xfail('matmul', ''),  # aten.new_empty.default - couldn't find symbolic meta function/decomposition
     xfail('matrix_exp', ''),  # aten.linalg_matrix_exp.default - couldn't find symbolic meta function/decomposition
     xfail('max', 'reduction_with_dim'),  # aten.max.dim - couldn't find symbolic meta function/decomposition
-    xfail('mean', ''),  # Unexpected type <class 'torch.SymbolicIntNode'> when computing elementwise type promotion!
     xfail('median', ''),  # Could not run 'aten::median' with arguments from the 'Meta' backend. This could be becau...
     xfail('meshgrid', 'list_of_tensors'),  # Tensors of type TensorImpl do not have numel
     xfail('meshgrid', 'variadic_tensors'),  # Tensors of type TensorImpl do not have numel
@@ -1038,14 +1089,8 @@
     xfail('mm', ''),  # aten.mm.default - couldn't find symbolic meta function/decomposition
     xfail('mode', ''),  # aten.mode.default - couldn't find symbolic meta function/decomposition
     xfail('msort', ''),  # aten.sort.default - couldn't find symbolic meta function/decomposition
-<<<<<<< HEAD
-    xfail('mv', ''),  # aten.mv.default - couldn't find symbolic meta function/decomposition
-    xfail('nanmean', ''),  # The underlying op of 'aten.stride' has no overload name '_schema'
-=======
->>>>>>> 9b8e0a38
     xfail('nanquantile', ''),  # Could not run 'aten::equal' with arguments from the 'Meta' backend.
     xfail('narrow', ''),  # aten.size.default - couldn't find symbolic meta function/decomposition
-    xfail('native_layer_norm', ''),  # Unexpected type <class 'torch.SymbolicIntNode'> when computing elementwise type promot...
     xfail('nn.functional.adaptive_avg_pool1d', ''),  # aten.size.default - couldn't find symbolic meta function/decomposition
     xfail('nn.functional.adaptive_avg_pool2d', ''),  # argument 'size' must be tuple of ints, but found element o...
     xfail('nn.functional.adaptive_avg_pool3d', ''),  # aten._adaptive_avg_pool3d.default - couldn't find symbolic meta func...
@@ -1086,12 +1131,11 @@
     xfail('nn.functional.interpolate', 'linear'),  # aten.upsample_linear1d.vec - couldn't find symbolic meta function/dec...
     xfail('nn.functional.interpolate', 'nearest'),  # aten.upsample_nearest1d.vec - couldn't find symbolic meta function/d...
     xfail('nn.functional.interpolate', 'trilinear'),  # aten.upsample_trilinear3d.vec - couldn't find symbolic meta functi...
-    xfail('nn.functional.kl_div', ''),  # Unexpected type <class 'torch.SymbolicIntNode'> when computing elementwise type pro...
     xfail('nn.functional.l1_loss', ''),  # aten.size.default - couldn't find symbolic meta function/decomposition
-    xfail('nn.functional.layer_norm', ''),  # Unexpected type <class 'torch.SymbolicIntNode'> when computing elementwise type...
     xfail('nn.functional.linear', ''),  # aten.mv.default - couldn't find symbolic meta function/decomposition
     xfail('nn.functional.local_response_norm', ''),  # Tensors of type TensorImpl do not have numel
     xfail('nn.functional.margin_ranking_loss', ''),  # The underlying op of 'aten.stride' has no overload name '_schema'
+    xfail('nn.functional.max_pool1d', ''),  # Trying to call aten.size on a tensor with symbolic shapes.
     xfail('nn.functional.max_pool2d', ''),  # aten.max_pool2d_with_indices.default - couldn't find symbolic meta function/d...
     xfail('nn.functional.max_pool3d', ''),  # aten.max_pool3d_with_indices.default - couldn't find symbolic meta function/d...
     xfail('nn.functional.max_unpool1d', 'grad'),  # aten.max_unpool2d.default - couldn't find symbolic meta function/decom...
@@ -1100,23 +1144,17 @@
     xfail('nn.functional.mse_loss', ''),  # aten.size.default - couldn't find symbolic meta function/decomposition
     xfail('nn.functional.multi_margin_loss', ''),  # Could not run 'aten::multi_margin_loss' with arguments from the...
     xfail('nn.functional.multilabel_margin_loss', ''),  # Could not run 'aten::multilabel_margin_loss_forward' with ...
-    xfail('nn.functional.multilabel_soft_margin_loss', ''),  # aten.new_empty.default - couldn't find symbolic meta functio...
     xfail('nn.functional.normalize', ''),  # aten.size.default - couldn't find symbolic meta function/decomposition
     xfail('nn.functional.pad', 'circular'),  # aten.size.default - couldn't find symbolic meta function/decomposition
     xfail('nn.functional.pad', 'constant'),  # aten.fill.Scalar - couldn't find symbolic meta function/decomposition
     xfail('nn.functional.pad', 'reflect'),  # aten.reflection_pad1d.default - couldn't find symbolic meta function/decompo...
     xfail('nn.functional.pad', 'replicate'),  # aten.replication_pad1d.default - couldn't find symbolic meta function/deco...
-    xfail('nn.functional.pairwise_distance', ''),  # TensorImpl does not have numel
     xfail('nn.functional.pdist', ''),  # Could not run 'aten::_pdist_forward' with arguments from the 'Meta' backend...
     xfail('nn.functional.pixel_shuffle', ''),  # aten.pixel_shuffle.default - couldn't find symbolic meta function/decompos...
     xfail('nn.functional.pixel_unshuffle', ''),  # aten.pixel_unshuffle.default - couldn't find symbolic meta function/deco...
     xfail('nn.functional.poisson_nll_loss', ''),  # The underlying op of 'aten.stride' has no overload name '_schema'
-    xfail('nn.functional.prelu', ''),  # Tensors of type TensorImpl do not have numel
     xfail('nn.functional.rrelu', ''),  # aten.empty_like.default - couldn't find symbolic meta function/decomposition
     xfail('nn.functional.smooth_l1_loss', ''),  # aten.size.default - couldn't find symbolic meta function/decomposition
-    xfail('nn.functional.soft_margin_loss', ''),  # aten.soft_margin_loss.default - couldn't find symbolic meta function/de...
-    xfail('nn.functional.triplet_margin_loss', ''),  # Unexpected type <class 'torch.SymIntNode'> when computing element...
-    xfail('nn.functional.triplet_margin_with_distance_loss', ''),  # Unexpected type <class 'torch.SymIntNode'> when com...
     xfail('nn.functional.unfold', ''),  # aten.im2col.default - couldn't find symbolic meta function/decomposition
     xfail('nn.functional.upsample_bilinear', ''),  # aten.upsample_bilinear2d.vec - couldn't find symbolic meta function/de...
     xfail('nn.functional.upsample_nearest', ''),  # aten.upsample_nearest1d.vec - couldn't find symbolic meta function/deco...
@@ -1141,9 +1179,7 @@
     xfail('rand_like', ''),  # aten.randn_like.default - couldn't find symbolic meta function/decomposition
     xfail('randint_like', ''),  # aten.randint_like.default - couldn't find symbolic meta function/decomposition
     xfail('randn_like', ''),  # aten.randn_like.default - couldn't find symbolic meta function/decomposition
-    xfail('ravel', ''),  # RuntimeError: Tensors of type TensorImpl do not have numel
     xfail('renorm', ''),  # aten.renorm.default - couldn't find symbolic meta function/decomposition
-    xfail('repeat', ''),  # aten.repeat.default - couldn't find symbolic meta function/decomposition
     xfail('reshape_as', ''),  # aten.size.default - couldn't find symbolic meta function/decomposition
     xfail('reshape', ''),  # Tensors of type TensorImpl do not have numel
     xfail('resize_', ''),  # aten.clone.default - couldn't find symbolic meta function/decomposition
@@ -1193,12 +1229,9 @@
     xfail('special.scaled_modified_bessel_k1', ''),  # aten.special_scaled_modified_bessel_k1.default - couldn't find symbo...
     xfail('special.spherical_bessel_j0', ''),  # aten.special_spherical_bessel_j0.default - couldn't find symbolic meta fun...
     xfail('special.xlog1py', ''),  # aten.special_xlog1py.default - couldn't find symbolic meta function/decomposition
-    xfail('split', ''),  # 'torch._C.SymbolicIntNode' and 'int'
+    xfail('split', ''),  # 'torch._C.SymIntNode' and 'int'
     xfail('split', 'list_args'),  # aten.size.default - couldn't find symbolic meta function/decomposition
     xfail('split_with_sizes', ''),  # aten.size.default - couldn't find symbolic meta function/decomposition
-    xfail('stack', ''),  # RuntimeError: Tensors of type TensorImpl do not have numel
-    xfail('std', ''),  # Unexpected type <class 'torch.SymIntNode'> when computing elementwise type promotion!
-    xfail('std_mean', ''),  # Unexpected type <class 'torch.SymIntNode'> when computing elementwise type promotion!
     xfail('stft', ''),  # argument 'size' must be tuple of ints, but found element of type torch._C.SymIntNode at...
     xfail('sum_to_size', ''),  # aten.size.default - couldn't find symbolic meta function/decomposition
     xfail('svd', ''),  # aten._linalg_svd.default - couldn't find symbolic meta function/decomposition
@@ -1207,7 +1240,6 @@
     xfail('take_along_dim', ''),  # dtype of indices should be Long but got Float
     xfail('take', ''),  # aten.take.default - couldn't find symbolic meta function/decomposition
     xfail('tensordot', ''),  # aten.size.default - couldn't find symbolic meta function/decomposition
-    xfail('tile', ''),  # aten.repeat.default - couldn't find symbolic meta function/decomposition
     xfail('topk', ''),  # aten.topk.default - couldn't find symbolic meta function/decomposition
     xfail('trapz', ''),  # aten.size.default - couldn't find symbolic meta function/decomposition
     xfail('trapezoid', ''),  # aten.size.default - couldn't find symbolic meta function/decomposition
@@ -1215,10 +1247,6 @@
     xfail('tril', ''),  # aten.tril.default - couldn't find symbolic meta function/decomposition
     xfail('triu', ''),  # aten.triu.default - couldn't find symbolic meta function/decomposition
     xfail('unfold', ''),  # aten.unfold.default - couldn't find symbolic meta function/decomposition
-    xfail('var_mean', ''),  # Unexpected type <class 'torch.SymbolicIntNode'> when computing elementwise type promotion!
-    xfail('var', ''),  # Unexpected type <class 'torch.SymbolicIntNode'> when computing elementwise type promotion!
-    xfail('vdot', ''),  # aten.vdot.default - couldn't find symbolic meta function/decomposition
-    xfail('view', ''),  # RuntimeError: Tensors of type TensorImpl do not have numel
     xfail('view_as_complex', ''),  # aten.view_as_complex.default - couldn't find symbolic meta function/decomposition
     xfail('view_as', ''),  # aten.size.default - couldn't find symbolic meta function/decomposition
     xfail('vsplit', ''),  # aten.size.default - couldn't find symbolic meta function/decomposition
