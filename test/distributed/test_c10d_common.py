--- conflicted
+++ resolved
@@ -10,10 +10,7 @@
 from datetime import timedelta
 from itertools import product
 from sys import platform
-<<<<<<< HEAD
-=======
 from typing import Callable
->>>>>>> 1840f24d
 
 import torch
 import torch.distributed as dist
@@ -42,11 +39,6 @@
     instantiate_parametrized_tests,
     parametrize
 )
-<<<<<<< HEAD
-from torch.utils._mode_utils import no_dispatch
-from torch.utils._pytree import tree_map, tree_map_only
-=======
->>>>>>> 1840f24d
 from torch.utils.checkpoint import checkpoint
 
 
@@ -1363,194 +1355,6 @@
 instantiate_parametrized_tests(CommonDistributedDataParallelTest)
 
 
-<<<<<<< HEAD
-def wait_comm(comm_result):
-    # This function is only used by tracing mode as a call_function node right
-    # before consuming a collective result tensor.
-    comm_result._work.wait()
-    return comm_result._tensor
-
-
-@dataclass
-class CommResult:
-    # a custom type wrapping both inplace output tensor and work handle
-    _tensor: torch.Tensor
-    _work: torch.classes.c10d.Work
-
-
-def wrap_comm_result(result):
-    # allreduce_ returns ([tensor], work)
-    tensor = result[0][0]
-    work = result[1]
-    return ([CommResult(result[0][0], result[1])], result[1])
-
-
-class CommTensor(torch.Tensor):
-    r"""
-    A Tensor subclass to wrap input tensors for collective communications. This
-    Tensor subclass works for both eager and tracing mode.
-
-    In eager mode, it will record whether the inplace collective communication
-    has been launched using this Tensor and remember the corresponding work
-    handle. If yes, it will expliclty call wait() in the ``__torch_dispatch__``
-    function before subsequent operations consuming the value of the Tensor.
-
-    In tracing mode, ``CommTensor`` inserts two node into the graph using the
-    ``__torch_dispatch__`` function.
-
-    1. The first node is inserted right after the
-    communication, wrapping both the inplace output tensor and the returned
-    work handle into a custom CommResult type. We have to do this because
-    ``ProxyTorchDispatchMode`` only handles ``torch.Tensor``, ``_ProxyTensor``,
-    and ``torch.nn.Parameter`` objects and will treat the work handle
-    as a constant and embed that into the graph. As a result, during execution,
-    it will use the work handle created during tracing and will lead to wrong
-    result. The solution in this test is to manually create a proxy on the
-    return value of ``allreduce_`` which is ``([tensor], work)``, and wrap that
-    to ``[(CommResult(tensor, work)), work]``. In this way, subsequent nodes can
-    directly consume ``CommResult``.
-    2. The second node is inserted right before any subsequent node reads from
-    ``CommResult``. It will call ``wait()`` on the stashed work handle to ensure
-    that computation waits for communication.
-
-    It is specifically tailored for allreduce_ at the moment.
-    """
-    @staticmethod
-    def __new__(cls, tensor: torch.Tensor):
-        r = torch.Tensor._make_subclass(  # type: ignore[attr-defined]
-            cls,
-            tensor,
-            require_grad=tensor.requires_grad,
-        )
-        # The tensor object wrapped by this CommTensor
-        r._tensor: torch.Tensor = tensor
-        # Record whether communication has launched on this tensor.
-        r._after_comm: bool = False
-        return r
-
-    def __repr__(self):
-        return f"CommTensor({self._tensor}, after_comm={self._after_comm})"
-
-    # disable __torch_function__ so that CommTensor can recursively dispatch
-    # with ProxyTorchDispatchMode in make_fx
-    __torch_function__ = _disabled_torch_function_impl
-
-    @classmethod
-    def __torch_dispatch__(cls, func, types, args=(), kwargs=None):
-        # shared states when unwrapping args
-        tracer = None
-        after_comm = False
-
-        def get_tracer(obj):
-            slots = get_proxy_slots(obj)
-            if slots is None:
-                return None
-            keys = tuple(slots.keys())
-            assert len(keys) == 1
-            return keys[0]
-
-        def get_proxy(obj):
-            slots = get_proxy_slots(obj)
-            if slots is None:
-                return None
-            vals = tuple(slots.values())
-            assert len(vals) == 1
-            return vals[0]
-
-        # wrapped ._tensor if this is a CommTensor, and insert/call wait()
-        # if communication has been launched on this tensor.
-        def unwrap(e):
-            if isinstance(e, CommTensor):
-                nonlocal tracer, after_comm
-
-                after_comm = e._after_comm
-                tracer = get_tracer(e._tensor)
-
-                if after_comm:
-                    if tracer is not None:
-                        # insert a node to the traced graph.
-                        proxy_res = tracer.create_proxy(
-                            'call_function',
-                            wait_comm,
-                            (get_proxy(e._tensor).proxy,),
-                            {},
-                            name="wait_comm"
-                        )
-                        # HACK: update the proxy for the inplace output
-                        set_proxy_slot(e._tensor, tracer, proxy_res)
-                    # For eager mode, simply wait.
-                    # During tracing, still need to wait here, to make sure the
-                    # execution during tracing is correct.
-                    e._work.wait()
-
-                return e._tensor
-            else:
-                return e
-
-        unwrapped_args = tree_map(unwrap, args)
-        unwrapped_kwargs = tree_map(unwrap, kwargs)
-
-        if "allreduce_" in func.__name__:
-            if tracer is not None:
-                # in tracing mode, get proxies for args
-                proxy_args, proxy_kwargs = tree_map_only(
-                    _ProxyTensor,
-                    lambda e: e.proxy,
-                    tree_map_only(
-                        torch.Tensor,
-                        fetch_tensor_proxy(tracer),
-                        (unwrapped_args, unwrapped_kwargs)
-                    ),
-                )
-
-                # get proxy for output tuple
-                proxy_res = func(*proxy_args, **proxy_kwargs)
-                # insert a node that wraps the output tuple into
-                # CommResult(tensor, work)
-                comm_result_proxy = tracer.create_proxy(
-                    'call_function',
-                    wrap_comm_result,
-                    (proxy_res, ),
-                    {},
-                    name="comm_result"
-                )
-
-                with no_dispatch():
-                    # disable dispatch to avoid trigger ProxyTorchDispatchMode logic
-                    out = func(*unwrapped_args, **unwrapped_kwargs)
-
-                # wrap output with the proxy of CommResult, so that subsequent
-                # ops and link to it.
-                track_tensor_tree(out, comm_result_proxy, constant=None, tracer=tracer)
-
-                # N.B.: we still need to remember the work handle here, and wait
-                # for it later to make sure the execution during tracing is
-                # correct.
-                args[0][0]._work = out[1]
-                # remember comm is already launched
-                args[0][0]._after_comm = True
-
-                # HACK: update the proxy on the input argument as this is an
-                # inplace collective communication.
-                set_proxy_slot(unwrapped_args[0][0], tracer, get_proxy(out[0][0]))
-                return out
-            else:
-                # in eager mode, simply remember work handle as an attribute
-                out = func(*unwrapped_args, **kwargs)
-                args[0][0]._work = out[1]
-                args[0][0]._after_comm = True
-                return out
-        else:
-            if after_comm:
-                return func(*unwrapped_args, **unwrapped_kwargs)
-            else:
-                # we need to propagate CommTensor wrapping until the first
-                # subsequent operation has waited for it.
-                return CommTensor(func(*unwrapped_args, **unwrapped_kwargs))
-
-
-=======
->>>>>>> 1840f24d
 class CompilerTest(MultiProcessTestCase):
     def setUp(self):
         super(CompilerTest, self).setUp()
@@ -1566,7 +1370,7 @@
     def _get_process_group(self):
         raise NotImplementedError("To be implemented by subclass")
 
-    def _test_work_wait(self, x: torch.Tensor):
+    def _test_work_wait(self, x: torch.Tensor, comm_fn: Callable):
         pg = self._get_default_group()
 
         def fn(x: torch.Tensor) -> torch.Tensor:
@@ -1574,12 +1378,12 @@
             # all_reduce Python implementation, as the later will need more
             # discussion.
             y = CommTensor(x + x)
-            work = dist.all_reduce(y, group=pg, async_op=True)
+            work, z = comm_fn(y, group=pg)
             # this wait() will be ignored in tracing mode as
             # ProxyTorchDispatchMode only supports torch.Tensor, _ProxyTensor,
             # and torch.nn.Parameter objects
             work.wait()
-            return y * 2
+            return z * 2
 
         xx = x.clone()
 
@@ -1603,7 +1407,7 @@
                     ])
                     commed |= all([
                         curr.op == "call_function",
-                        "allreduce_" in curr.target.__name__
+                        CommTensor._is_supported(curr.target.__name__),
                     ])
 
                     prev = curr.args[0]
@@ -1626,6 +1430,48 @@
         yy = traced_fn(xx)
         self.assertFalse(y.allclose(yy))
 
+    def _test_allreduce_work_wait(self, tensor):
+        def comm_fn(tensor, group=None):
+            work = dist.all_reduce(tensor, group=group, async_op=True)
+            return work, tensor
+
+        self._test_work_wait(tensor, comm_fn=comm_fn)
+
+    def _test_allgather_work_wait(self, tensor):
+        def comm_fn(tensor, group=None):
+            out_tensors = [torch.zeros_like(tensor) for _ in range(group.size())]
+            work = dist.all_gather(out_tensors, tensor, group=group, async_op=True)
+            work.wait()
+
+            return work, sum(out_tensors)
+
+        self._test_work_wait(tensor, comm_fn=comm_fn)
+
+    def _test_reduce_scatter_work_wait(self, tensor):
+        def comm_fn(tensor, group=None):
+            in_tensors = [tensor.clone() + i for i in range(group.size())]
+            out_tensor = torch.zeros_like(tensor)
+            work = dist.reduce_scatter(out_tensor, in_tensors, group=group, async_op=True)
+            return work, out_tensor
+
+        self._test_work_wait(tensor, comm_fn=comm_fn)
+
+    def _test_broadcast_work_wait(self, tensor):
+        def comm_fn(tensor, group=None):
+            work = dist.broadcast(tensor, src=0, group=group, async_op=True)
+            return work, tensor
+
+        self._test_work_wait(tensor, comm_fn=comm_fn)
+
+    def _test_scatter_work_wait(self, tensor):
+        def comm_fn(tensor, group=None):
+            in_tensors = [tensor + i for i in range(group.size())] if self.rank == 0 else None
+            out_tensor = torch.zeros_like(tensor)
+            work = dist.scatter(out_tensor, in_tensors, src=0, group=group, async_op=True)
+            return work, out_tensor
+
+        self._test_work_wait(tensor, comm_fn=comm_fn)
+
 
 if __name__ == "__main__":
     assert (
