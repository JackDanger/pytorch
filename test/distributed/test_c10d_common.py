--- conflicted
+++ resolved
@@ -9,8 +9,10 @@
 from contextlib import suppress
 from dataclasses import dataclass
 from datetime import timedelta
+from functools import partial
 from itertools import product
 from sys import platform
+from typing import Any, Callable, Tuple
 
 import torch
 import torch.distributed as dist
@@ -47,7 +49,11 @@
     parametrize
 )
 from torch.utils._mode_utils import no_dispatch
-from torch.utils._pytree import tree_map, tree_map_only
+from torch.utils._pytree import (
+    tree_flatten,
+    tree_map,
+    tree_map_only,
+)
 from torch.utils.checkpoint import checkpoint
 
 
@@ -1378,11 +1384,20 @@
     _work: torch.classes.c10d.Work
 
 
-def wrap_comm_result(result):
+def wrap_comm_result(result: Tuple[Any]) -> Tuple[Any]:
+    def wrap(work, e):
+        assert isinstance(e, torch.Tensor), (
+            "Excepting collection of tensors as the first element in the "
+            "return value of communication operations."
+        )
+
+        return CommResult(e, work)
+
+    # E.g.,
     # allreduce_ returns ([tensor], work)
-    tensor = result[0][0]
+    # allgather_ returns ([[tensor1, tensor2]], work)
     work = result[1]
-    return ([CommResult(result[0][0], result[1])], result[1])
+    return (tree_map(partial(wrap, work), result[0]), work)
 
 
 class CommTensor(torch.Tensor):
@@ -1415,6 +1430,15 @@
 
     It is specifically tailored for allreduce_ at the moment.
     """
+
+    _supported_comms = [
+        "allreduce_",
+        "allgather_",
+        "broadcast_",
+        "reduce_scatter_",
+        "scatter_",
+    ]
+
     @staticmethod
     def __new__(cls, tensor: torch.Tensor):
         r = torch.Tensor._make_subclass(  # type: ignore[attr-defined]
@@ -1434,6 +1458,10 @@
     # disable __torch_function__ so that CommTensor can recursively dispatch
     # with ProxyTorchDispatchMode in make_fx
     __torch_function__ = _disabled_torch_function_impl
+
+    @classmethod
+    def _is_supported(cls, op_name):
+        return any([comm in op_name for comm in cls._supported_comms])
 
     @classmethod
     def __torch_dispatch__(cls, func, types, args=(), kwargs=None):
@@ -1483,18 +1511,24 @@
                     # execution during tracing is correct.
                     e._work.wait()
 
-<<<<<<< HEAD
-
-=======
->>>>>>> da99008d
                 return e._tensor
             else:
                 return e
 
+        def wrap(e):
+            return CommTensor(e) if isinstance(e, torch.Tensor) else e
+
+        def mark_after_comm(work, e):
+            if isinstance(e, torch.Tensor) or isinstance(e, CommTensor):
+                e._work = work
+                e._after_comm = True
+
+            return e
+
         unwrapped_args = tree_map(unwrap, args)
         unwrapped_kwargs = tree_map(unwrap, kwargs)
 
-        if "allreduce_" in func.__name__:
+        if cls._is_supported(func.__name__):
             if tracer is not None:
                 # in tracing mode, get proxies for args
                 proxy_args, proxy_kwargs = tree_map_only(
@@ -1529,20 +1563,22 @@
 
                 # N.B.: we still need to remember the work handle here, and wait
                 # for it later to make sure the execution during tracing is
-                # correct.
-                args[0][0]._work = out[1]
-                # remember comm is already launched
-                args[0][0]._after_comm = True
+                # correct. Also, remember comm is already launched
+                # args[0] is always the collection of output tensors
+                tree_map(partial(mark_after_comm, out[1]), args[0])
 
                 # HACK: update the proxy on the input argument as this is an
                 # inplace collective communication.
-                set_proxy_slot(unwrapped_args[0][0], tracer, get_proxy(out[0][0]))
+                flat_args, args_spec = tree_flatten(unwrapped_args[0])
+                flat_out, out_spec = tree_flatten(out[0])
+                for a, o in zip(flat_args, flat_out):
+                    set_proxy_slot(a, tracer, get_proxy(o))
+
                 return out
             else:
                 # in eager mode, simply remember work handle as an attribute
                 out = func(*unwrapped_args, **kwargs)
-                args[0][0]._work = out[1]
-                args[0][0]._after_comm = True
+                tree_map(partial(mark_after_comm, out[1]), args[0])
                 return out
         else:
             if after_comm:
@@ -1550,7 +1586,7 @@
             else:
                 # we need to propagate CommTensor wrapping until the first
                 # subsequent operation has waited for it.
-                return CommTensor(func(*unwrapped_args, **unwrapped_kwargs))
+                return tree_map(wrap, func(*unwrapped_args, **unwrapped_kwargs))
 
 
 class CompilerTest(MultiProcessTestCase):
@@ -1568,7 +1604,7 @@
     def _get_process_group(self):
         raise NotImplementedError("To be implemented by subclass")
 
-    def _test_work_wait(self, x: torch.Tensor):
+    def _test_work_wait(self, x: torch.Tensor, comm_fn: Callable):
         pg = self._get_default_group()
 
         def fn(x: torch.Tensor) -> torch.Tensor:
@@ -1576,12 +1612,12 @@
             # all_reduce Python implementation, as the later will need more
             # discussion.
             y = CommTensor(x + x)
-            work = dist.all_reduce(y, group=pg, async_op=True)
+            work, z = comm_fn(y, group=pg)
             # this wait() will be ignored in tracing mode as
             # ProxyTorchDispatchMode only supports torch.Tensor, _ProxyTensor,
             # and torch.nn.Parameter objects
             work.wait()
-            return y * 2
+            return z * 2
 
         xx = x.clone()
 
@@ -1590,12 +1626,6 @@
         traced_fn.graph.lint()
         traced_fn.graph.eliminate_dead_code()
 
-<<<<<<< HEAD
-        if self.rank == 0:
-            traced_fn.graph.print_tabular()
-
-=======
->>>>>>> da99008d
         # make sure the mul op indeed waits for comm
         for node in traced_fn.graph.nodes:
             if node.op == "call_function" and "mul.Tensor" in node.target.__name__:
@@ -1611,7 +1641,7 @@
                     ])
                     commed |= all([
                         curr.op == "call_function",
-                        "allreduce_" in curr.target.__name__
+                        CommTensor._is_supported(curr.target.__name__),
                     ])
 
                     prev = curr.args[0]
@@ -1634,6 +1664,48 @@
         yy = traced_fn(xx)
         self.assertFalse(y.allclose(yy))
 
+    def _test_allreduce_work_wait(self, tensor):
+        def comm_fn(tensor, group=None):
+            work = dist.all_reduce(tensor, group=group, async_op=True)
+            return work, tensor
+
+        self._test_work_wait(tensor, comm_fn=comm_fn)
+
+    def _test_allgather_work_wait(self, tensor):
+        def comm_fn(tensor, group=None):
+            out_tensors = [torch.zeros_like(tensor) for _ in range(group.size())]
+            work = dist.all_gather(out_tensors, tensor, group=group, async_op=True)
+            work.wait()
+
+            return work, sum(out_tensors)
+
+        self._test_work_wait(tensor, comm_fn=comm_fn)
+
+    def _test_reduce_scatter_work_wait(self, tensor):
+        def comm_fn(tensor, group=None):
+            in_tensors = [tensor.clone() + i for i in range(group.size())]
+            out_tensor = torch.zeros_like(tensor)
+            work = dist.reduce_scatter(out_tensor, in_tensors, group=group, async_op=True)
+            return work, out_tensor
+
+        self._test_work_wait(tensor, comm_fn=comm_fn)
+
+    def _test_broadcast_work_wait(self, tensor):
+        def comm_fn(tensor, group=None):
+            work = dist.broadcast(tensor, src=0, group=group, async_op=True)
+            return work, tensor
+
+        self._test_work_wait(tensor, comm_fn=comm_fn)
+
+    def _test_scatter_work_wait(self, tensor):
+        def comm_fn(tensor, group=None):
+            in_tensors = [tensor + i for i in range(group.size())] if self.rank == 0 else None
+            out_tensor = torch.zeros_like(tensor)
+            work = dist.scatter(out_tensor, in_tensors, src=0, group=group, async_op=True)
+            return work, out_tensor
+
+        self._test_work_wait(tensor, comm_fn=comm_fn)
+
 
 if __name__ == "__main__":
     assert (
