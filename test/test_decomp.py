--- conflicted
+++ resolved
@@ -16,6 +16,7 @@
     TEST_WITH_ASAN,
     run_tests,
     skipIfSlowGradcheckEnv,
+    skipIfTorchDynamo,
 )
 from torch.testing._internal.common_device_type import (
     onlyNativeDeviceTypes,
@@ -189,13 +190,10 @@
             1e-3,
         ),
         (torch.float64, torch.ops.aten.native_layer_norm.default): (1e-6, 1e-6),
-<<<<<<< HEAD
-=======
         # This exceeds default tolerances only on CPU, on CUDA it's fine
         (torch.float32, torch.ops.aten.grid_sampler_2d.default) : (7e-6, 3e-5),
         # Exceeds tolerances on CUDA, likely due to fma
         (torch.float32, torch.ops.aten.mv.default) : (1e-5, 3e-5),
->>>>>>> 9b8e0a38
     }
     if (test_dtype, op) in tol_table:
         rtol, atol = tol_table[(decomp.dtype, op)]
@@ -361,6 +359,7 @@
     def test_comprehensive(self, device, dtype, op):
         self.do_cross_ref(device, dtype, op, run_all=True)
 
+    @skipIfTorchDynamo("Test does not work with TorchDynamo")
     def do_cross_ref(self, device, dtype, op, *, run_all):
         if (torch.device(device).type, dtype, op.name) in CROSS_REF_EXCLUDE_SET or (
             None,
