# Owner(s): ["module: onnx"]

from __future__ import annotations

import io
import itertools
import os
import unittest
from collections import OrderedDict
from typing import Dict, List, Optional, Tuple, Union

import numpy as np
import onnx_test_common
import parameterized

import torch
import torchvision
from model_defs import (
    lstm_flattening_result,
    rnn_model_with_packed_sequence,
    word_language_model,
)
from pytorch_test_common import (
    BATCH_SIZE,
    RNN_BATCH_SIZE,
    RNN_HIDDEN_SIZE,
    RNN_INPUT_SIZE,
    RNN_SEQUENCE_LENGTH,
    skipDtypeChecking,
    skipIfUnsupportedMaxOpsetVersion,
    skipIfUnsupportedMinOpsetVersion,
    skipIfUnsupportedOpsetVersion,
    skipScriptTest,
    skipShapeChecking,
    skipTraceTest,
)
from torch import Tensor
from torch.nn.utils import rnn as rnn_utils
from torch.onnx import _constants, verification
from torch.testing._internal import common_utils
from torch.testing._internal.common_utils import skipIfNoLapack

# The min onnx opset version to test for
MIN_ONNX_OPSET_VERSION = 9
# The max onnx opset version to test for
MAX_ONNX_OPSET_VERSION = _constants.onnx_main_opset


def _init_test_generalized_rcnn_transform():
    min_size = 100
    max_size = 200
    image_mean = [0.485, 0.456, 0.406]
    image_std = [0.229, 0.224, 0.225]
    transform = torchvision.models.detection.transform.GeneralizedRCNNTransform(
        min_size, max_size, image_mean, image_std
    )
    return transform


def _init_test_rpn():
    anchor_sizes = ((32,), (64,), (128,), (256,), (512,))
    aspect_ratios = ((0.5, 1.0, 2.0),) * len(anchor_sizes)
    rpn_anchor_generator = torchvision.models.detection.rpn.AnchorGenerator(
        anchor_sizes, aspect_ratios
    )
    out_channels = 256
    rpn_head = torchvision.models.detection.rpn.RPNHead(
        out_channels, rpn_anchor_generator.num_anchors_per_location()[0]
    )
    rpn_fg_iou_thresh = 0.7
    rpn_bg_iou_thresh = 0.3
    rpn_batch_size_per_image = 256
    rpn_positive_fraction = 0.5
    rpn_pre_nms_top_n = dict(training=2000, testing=1000)
    rpn_post_nms_top_n = dict(training=2000, testing=1000)
    rpn_nms_thresh = 0.7
    rpn_score_thresh = 0.0

    rpn = torchvision.models.detection.rpn.RegionProposalNetwork(
        rpn_anchor_generator,
        rpn_head,
        rpn_fg_iou_thresh,
        rpn_bg_iou_thresh,
        rpn_batch_size_per_image,
        rpn_positive_fraction,
        rpn_pre_nms_top_n,
        rpn_post_nms_top_n,
        rpn_nms_thresh,
        score_thresh=rpn_score_thresh,
    )
    return rpn


def _construct_tensor_for_quantization_test(
    shape: Tuple[int, ...],
    offset: Optional[Union[int, float]] = None,
    max_val: Optional[Union[int, float]] = None,
) -> Tensor:
    """Helper function to generate weights and test inputs in a deterministic way.

    Due to difference in implementation details between PyTorch and ONNXRuntime, randomly generated
    test data for quantization tests can be flaky. To help stablize the test, this helper function is
    used to generate weights and test inputs in a deterministic way.

    Args:
        shape (Tuple[int]): Shape for tensor to construct.
        offset (Optional[Union[int, float]]): Offset to be added to the generated tensor.
        max_val (Optional[Union[int, float]]): If any element within tensor has a larger absolute value than
            max_val, the tensor will be scaled by max_val / tensor.abs().max(). This step is done after
            applying offset.
    """
    tensor = torch.arange(np.prod(shape), dtype=torch.float).view(shape)
    if offset is not None:
        tensor = tensor + offset
    if max_val is not None and tensor.abs().max() > max_val:
        tensor = tensor * max_val / tensor.abs().max()
    return tensor


def _parameterized_class_attrs_and_values(
    min_opset_version: int, max_opset_version: int
):
    attrs = ("opset_version", "is_script", "keep_initializers_as_inputs")
    input_values = []
    input_values.extend(itertools.product((7, 8), (True, False), (True,)))
    # Valid opset versions are defined in torch/onnx/_constants.py.
    # Versions are intentionally set statically, to not be affected by changes elsewhere.
    if min_opset_version < 9:
        raise ValueError("min_opset_version must be >= 9")
    input_values.extend(
        itertools.product(
            range(min_opset_version, max_opset_version + 1),
            (True, False),
            (True, False),
        )
    )
    return {"attrs": attrs, "input_values": input_values}


def _parametrize_rnn_args(arg_name):
    options = {
        "layers": {1: "unilayer", 3: "trilayer"},
        "bidirectional": {True: "bidirectional", False: "forward"},
        "initial_state": {True: "with_initial_state", False: "no_initial_state"},
        "packed_sequence": {
            0: "without_sequence_lengths",
            1: "with_variable_length_sequences",
            2: "with_batch_first_sequence_lengths",
        },
        "dropout": {0.2: "with_dropout", 0.0: "without_dropout"},
    }

    return {
        "arg_str": arg_name,
        "arg_values": options[arg_name].keys(),
        "name_fn": lambda val: options[arg_name][val],
    }


@parameterized.parameterized_class(
    **_parameterized_class_attrs_and_values(
        MIN_ONNX_OPSET_VERSION, MAX_ONNX_OPSET_VERSION
    ),
    class_name_func=onnx_test_common.parameterize_class_name,
)
@common_utils.instantiate_parametrized_tests
class TestONNXRuntime(onnx_test_common._TestONNXRuntime):
    def test_fuse_conv_bn1d(self):
        class Fuse(torch.nn.Module):
            def __init__(self):
                super().__init__()
                self.conv = torch.nn.Conv1d(16, 33, 3, stride=2)
                self.bn = torch.nn.BatchNorm1d(33)

            def forward(self, x):
                out = self.conv(x)
                return self.bn(out)

        model = Fuse()
        x = torch.randn(20, 16, 50, requires_grad=True)
        self.run_test(model, (x,))

    def test_fuse_conv_bn2d(self):
        class Fuse(torch.nn.Module):
            def __init__(self):
                super().__init__()
                self.conv = torch.nn.Conv2d(
                    3, 2, kernel_size=1, stride=2, padding=3, bias=False
                )
                self.bn = torch.nn.BatchNorm2d(2)

            def forward(self, x):
                out = self.conv(x)
                return self.bn(out)

        model = Fuse()
        x = torch.randn(2, 3, 2, 2, requires_grad=True)
        self.run_test(model, (x,))

    def test_fuse_conv_bn3d(self):
        class Fuse(torch.nn.Module):
            def __init__(self):
                super().__init__()
                self.conv = torch.nn.Conv3d(
                    3, 2, (3, 5, 2), stride=(2, 1, 1), padding=(3, 2, 0), bias=False
                )
                self.bn = torch.nn.BatchNorm3d(2)

            def forward(self, x):
                out = self.conv(x)
                return self.bn(out)

        model = Fuse()
        x = torch.randn(2, 3, 10, 50, 100, requires_grad=True)
        self.run_test(model, (x,), rtol=1e-3, atol=1e-6)

    def test_fuse_conv_in_block(self):
        class Fuse(torch.nn.Module):
            def __init__(self):
                super().__init__()
                self.conv = torch.nn.Conv1d(
                    in_channels=5,
                    out_channels=5,
                    kernel_size=3,
                    stride=1,
                    padding=2,
                    dilation=1,
                )
                self.bn = torch.nn.BatchNorm1d(5)

            def forward(self, x):
                results_available = True

                if x.sum() > -1:
                    results_available = False

                if results_available:
                    x = self.conv(x)
                    x = self.bn(x)

                return x

        model = Fuse()
        x = torch.randn(2, 5, 9, requires_grad=True)
        self.run_test(
            torch.jit.script(model),
            (x,),
            input_names=["x"],
            dynamic_axes={"x": [0, 2]},
            rtol=1e-3,
            atol=1e-6,
        )

    def test_conv_tbc(self):
        from torch.nn.modules.utils import _single

        class ConvTBC(torch.nn.Module):
            def __init__(self, in_channels, out_channels, kernel_size, padding=0):
                super().__init__()
                self.in_channels = in_channels
                self.out_channels = out_channels
                self.kernel_size = _single(kernel_size)
                self.padding = _single(padding)

                self.weight = torch.nn.Parameter(
                    Tensor(self.kernel_size[0], in_channels, out_channels)
                )
                self.bias = torch.nn.Parameter(Tensor(out_channels))
                self.reset_parameters()

            def reset_parameters(self):
                torch.nn.init.xavier_normal_(self.weight)
                torch.nn.init.zeros_(self.bias)

            def conv_tbc(self, input):
                return torch.conv_tbc(
                    input.contiguous(), self.weight, self.bias, self.padding[0]
                )

            def forward(self, input):
                return self.conv_tbc(input)

        in_channels = 3
        out_channels = 5
        kernel_size = 5
        model = ConvTBC(in_channels, out_channels, kernel_size, padding=0)
        x = torch.randn(10, 7, in_channels, requires_grad=True)
        self.run_test(model, (x,), atol=1e-5)

    def test_reshape_constant_fold(self):
        class Reshape(torch.nn.Module):
            def __init__(
                self,
            ):
                super().__init__()
                self.register_buffer("weight", torch.ones(5))

            def forward(self, x):
                scale_1 = self.weight.reshape(1, -1, 1, 1)
                return x * scale_1

        x = torch.randn(4, 5)
        self.run_test(Reshape(), (x,), rtol=1e-3, atol=1e-5)

    def run_word_language_model(self, model_name):
        ntokens = 50
        emsize = 5
        nhid = 5
        nlayers = 5
        dropout = 0.2
        tied = False
        batchsize = 5
        if model_name == "GRU":
            model = word_language_model.RNNModelWithTensorHidden(
                model_name, ntokens, emsize, nhid, nlayers, dropout, tied, batchsize
            )
        elif model_name == "LSTM":
            model = word_language_model.RNNModelWithTupleHidden(
                model_name, ntokens, emsize, nhid, nlayers, dropout, tied, batchsize
            )
        else:
            model = word_language_model.RNNModel(
                model_name, ntokens, emsize, nhid, nlayers, dropout, tied, batchsize
            )
        x = torch.arange(0, ntokens).long().view(-1, batchsize)
        # Only support CPU version, since tracer is not working in GPU RNN.
        self.run_test(model, (x, model.hidden))

    def get_image(self, rel_path: str, size: Tuple[int, int]) -> Tensor:
        from PIL import Image
        from torchvision import transforms

        data_dir = os.path.join(os.path.dirname(__file__), "assets")
        path = os.path.join(data_dir, *rel_path.split("/"))
        image = Image.open(path).convert("RGB").resize(size, Image.BILINEAR)

        return transforms.ToTensor()(image)

    def get_test_images(self) -> Tuple[List[Tensor], List[Tensor]]:
        return (
            [self.get_image("grace_hopper_517x606.jpg", (100, 320))],
            [self.get_image("rgb_pytorch.png", (250, 380))],
        )

    def test_paste_mask_in_image(self):
        masks = torch.rand(10, 1, 26, 26)
        boxes = torch.rand(10, 4)
        boxes[:, 2:] += torch.rand(10, 2)
        boxes *= 50
        o_im_s = (100, 100)
        from torchvision.models.detection.roi_heads import paste_masks_in_image

        out = paste_masks_in_image(masks, boxes, o_im_s)
        jit_trace = torch.jit.trace(
            paste_masks_in_image,
            (masks, boxes, [torch.tensor(o_im_s[0]), torch.tensor(o_im_s[1])]),
        )
        out_trace = jit_trace(
            masks, boxes, [torch.tensor(o_im_s[0]), torch.tensor(o_im_s[1])]
        )

        assert torch.all(out.eq(out_trace))

        masks2 = torch.rand(20, 1, 26, 26)
        boxes2 = torch.rand(20, 4)
        boxes2[:, 2:] += torch.rand(20, 2)
        boxes2 *= 100
        o_im_s2 = (200, 200)
        from torchvision.models.detection.roi_heads import paste_masks_in_image

        out2 = paste_masks_in_image(masks2, boxes2, o_im_s2)
        out_trace2 = jit_trace(
            masks2, boxes2, [torch.tensor(o_im_s2[0]), torch.tensor(o_im_s2[1])]
        )

        assert torch.all(out2.eq(out_trace2))

    def test_heatmaps_to_keypoints(self):
        maps = torch.rand(10, 1, 26, 26)
        rois = torch.rand(10, 4)
        from torchvision.models.detection.roi_heads import heatmaps_to_keypoints

        out = heatmaps_to_keypoints(maps, rois)
        jit_trace = torch.jit.trace(heatmaps_to_keypoints, (maps, rois))
        out_trace = jit_trace(maps, rois)

        assert torch.all(out[0].eq(out_trace[0]))
        assert torch.all(out[1].eq(out_trace[1]))

        maps2 = torch.rand(20, 2, 21, 21)
        rois2 = torch.rand(20, 4)
        from torchvision.models.detection.roi_heads import heatmaps_to_keypoints

        out2 = heatmaps_to_keypoints(maps2, rois2)
        out_trace2 = jit_trace(maps2, rois2)

        assert torch.all(out2[0].eq(out_trace2[0]))
        assert torch.all(out2[1].eq(out_trace2[1]))

    def test_word_language_model_RNN_TANH(self):
        self.run_word_language_model("RNN_TANH")

    def test_word_language_model_RNN_RELU(self):
        self.run_word_language_model("RNN_RELU")

    @skipScriptTest()  # scripting prim::unchecked_cast prim::setattr
    def test_word_language_model_LSTM(self):
        self.run_word_language_model("LSTM")

    def test_word_language_model_GRU(self):
        self.run_word_language_model("GRU")

    def test_index_1d(self):
        class MyModel(torch.nn.Module):
            def forward(self, input):
                return input[0]

        m1 = torch.randn(3, 4, 5, 6, 7)
        self.run_test(MyModel(), m1)

    def test_index_2d_1dimslice(self):
        class MyModel(torch.nn.Module):
            def forward(self, input):
                return input[0:1, :]

        m1 = torch.randn(3, 4, 5, 6, 7)
        self.run_test(MyModel(), m1)

    def test_index_2d_sliceint(self):
        class MyModel(torch.nn.Module):
            def forward(self, input):
                return input[1, :]

        m1 = torch.randn(3, 4, 5, 6, 7)
        self.run_test(MyModel(), m1)

    def test_index_2d_neg_slice(self):
        class MyModel(torch.nn.Module):
            def forward(self, input):
                return input[0:-1, :]

        m1 = torch.randn(3, 4, 5, 6, 7)
        self.run_test(MyModel(), m1)

    @skipIfUnsupportedMinOpsetVersion(9)
    def test_index_mask(self):
        class MyModel(torch.nn.Module):
            def forward(self, input):
                return input[torch.tensor([0, 1, 0], dtype=torch.uint8)]

        m1 = torch.randn(3, 4, 5, 6, 7)
        self.run_test(MyModel(), m1)

        class MyModel(torch.nn.Module):
            def forward(self, input):
                return input[torch.tensor([0, 1, 0], dtype=torch.bool)]

        m1 = torch.randn(3, 4, 5, 6, 7)
        self.run_test(MyModel(), m1)

    @skipIfUnsupportedMinOpsetVersion(9)
    def test_data(self):
        class Data(torch.jit.ScriptModule):
            @torch.jit.script_method
            def forward(self, x):
                return x.new_zeros(x.data.size())

        x = torch.randn(3, 4)
        self.run_test(Data(), x, input_names=["x"], dynamic_axes={"x": [0, 1]})
        self.run_test(Data(), x, remained_onnx_input_idx=[])

    @skipIfUnsupportedMinOpsetVersion(11)
    def test_index_mask_nd(self):
        class MyModel(torch.nn.Module):
            def forward(self, input):
                return input[input > 0]

        m1 = torch.randn(3, 4, 5, 6, 7)
        self.run_test(MyModel(), m1)

    @skipScriptTest()
    def test_dict(self):
        class MyModel(torch.nn.Module):
            def forward(self, x_in):
                x_out = {}
                x_out["test_key_out"] = torch.add(
                    x_in[list(x_in.keys())[0]], list(x_in.keys())[0]
                )
                return x_out

        x = {torch.tensor(1.0): torch.randn(1, 2, 3)}
        self.run_test(MyModel(), (x,))

    @skipScriptTest()
    def test_dict_str(self):
        class MyModel(torch.nn.Module):
            def forward(self, x_in):
                x_out = {}
                x_out["test_key_out"] = torch.add(x_in["test_key_in"], 2.0)
                return x_out

        x = {"test_key_in": torch.randn(1, 2, 3)}
        self.run_test(MyModel(), (x,))

    @skipScriptTest()  # User-defined class not supported
    def test_dict_output(self):
        class DictModelOutput(OrderedDict):
            tensor_out: Tensor
            tuple_out: Optional[Tuple[Tensor]] = None
            list_out: Optional[List[Tensor]] = None

        class MyModel(torch.nn.Module):
            def forward(self, a, b, c, d):
                return DictModelOutput(
                    tensor_out=a,
                    tuple_out=(b, c),
                    list_out=[d],
                )

        a = torch.randn(2, 3)
        b = torch.randn(2, 3)
        c = torch.randn(2, 3)
        d = torch.randn(2, 3)
        self.run_test(MyModel(), (a, b, c, d))

    def test_tuple_output(self):
        class MyModel(torch.nn.Module):
            def forward(self, a, b, c, d):
                return a, (b, c), d

        a = torch.randn(2, 3)
        b = torch.randn(2, 3)
        c = torch.randn(2, 3)
        d = torch.randn(2, 3)
        self.run_test(MyModel(), (a, b, c, d))

    def test_nested_tuple_output(self):
        class MyModel(torch.nn.Module):
            def forward(self, a, b, c, d):
                return a, ((b,), (c, d))

        a = torch.randn(2, 3)
        b = torch.randn(2, 3)
        c = torch.randn(2, 3)
        d = torch.randn(2, 3)
        self.run_test(MyModel(), (a, b, c, d))

    def test_tuple_input(self):
        class TupleModel(torch.nn.Module):
            def forward(self, a: Tuple[Tensor, Tensor]):
                return a

        x = (torch.randn(3, 4), torch.randn(4, 3))
        self.run_test(TupleModel(), input_args=(x,))

    def test_tuple_primitive_input(self):
        class TupleModel(torch.nn.Module):
            def forward(self, a: Tuple[int, Tensor], b):
                return a[0], a[1] + b

        x = (3, torch.randn(4, 3))
        y = torch.randn(4, 3)
        self.run_test(TupleModel(), input_args=(x, y))

    def test_nested_tuple_input(self):
        class NestedTupleModel(torch.nn.Module):
            def forward(self, a, b: Tuple[Tensor, Tuple[Tensor, Tensor]]):
                return a + b[0] + b[1][0] + b[1][1]

        x = torch.randn(4, 5)
        y = (torch.randn(4, 5), (torch.randn(1, 5), torch.randn(4, 1)))
        self.run_test(NestedTupleModel(), input_args=(x, y))

    @skipScriptTest()  # Needs https://github.com/pytorch/rfcs/pull/21
    @skipIfUnsupportedMinOpsetVersion(15)
    def test_mixed_optional_default_none(self):
        class Model(torch.nn.Module):
            def forward(
                self,
                x,
                y: Optional[Tensor] = None,
                z: Optional[Tensor] = None,
            ):
                if y is not None:
                    return x + y
                if z is not None:
                    return x + z
                return x

        x = torch.randn(2, 3)
        y = torch.randn(2, 3)
        z = torch.randn(2, 3)
        model = Model()
        # Without kwargs dict.
        self.run_test(model, (x, y, None))
        self.run_test(model, (x, None, z))
        # With kwargs dict.
        self.run_test(model, (x,), {"y": y, "z": None})
        self.run_test(model, (x,), {"y": None, "z": z})
        self.run_test(model, (x,), {"z": z})
        self.run_test(model, (x,), {"y": y})

    @skipScriptTest()  # tracing eliminates None inputs so it works differently. See _script version below.
    @skipIfUnsupportedMinOpsetVersion(15)
    def test_mixed_optional_default_tensor(self):
        class Model(torch.nn.Module):
            def forward(
                self,
                x,
                y: Optional[Tensor] = torch.ones(2, 3),
                z: Optional[Tensor] = torch.zeros(2, 3),
            ):
                if y is not None:
                    return x + y
                if z is not None:
                    return x + z
                return x

        x = torch.randn(2, 3)
        y = torch.randn(2, 3)
        z = torch.randn(2, 3)
        model = Model()

        self.run_test(model, (x, y, None))
        self.run_test(model, (x, None, z))

    @skipTraceTest()  # tracing is verified with different set of inputs. See above.
    @skipIfUnsupportedMinOpsetVersion(15)
    def test_mixed_optional_default_tensor_script(self):
        class Model(torch.nn.Module):
            def forward(
                self,
                x,
                y: Optional[Tensor] = torch.ones(2, 3),
                z: Optional[Tensor] = torch.zeros(2, 3),
            ):
                if y is not None:
                    return x + y
                if z is not None:
                    return x + z
                return x

        x = torch.randn(2, 3)
        y = torch.randn(2, 3)
        z = torch.randn(2, 3)
        model = torch.jit.script(Model())

        self.run_test(model, (x, y, z), input_names=("x", "y", "z"))
        self.run_test(model, (x,), {"y": y, "z": z}, input_names=("x", "y", "z"))

        # Requires input_names to be set so that we can feed the inputs properly into ORT.
        # TODO: Export default values as ONNX initializers, then this should not raise.
        # https://msdata.visualstudio.com/Vienna/_workitems/edit/969268
        # Default values are accessible via FunctionSchema.
        with self.assertRaisesRegex(
            ValueError, "Model requires 3 inputs. Input Feed contains 2"
        ):
            self.run_test(model, (x,), {"y": y}, input_names=("x", "y"))

        for example_inputs, example_kwargs in (
            ((x, y, None), {}),
            ((x, None, z), {}),
            ((x,), {"y": y, "z": None}),
            ((x,), {"y": None, "z": z}),
        ):
            with self.assertRaisesRegex(
                ValueError, "args contained 1 None's after flattening."
            ):
                self.run_test(
                    model, example_inputs, example_kwargs, input_names=("x", "y", "z")
                )

    @skipScriptTest()  # Needs https://github.com/pytorch/rfcs/pull/21
    @skipIfUnsupportedMinOpsetVersion(15)
    def test_all_optional_default_none(self):
        class Model(torch.nn.Module):
            def forward(self, x: Optional[Tensor] = None, y: Optional[Tensor] = None):
                if x is not None:
                    return x
                if y is not None:
                    return y
                else:
                    return torch.tensor(-1.0)

        x = torch.randn(2, 3)
        model = Model()
        self.run_test(model, (x, None))
        self.run_test(
            model,
            (),
            {"x": x, "y": None},
            # y disappears in tracing.
            input_names=("x",),
        )

    @skipScriptTest()  # tracing eliminates None inputs so it works differently. See _script version below.
    @skipIfUnsupportedMinOpsetVersion(15)
    def test_all_optional_default_tensor(self):
        class Model(torch.nn.Module):
            def forward(
                self,
                x: Optional[Tensor] = torch.ones(2, 3),
                y: Optional[Tensor] = torch.zeros(2, 3),
            ):
                if x is not None:
                    return x
                elif y is not None:
                    return y
                else:
                    return torch.tensor(-1.0)

        x = torch.randn(2, 3)
        y = torch.randn(2, 3)
        model = Model()
        self.run_test(model, (x, None))
        self.run_test(model, (None, y))
        # tracing means y is never used so it's removed from the exported model inputs,
        # and we fail when trying to run ORT.
        with self.assertRaisesRegex(ValueError, "got too many positional inputs"):
            self.run_test(model, (x, y))

    @skipTraceTest()  # tracing is verified with different set of inputs. See above.
    @skipIfUnsupportedMinOpsetVersion(15)
    def test_all_optional_default_tensor_script(self):
        class Model(torch.nn.Module):
            def forward(
                self,
                x: Optional[Tensor] = torch.ones(2, 3),
                y: Optional[Tensor] = torch.zeros(2, 3),
            ):
                if x is not None:
                    return x
                elif y is not None:
                    return y
                else:
                    return torch.tensor(-1.0)

        x = torch.randn(2, 3)
        y = torch.randn(2, 3)
        model = torch.jit.script(Model())

        # TODO: Export default values as ONNX initializers, then this should not raise.
        # https://msdata.visualstudio.com/Vienna/_workitems/edit/969268
        # Default values are accessible via FunctionSchema.
        with self.assertRaisesRegex(
            ValueError, "Model requires 2 inputs. Input Feed contains 1"
        ):
            self.run_test(model, (x,))
            self.run_test(model, (), {"y": y})
        self.run_test(model, (x, y))
        self.run_test(model, (), {"x": x, "y": y}, input_names=("x", "y"))

    @skipScriptTest()  # Needs https://github.com/pytorch/rfcs/pull/21
    @skipIfUnsupportedMinOpsetVersion(15)
    def test_mixed_optional(self):
        class Model(torch.nn.Module):
            def forward(self, x, y: Optional[Tensor]):
                if y is not None:
                    return x + y
                return x

        x = torch.randn(2, 3)
        model = Model()
        self.run_test(model, (x, None))
        self.run_test(model, (x, x))

    @skipScriptTest()  # Needs https://github.com/pytorch/rfcs/pull/21
    @skipIfUnsupportedMinOpsetVersion(15)
    def test_tuple_of_optional(self):
        class Model(torch.nn.Module):
            def forward(self, x, y: Tuple[Optional[Tensor], Optional[Tensor]]):
                if y[0] is not None:
                    return x + y[0]
                if y[1] is not None:
                    return x + y[1]
                return x

        x = torch.randn(2, 3)
        y1 = torch.randn(2, 3)
        self.run_test(Model(), (x, (None, y1)))

    @skipScriptTest()  # tracing eliminates None inputs so it works differently. See _script version below.
    @skipIfUnsupportedMinOpsetVersion(15)
    def test_tuple_of_optional_default_tensor(self):
        class Model(torch.nn.Module):
            def forward(
                self,
                x,
                y: Tuple[Optional[Tensor], Optional[Tensor]] = (
                    torch.zeros(2, 3),
                    torch.zeros(2, 3),
                ),
            ):
                y0, y1 = y
                if y0 is not None:
                    return x + y0
                if y1 is not None:
                    return x + y1
                return x

        x = torch.randn(2, 3)
        y1 = torch.randn(2, 3)
        self.run_test(Model(), (x, (None, y1)))

    @skipTraceTest()  # tracing is verified with different set of inputs. See above.
    @skipIfUnsupportedMinOpsetVersion(15)
    def test_tuple_of_optional_default_tensor_script(self):
        class Model(torch.nn.Module):
            def forward(
                self,
                x,
                y: Tuple[Optional[Tensor], Optional[Tensor]] = (
                    torch.zeros(2, 3),
                    torch.zeros(2, 3),
                ),
            ):
                y0, y1 = y
                if y0 is not None:
                    return x + y0
                if y1 is not None:
                    return x + y1
                return x

        x = torch.randn(2, 3)
        y0 = torch.randn(2, 3)
        y1 = torch.randn(2, 3)
        model = torch.jit.script(Model())
        with self.assertRaisesRegex(
            ValueError, "args contained 1 None's after flattening."
        ):
            self.run_test(model, (x, (None, y1)))
        self.run_test(model, (x, (y0, y1)))
        # export succeeds, but running ORT through run_test would fail because the exported model
        # has the inputs flattened into 3 inputs.
        torch.onnx.export(
            model, (x, {"y": (y0, y1)}), io.BytesIO(), opset_version=self.opset_version
        )

    def test_primitive_input_integer(self):
        class Model(torch.nn.Module):
            def forward(self, x: int, y):
                return x + y

        x = 3
        y = torch.randint(10, (2, 3, 4))
        self.run_test(Model(), (x, y))

    @skipDtypeChecking
    def test_primitive_input_floating(self):
        class Model(torch.nn.Module):
            def __init__(self):
                super().__init__()

            def forward(self, x: float, y):
                return x + y

        x = 3.0
        y = torch.randn(2, 3, 4)
        self.run_test(Model(), (x, y))

    def test_primitive_input_bool(self):
        class Model(torch.nn.Module):
            def __init__(self):
                super().__init__()

            def forward(self, flag: bool, x, y):
                if flag:
                    return x
                else:
                    return y

        flag = True
        x = torch.randn(2, 3, 4)
        y = torch.randn(2, 3, 4)
        self.run_test(torch.jit.script(Model()), (flag, x, y))

    @skipIfUnsupportedMinOpsetVersion(9)
    def test_cste_script(self):
        class MyModel(torch.jit.ScriptModule):
            @torch.jit.script_method
            def forward(self, x):
                return torch.zeros(x.size(0)), torch.ones(
                    (x.size(1), x.size(0)), dtype=torch.int64
                )

        x = torch.randn(3, 4)
        self.run_test(MyModel(), x, input_names=["x"], dynamic_axes={"x": [0, 1]})
        self.run_test(MyModel(), x, remained_onnx_input_idx=[])

    def test_scalar_tensor(self):
        class test(torch.nn.Module):
            def forward(self, input):
                return torch.scalar_tensor(input.size(0)), torch.scalar_tensor(
                    input.size(1), dtype=torch.int64
                )

        x = torch.randn(2, 3, 4)
        y = torch.randn(7, 8, 9)
        model = test()
        self.run_test(
            model,
            x,
            additional_test_inputs=[y],
            input_names=["input_1"],
            dynamic_axes={"input_1": [0, 1, 2]},
        )

    def test_tensor(self):
        class ScalarInputModel(torch.jit.ScriptModule):
            @torch.jit.script_method
            def forward(self, input):
                return torch.tensor(input.shape[1])

        x = torch.randn(3, 4)
        self.run_test(
            ScalarInputModel(), x, input_names=["x"], dynamic_axes={"x": [0, 1]}
        )
        self.run_test(ScalarInputModel(), x, remained_onnx_input_idx=[])

        class TensorInputModel(torch.jit.ScriptModule):
            @torch.jit.script_method
            def forward(self, input):
                return torch.tensor([input.shape[0], input.shape[1]])

        x = torch.randn(3, 4)
        self.run_test(
            TensorInputModel(), x, input_names=["x"], dynamic_axes={"x": [0, 1]}
        )
        self.run_test(TensorInputModel(), x, remained_onnx_input_idx=[])

        class FloatInputModel(torch.jit.ScriptModule):
            @torch.jit.script_method
            def forward(self, input):
                return torch.tensor([float(input)])

        x = torch.randn(1)
        self.run_test(FloatInputModel(), x)

        class InputWithDtypeModel(torch.jit.ScriptModule):
            @torch.jit.script_method
            def forward(self, input):
                return torch.tensor(input.shape[1], dtype=torch.long)

        x = torch.randn(3, 4)
        self.run_test(
            InputWithDtypeModel(), x, input_names=["x"], dynamic_axes={"x": [0, 1]}
        )
        self.run_test(InputWithDtypeModel(), x, remained_onnx_input_idx=[])

        class MixedInputModel(torch.jit.ScriptModule):
            @torch.jit.script_method
            def forward(self, input):
                return torch.tensor([input.shape[0], int(input)])

        x = torch.randn(1)
        self.run_test(MixedInputModel(), x)

    def test_hardtanh(self):
        model = torch.nn.Hardtanh(-1.5, 2.5)
        x = torch.arange(-5, 5).to(dtype=torch.float32)
        self.run_test(model, x)

    def test_hardtanh_script_with_default_values(self):
        class MyModel(torch.jit.ScriptModule):
            @torch.jit.script_method
            def forward(self, x):
                return torch.nn.functional.hardtanh(x)

        x = torch.arange(-5, 5).to(dtype=torch.float32)
        self.run_test(MyModel(), x)

    def test_hardswish(self):
        model = torch.nn.Hardswish()

        x = torch.rand(3, 3).to(dtype=torch.float32)
        self.run_test(model, x)

        # Testing edge cases
        x = torch.tensor(3).to(dtype=torch.float32)
        self.run_test(model, x)
        x = torch.tensor(-3).to(dtype=torch.float32)
        self.run_test(model, x)

    def test_hardswish_script(self):
        class MyModel(torch.jit.ScriptModule):
            @torch.jit.script_method
            def forward(self, x):
                return torch.nn.functional.hardswish(x)

        x = torch.rand(3, 3).to(dtype=torch.float32)
        self.run_test(MyModel(), x)

    def test_hardsigmoid(self):
        model = torch.nn.Hardsigmoid()

        x = torch.rand(3, 3).to(dtype=torch.float32)
        self.run_test(model, x)

        # corner cases
        x = torch.tensor(3).to(dtype=torch.float32)
        self.run_test(model, x)
        x = torch.tensor(-3).to(dtype=torch.float32)
        self.run_test(model, x)

    def test_tanhshrink(self):
        model = torch.nn.Tanhshrink()

        x = torch.rand(3, 3).to(dtype=torch.float32)
        self.run_test(model, x)

    @skipIfUnsupportedMinOpsetVersion(9)
    def test_hardshrink(self):
        model = torch.nn.Hardshrink()

        x = torch.rand(3, 3).to(dtype=torch.float32)
        self.run_test(model, x)

        # Testing edge cases
        x = torch.tensor(0.5).to(dtype=torch.float32)
        self.run_test(model, x)
        x = torch.tensor(-0.5).to(dtype=torch.float32)
        self.run_test(model, x)

    @skipIfUnsupportedMinOpsetVersion(9)
    def test_hardshrink_dtype(self):
        x = torch.rand(3, 3).to(dtype=torch.float64)
        self.run_test(torch.nn.Hardshrink(), x)

    @skipIfUnsupportedMinOpsetVersion(9)
    def test_softshrink(self):
        model = torch.nn.Softshrink()

        x = torch.rand(3, 3).to(dtype=torch.float32)
        self.run_test(model, x)

        # Testing edge cases
        x = torch.tensor(0.5).to(dtype=torch.float32)
        self.run_test(model, x)
        x = torch.tensor(-0.5).to(dtype=torch.float32)
        self.run_test(model, x)

    @skipIfUnsupportedMinOpsetVersion(9)
    def test_softshrink_dtype(self):
        x = torch.rand(3, 3).to(dtype=torch.float64)
        self.run_test(torch.nn.Softshrink(), x)

    def test_clamp(self):
        class ClampModel(torch.nn.Module):
            def forward(self, x):
                return x.clamp(-0.5, 0.5)

        x = torch.randn(3, 4)
        self.run_test(ClampModel(), x)

        class ClampMinModel(torch.nn.Module):
            def forward(self, x):
                return x.clamp(min=-0.5)

        x = torch.randn(3, 4)
        self.run_test(ClampMinModel(), x)

        class ClampMaxModel(torch.nn.Module):
            def forward(self, x):
                return x.clamp(max=0.5)

        x = torch.randn(3, 4)
        self.run_test(ClampMaxModel(), x)

    @skipIfUnsupportedMinOpsetVersion(8)
    def test_clamp_dyn(self):
        class ClampMaxModel(torch.jit.ScriptModule):
            @torch.jit.script_method
            def forward(self, x):
                return x.clamp(None, x.size(0))

        x = torch.arange(16).view(4, 4).float()
        self.run_test(ClampMaxModel(), x)

        class ClampMinModel(torch.jit.ScriptModule):
            @torch.jit.script_method
            def forward(self, x):
                return x.clamp(x.size(0), None)

        x = torch.arange(16).view(4, 4).float()
        self.run_test(ClampMinModel(), x)

        class ClampMinMaxModel(torch.jit.ScriptModule):
            @torch.jit.script_method
            def forward(self, x):
                return x.clamp(x.size(0), x.size(1))

        x = torch.arange(16).view(2, 8).float()
        self.run_test(ClampMinMaxModel(), x)

        class ClampTensorModel(torch.nn.Module):
            def forward(self, x, min, max):
                return x.clamp(min, max)

        x = torch.randn(3, 4)
        y = torch.randn(3, 4)
        z = torch.randn(3, 4)
        self.run_test(ClampTensorModel(), (x, y, z))

        class ClampTensorMinModel(torch.nn.Module):
            def forward(self, x, min):
                return x.clamp(min=min)

        self.run_test(ClampTensorMinModel(), (x, y))

        class ClampTensorMaxModel(torch.nn.Module):
            def forward(self, x, max):
                return x.clamp(max=max)

        self.run_test(ClampTensorMaxModel(), (x, z))

    @skipIfUnsupportedMinOpsetVersion(9)
    def test_full_trace(self):
        class FullModel(torch.nn.Module):
            def forward(self, x):
                return torch.full((3, 4), x, dtype=torch.long)

        x = torch.tensor(12)
        self.run_test(FullModel(), x)

    @skipIfUnsupportedMinOpsetVersion(9)
    def test_full_script(self):
        class FullModelScripting(torch.jit.ScriptModule):
            @torch.jit.script_method
            def forward(self, x):
                return torch.full((3, 4), x, dtype=torch.long)

        x = torch.tensor(12)
        self.run_test(FullModelScripting(), x)

    def test_fuse_addmm(self):
        class AddmmModel(torch.nn.Module):
            def forward(self, x):
                return torch.mm(x, x) + x

        x = torch.ones(3, 3)
        self.run_test(AddmmModel(), x)

    def test_maxpool(self):
        model = torch.nn.MaxPool1d(2, stride=1)
        x = torch.randn(20, 16, 50)
        self.run_test(model, x)

    def test_conv(self):
        class TraceModel(torch.nn.Module):
            def __init__(self):
                super().__init__()
                self.conv1 = torch.nn.Conv1d(16, 33, 3, stride=2)
                self.conv2 = torch.nn.Conv2d(
                    16, 33, (3, 5), stride=(2, 1), padding=(4, 2), dilation=(3, 1)
                )
                self.conv3 = torch.nn.Conv3d(
                    16, 33, (3, 5, 2), stride=(2, 1, 1), padding=(4, 2, 0)
                )

            def forward(self, input1, input2, input3):
                return self.conv1(input1), self.conv2(input2), self.conv3(input3)

        x1 = torch.randn(20, 16, 50)
        x2 = torch.randn(20, 16, 50, 50)
        x3 = torch.randn(20, 16, 10, 50, 50)

        self.run_test(TraceModel(), (x1, x2, x3), atol=10e-5)

    def test_conv_shape_inference(self):
        class Model(torch.nn.Module):
            def __init__(self):
                super().__init__()
                self.conv2 = torch.nn.Conv2d(
                    16, 33, (3, 5), stride=(2, 1), padding=(4, 2), dilation=(3, 1)
                )

            def forward(self, input):
                return self.conv2(input) + 2

        x = torch.randn(20, 16, 50, 100)
        self.run_test(
            Model(), x, atol=10e-5, input_names=["x"], dynamic_axes={"x": [0]}
        )

    def test_conv_transpose(self):
        class TraceModel(torch.nn.Module):
            def __init__(self):
                super().__init__()
                self.conv1 = torch.nn.ConvTranspose1d(16, 33, 3, stride=2)
                self.conv2 = torch.nn.ConvTranspose2d(
                    16, 33, (3, 5), stride=(2, 1), padding=(4, 2), dilation=(3, 1)
                )
                self.conv3 = torch.nn.ConvTranspose3d(
                    16, 33, (3, 5, 2), stride=(2, 1, 1), padding=(4, 2, 0)
                )

            def forward(self, input1, input2, input3):
                return self.conv1(input1), self.conv2(input2), self.conv3(input3)

        x1 = torch.randn(20, 16, 10)
        x2 = torch.randn(20, 16, 10, 10)
        x3 = torch.randn(20, 16, 10, 10, 10)

        self.run_test(TraceModel(), (x1, x2, x3), atol=10e-5)

    def test_numpy_T(self):
        class NumpyTranspose(torch.nn.Module):
            def forward(self, x):
                return x.T

        self.run_test(NumpyTranspose(), torch.randn(4, 7))
        self.run_test(NumpyTranspose(), torch.tensor(-42.0))

    # Conversion of Transpose depends on input shape to be known.
    # The following test only works when onnx shape inference is enabled.
    def test_transpose_infer_shape(self):
        class TransposeModule(torch.jit.ScriptModule):
            def __init__(self):
                super().__init__()
                self.conv = torch.nn.Conv2d(3, 1, 3, stride=2)

            @torch.jit.script_method
            def forward(self, x):
                x = self.conv(x)
                return x.transpose(0, 1)

        x = torch.randn(32, 3, 64, 64)
        y = torch.randn(16, 3, 8, 64)
        self.run_test(
            TransposeModule(),
            x,
            input_names=["x"],
            dynamic_axes={"x": [0, 2]},
            additional_test_inputs=[y],
        )

    def squeeze_model_tests(self, d, x1, x2):
        class Squeeze(torch.nn.Module):
            def __init__(self, d):
                super().__init__()
                self.d = d

            def forward(self, x):
                if self.d is not None:
                    return torch.squeeze(x, dim=self.d)
                else:
                    return torch.squeeze(x)

        x2 = [] if x2 is None else [x2]
        if len(x2) > 0:
            self.run_test(
                Squeeze(d),
                x1,
                input_names=["input"],
                dynamic_axes={"input": {0: "0", 1: "1", 2: "2"}},
                additional_test_inputs=x2,
            )
        else:
            self.run_test(Squeeze(d), x1)

    def test_squeeze_without_no_op(self):
        x = torch.randn(2, 1, 4)
        self.squeeze_model_tests(1, x, None)

    @skipIfUnsupportedMinOpsetVersion(11)
    def test_squeeze_dynamic(self):
        x_squeeze = torch.randn(2, 1, 4)
        x_noop = torch.randn(2, 2, 3)
        self.squeeze_model_tests(1, x_squeeze, x_noop)

    def test_squeeze_neg_without_no_op(self):
        x = torch.randn(2, 1, 4)
        self.squeeze_model_tests(-2, x, None)

    @skipIfUnsupportedMinOpsetVersion(11)
    def test_squeeze_neg(self):
        x_squeeze = torch.randn(2, 1, 4)
        x_noop = torch.randn(2, 2, 3)
        self.squeeze_model_tests(-2, x_squeeze, x_noop)

    def test_squeeze_all_dims(self):
        x_squeeze = torch.randn(2, 1, 4)
        x_noop = torch.randn(2, 2, 3)
        self.squeeze_model_tests(None, x_squeeze, x_noop)

    @skipIfUnsupportedMinOpsetVersion(11)
    def test_squeeze_no_op(self):
        x_noop = torch.randn(2, 1, 4)
        x_squeeze = torch.randn(2, 2, 1)
        self.squeeze_model_tests(2, x_noop, x_squeeze)

    @skipIfUnsupportedMinOpsetVersion(11)
    def test_squeeze_runtime_dim(self):
        class Squeeze(torch.nn.Module):
            def forward(self, d1, d2):
                t = torch.zeros(d1[0], d2[0])
                return t.squeeze(0)

        d1 = torch.tensor([1])
        d3 = torch.tensor([3])
        d4 = torch.tensor([4])
        self.run_test(Squeeze(), (d1, d4), additional_test_inputs=[(d3, d4)])
        self.run_test(Squeeze(), (d3, d4), additional_test_inputs=[(d1, d3)])

    def test_squeeze(self):
        class Squeeze(torch.nn.Module):
            def forward(self, x):
                return torch.squeeze(x, dim=-2)

        x = torch.randn(2, 1, 4)
        self.run_test(Squeeze(), x)

    @skipIfUnsupportedMinOpsetVersion(13)
    def test_squeeze_dynamic_dim(self):
        class Squeeze(torch.nn.Module):
            def forward(self, x, dim: int):
                return torch.squeeze(x, dim)

        x = torch.randn(2, 1, 4)
        dim = 1
        self.run_test(Squeeze(), (x, dim))

    def test_unsqueeze(self):
        class Unsqueeze(torch.nn.Module):
            def forward(self, x):
                return torch.unsqueeze(x, dim=-2)

        x = torch.randn(2, 3, 4)
        self.run_test(Unsqueeze(), x)

    @skipIfUnsupportedMinOpsetVersion(13)
    def test_unsqueeze_dynamic_dim(self):
        class Unsqueeze(torch.nn.Module):
            def forward(self, x, dim: int):
                return torch.unsqueeze(x, dim)

        x = torch.randn(2, 1, 4)
        dim = -1
        self.run_test(Unsqueeze(), (x, dim))

    def test_maxpool_default_stride(self):
        class MaxPoolModel(torch.nn.Module):
            def forward(self, x):
                return torch.nn.functional.max_pool2d(x, 2)

        model = MaxPoolModel()
        x = torch.randn(10, 20, 16, 50)
        self.run_test(model, x)

    @skipIfUnsupportedMinOpsetVersion(8)
    def test_maxpool_adaptive(self):
        model = torch.nn.AdaptiveMaxPool1d((5), return_indices=False)
        x = torch.randn(20, 16, 50, requires_grad=True)
        y = torch.randn(32, 16, 50, requires_grad=True)
        self.run_test(
            model,
            x,
            input_names=["x"],
            dynamic_axes={"x": [0]},
            additional_test_inputs=[y],
        )

    def test_maxpool_2d(self):
        model = torch.nn.MaxPool2d(5, padding=(1, 2))
        x = torch.randn(1, 20, 16, 50, requires_grad=True)
        self.run_test(model, x)

    def test_maxpool_1d_ceil(self):
        model = torch.nn.MaxPool1d(3, 2, ceil_mode=True)
        x = torch.randn(20, 16, 50)
        self.run_test(model, x)

    def test_maxpool_2d_ceil(self):
        model = torch.nn.MaxPool2d(3, 2, ceil_mode=True)
        x = torch.randn(20, 16, 50, 32)
        self.run_test(model, x)

    def test_maxpool_3d_ceil(self):
        model = torch.nn.MaxPool3d(3, 2, ceil_mode=True)
        x = torch.randn(20, 16, 50, 44, 31)
        self.run_test(model, x)

    @skipIfUnsupportedMinOpsetVersion(8)
    def test_maxpool_with_indices(self):
        model = torch.nn.MaxPool1d(2, stride=1, return_indices=True)
        x = torch.randn(20, 16, 50)
        self.run_test(model, x)

    @skipIfUnsupportedMinOpsetVersion(10)
    def test_maxpool_dilation(self):
        model = torch.nn.MaxPool1d(2, stride=1, dilation=2)
        x = torch.randn(20, 16, 50)
        self.run_test(model, x)

    def test_avgpool_default_stride(self):
        class AvgPoolModel(torch.nn.Module):
            def forward(self, x):
                return torch.nn.functional.avg_pool2d(x, 2)

        model = AvgPoolModel()
        x = torch.randn(10, 20, 16, 50)
        self.run_test(model, x)

    def test_avgpool(self):
        model = torch.nn.AvgPool1d(2, stride=1)
        x = torch.randn(20, 16, 50)
        self.run_test(model, x)

    def test_avgpool_1d_ceil(self):
        model = torch.nn.AvgPool1d(3, 2, ceil_mode=True)
        x = torch.randn(1, 1, 7)
        self.run_test(model, x)

    def test_avgpool_2d_ceil(self):
        model = torch.nn.AvgPool2d(3, 2, ceil_mode=True)
        x = torch.randn(20, 16, 50, 32)
        self.run_test(model, x)

    def test_avgpool_3d_ceil(self):
        model = torch.nn.AvgPool3d(3, 2, ceil_mode=True)
        x = torch.randn(20, 16, 50, 44, 31)
        y = torch.randn(32, 8, 50, 44, 31)
        self.run_test(
            model,
            x,
            input_names=["x"],
            dynamic_axes={"x": [0, 1]},
            additional_test_inputs=[y],
        )

    @skipIfUnsupportedMinOpsetVersion(9)
    def test_floating_point(self):
        class FloatingPoint(torch.jit.ScriptModule):
            @torch.jit.script_method
            def forward(self, x):
                if x.is_floating_point():
                    return x.new_zeros(x.shape)
                return x.new_zeros(x.shape)

        x = torch.randn(2, 3, 4)
        self.run_test(
            FloatingPoint(), x, input_names=["x"], dynamic_axes={"x": [0, 1, 2]}
        )
        self.run_test(FloatingPoint(), x, remained_onnx_input_idx=[])

        class FloatingPoint(torch.jit.ScriptModule):
            @torch.jit.script_method
            def forward(self, x):
                if x.size(0) > 1:
                    a = x + 2
                    if a.is_floating_point():
                        return x + 1
                    return x + 1
                return x

        x = torch.randn(2, 3, 4)
        self.run_test(FloatingPoint(), x)

    # Operator rank mismatch between outputs of two branches for opsets below 11.
    @skipIfUnsupportedMinOpsetVersion(11)
    def test_floating_point_infer_dtype(self):
        class FloatingPoint(torch.jit.ScriptModule):
            @torch.jit.script_method
            def forward(self, x):
                if x.size(0) > 1:
                    a = x + 2
                    if a.is_floating_point():
                        return x.new_zeros(x.shape[1:])
                    return x.new_zeros(x.shape)
                return x

        x = torch.randn(2, 3, 4)
        self.run_test(
            FloatingPoint(), x, input_names=["x"], dynamic_axes={"x": [0, 1, 2]}
        )
        self.run_test(FloatingPoint(), x, remained_onnx_input_idx=[])

        class FloatingPoint(torch.jit.ScriptModule):
            @torch.jit.script_method
            def forward(self, x):
                if x.size(0) > 1:
                    a = x + 2
                    if a.is_floating_point():
                        return x + 1
                    return x
                return x

        x = torch.randn(2, 3, 4).to(torch.int32)
        self.run_test(FloatingPoint(), x)

    @skipIfUnsupportedMinOpsetVersion(12)
    def test_prim_min(self):
        @torch.jit.script
        def list_append(boxes: List[Tensor]):
            temp = []
            for i, b in enumerate(
                boxes
            ):  # enumerate is creating a prim::min op in torch graph
                temp.append(torch.full_like(b[:, 1], i))
            return temp[0]

        class Min(torch.nn.Module):
            def forward(self, x):
                boxes = [x for _ in range(3)]
                return list_append(boxes)

        x = torch.rand(5, 5)
        self.run_test(Min(), (x,))

        class M(torch.jit.ScriptModule):
            @torch.jit.script_method
            def forward(self, x):
                i = 3
                return min(x[i], i)

        x = torch.arange(6, dtype=torch.int64)
        self.run_test(M(), (x,))

    def test_arithmetic(self):
        class ArithmeticModule(torch.nn.Module):
            def forward(self, x):
                x = x + 2
                x = x - 4
                x = x * 6
                x = x / 8
                return x

        x = torch.randn(2, 3, 4)
        self.run_test(ArithmeticModule(), x)

    def test_arithmetic_prim_long(self):
        class ArithmeticModule(torch.nn.Module):
            def forward(self, x, y: int):
                x = x + y
                x = x - y
                x = x * (y * 3)
                x = x / (y * 4)
                return x

        x = torch.randn(2, 3, 4)
        y = 2
        self.run_test(ArithmeticModule(), (x, y))

        class ArithmeticModule(torch.nn.Module):
            def forward(self, x):
                x = x + 2
                x = x - 3
                return x.shape[0]

        x = torch.randn(2, 3, 4)
        self.run_test(ArithmeticModule(), x, remained_onnx_input_idx=[])

    @skipDtypeChecking
    def test_arithmetic_prim_float(self):
        class ArithmeticModule(torch.nn.Module):
            def forward(self, x, y: float):
                x = x + y
                x = x - y
                x = x * (y * 3)
                x = x / (y * 4)
                return x

        x = torch.randn(2, 3, 4)
        y = 2.5
        self.run_test(ArithmeticModule(), (x, y))

        class ArithmeticModule(torch.nn.Module):
            def forward(self, x):
                x = x + 2
                x = x - 3
                return x.shape[1] / 2

        x = torch.randn(2, 3, 4)
        self.run_test(ArithmeticModule(), x, remained_onnx_input_idx=[])

    @skipDtypeChecking
    def test_arithmetic_prim_bool(self):
        class ArithmeticModule(torch.nn.Module):
            def forward(self, x, y: int, z: bool, t: float):
                x = x + y
                x = x - y
                if z:
                    x = x * (y * 3)
                    x = x / (y * 4)
                return x / t, z

        x = torch.randn(2, 3, 4)
        y = 2
        z = False
        t = 2.5
        self.run_test(ArithmeticModule(), (x, y, z, t))

        class ArithmeticModule(torch.nn.Module):
            def forward(self, x: int, y: int):
                return x == y

        x = 3
        y = 2
        self.run_test(ArithmeticModule(), (x, y))

    # Outputs that are always None are removed.
    # We don't know Optional.elem_type, so we can't construct a valid Optional.
    # Tests for Optional outputs (control flow with None in one branch,
    # not-None in another) are in test_pytorch_onnx_no_runtime.py.
    def test_tuple_with_none_outputs(self):
        class TupleModel(torch.nn.Module):
            def forward(self, x):
                return (x, (x, None, (x, None)))

        x = torch.randn(3, 4)
        self.run_test(TupleModel(), (x,))

    # In scripting the first transpose node do not carry shape and dtype info.
    # The following test only works when onnx shape inference is enabled.
    def test_arithmetic_infer_dtype(self):
        class ArithmeticModule(torch.jit.ScriptModule):
            @torch.jit.script_method
            def forward(self, x):
                x = x.t()
                x = x + 2
                x = x - 4
                x = x * 6
                x = x / 8
                return x

        x = torch.randn(2, 3)
        self.run_test(ArithmeticModule(), x)

    @unittest.skip("Floor division on ONNX is inconsistent with eager (see #78411)")
    def test_floor_div(self):
        class FloorDivModule(torch.nn.Module):
            def forward(self, x, y):
                return (
                    x // 3,
                    x // 2.0,
                    x.to(dtype=torch.float64) // 3,
                    x.to(dtype=torch.float64) // 2.0,
                    x.to(dtype=torch.int64) // 3,
                    x.to(dtype=torch.int64) // 2.0,
                    x // (y + 1.0).to(dtype=torch.int64),
                    x // y,
                    x.to(dtype=torch.float64) // y.to(dtype=torch.int64),
                    x.to(dtype=torch.float64) // y.to(dtype=torch.float64),
                    x.to(dtype=torch.int64) // y.to(dtype=torch.int64),
                    x.to(dtype=torch.int64) // y,
                )

        x = torch.arange(-2, 4).reshape(2, 3, 1)
        y = torch.arange(1, 2 * 3 * 4 + 1).reshape(2, 3, 4)
        self.run_test(FloorDivModule(), (x, y))

    @unittest.skip("Floor division on ONNX is inconsistent with eager (see #78411)")
    def test_floor_div_script(self):
        class FloorDivModule(torch.jit.ScriptModule):
            @torch.jit.script_method
            def forward(self, x, y):
                return x // 3, x // 2.0, x // y

        x = torch.arange(-2, 4).reshape(2, 3, 1)
        y = torch.randn(2, 3, 4)
        self.run_test(FloorDivModule(), (x, y))

    @unittest.skip("Floor division on ONNX is inconsistent with eager (see #78411)")
    @skipIfUnsupportedMinOpsetVersion(9)
    def test_floordiv(self):
        class FloordivModule(torch.nn.Module):
            def forward(self, x):
                return x.new_zeros(x.size(2) // x.size(1))

        x = torch.randn(2, 3, 4)
        self.run_test(
            FloordivModule(), x, input_names=["x"], dynamic_axes={"x": [0, 1, 2]}
        )
        self.run_test(FloordivModule(), (x,), remained_onnx_input_idx=[])

    def test_div(self):
        class DivModule(torch.nn.Module):
            def forward(self, x, y):
                return x / y, torch.true_divide(x, y)

        x = torch.randn(2, 3, 4).to(torch.int)
        y = torch.arange(1, 2 * 3 * 4 + 1).reshape(2, 3, 4).to(torch.int)
        self.run_test(DivModule(), (x, y))
        self.run_test(DivModule(), (x.float(), y.float()))

    # Note: div cannot (generally) be exported via scripting
    # since its type promotion logic is dependent on knowing the scalar types
    # of the input tensors. That is, the ONNX graph is dependent on the
    # data type of the inputs. This makes it appropriate for tracing only.
    def test_div_promotion_trace(self):
        class DivModule(torch.nn.Module):
            def forward(self, x, y):
                return x / y, torch.true_divide(x, y)

        x = torch.randn(2, 3, 4).to(torch.int)
        y = torch.arange(1, 2 * 3 * 4 + 1).reshape(2, 3, 4).to(torch.int)

        prev_default = torch.get_default_dtype()

        torch.set_default_dtype(torch.float)
        self.run_test(torch.jit.trace(DivModule(), (x, y)), (x, y))

        torch.set_default_dtype(torch.double)
        self.run_test(torch.jit.trace(DivModule(), (x, y)), (x, y))

        torch.set_default_dtype(prev_default)

    # In scripting x, y do not carry shape and dtype info.
    # The following test only works when onnx shape inference is enabled.
    def test_div_promotion_script(self):
        class DivModule(torch.nn.Module):
            def forward(self, x, y):
                # Add transpose to hide shape/type information
                # Otherwise shape and type are still avaiable from input.
                x = x.transpose(1, 2)
                y = y.transpose(1, 2)
                return x / y, torch.true_divide(x, y)

        x = torch.randn(2, 3, 4).to(torch.int)
        y = torch.arange(1, 2 * 3 * 4 + 1).reshape(2, 3, 4).to(torch.int)

        prev_default = torch.get_default_dtype()

        # 1. x,y are int, and output is float.
        #    This can be handled by the default case, where both are cast to float.
        #    It works even if type of x, y are unknown.
        torch.set_default_dtype(torch.float)
        self.run_test(torch.jit.script(DivModule()), (x, y))

        # 2. x,y are int, and output is double.
        #    This can be handled by the default case, where both are cast to double.
        #    It works even if type of x, y are unknown.
        torch.set_default_dtype(torch.double)
        self.run_test(torch.jit.script(DivModule()), (x, y))

        # 3. x is int, y is double, and output is double.
        #    This can only be handled when both type of x and y are known.
        torch.set_default_dtype(prev_default)
        x = torch.randn(2, 3, 4).to(torch.int)
        y = torch.arange(1, 2 * 3 * 4 + 1).reshape(2, 3, 4).to(torch.double)
        self.run_test(torch.jit.script(DivModule()), (x, y))

    @skipDtypeChecking
    def test_div_rounding_mode(self):
        class TrueDivModule(torch.nn.Module):
            def forward(self, x, y):
                return (
                    x.div(y, rounding_mode=None),
                    torch.div(x, y, rounding_mode=None),
                )

        class TruncDivModule(torch.nn.Module):
            def forward(self, x, y):
                return (
                    x.div(y, rounding_mode="trunc"),
                    torch.div(x, y, rounding_mode="trunc"),
                )

        class FloorDivModule(torch.nn.Module):
            def forward(self, x, y):
                return (
                    x.div(y, rounding_mode="floor"),
                    torch.div(x, y, rounding_mode="floor"),
                )

        modules = [TrueDivModule(), TruncDivModule(), FloorDivModule()]

        x = (torch.randn(2, 3, 4) * 100).to(torch.int)
        y = torch.arange(1, 2 * 3 * 4 + 1).reshape(2, 3, 4).to(torch.int)

        for module in modules:
            self.run_test(module, (x, y))
            self.run_test(torch.jit.trace(module, (x, y)), (x, y))
            self.run_test(torch.jit.script(module), (x, y))

        x = torch.randn(2, 3, 4)
        y = torch.rand(2, 3, 4) * 10.0 + 0.1

        for module in modules:
            self.run_test(module, (x, y))
            self.run_test(torch.jit.trace(module, (x, y)), (x, y))
            self.run_test(torch.jit.script(module), (x, y))

    def test_slice_trace(self):
        class MyModule(torch.nn.Module):
            def forward(self, x):
                return x[0:1]

        x = torch.randn(3)
        self.run_test(MyModule(), x)

    def test_slice_neg(self):
        class NegSlice(torch.nn.Module):
            def forward(self, x):
                return x[-1:]

        x = torch.randn(3, 4, 5)
        self.run_test(NegSlice(), x)

    def test_slice_neg_large(self):
        class NegSlice(torch.nn.Module):
            def forward(self, x):
                return x[:, :, -3:-1, :, -1]

        x = torch.randn(3, 4, 5, 6, 7)
        self.run_test(NegSlice(), x)

    def test_slice_neg_large_negone(self):
        class NegSlice(torch.nn.Module):
            def forward(self, x):
                return x[:, :, :, :, -1]

        x = torch.randn(3, 4, 5, 6, 7)
        self.run_test(NegSlice(), x)

    @skipIfUnsupportedMinOpsetVersion(11)
    def test_slice_with_input_index(self):
        class InputIndexSlice(torch.nn.Module):
            def forward(self, x, y):
                x[: y.size(0), 0, :] = y
                return x

        x = torch.zeros((56, 6, 256))
        y = torch.rand((22, 256))
        self.run_test(InputIndexSlice(), (x, y))

    @skipIfUnsupportedMinOpsetVersion(10)
    @skipScriptTest()  # scripting tuple/list append
    def test_slice_dynamic(self):
        class DynamicSliceExportMod(torch.nn.Module):
            def forward(self, x):
                results = []
                for i in range(4):
                    results.append(x[: x.size(0) - i, i : x.size(2), i:3])
                return tuple(results)

        x = torch.rand(5, 5, 5)
        y = torch.randn(6, 7, 8)
        self.run_test(
            DynamicSliceExportMod(),
            x,
            additional_test_inputs=[y],
            input_names=["input_1"],
            output_names=["output_1"],
            dynamic_axes={"input_1": [0, 1, 2], "output_1": [0, 1, 2]},
        )

    @skipIfUnsupportedMinOpsetVersion(10)
    def test_slice_dynamic_script(self):
        class DynamicSliceModel(torch.jit.ScriptModule):
            @torch.jit.script_method
            def forward(self, x):
                return x[1 : x.size(1)]

        x = torch.rand(1, 2)
        self.run_test(DynamicSliceModel(), x)

    @skipIfUnsupportedMinOpsetVersion(10)
    def test_slice_dynamic_shape_script(self):
        class DynamicSliceModel(torch.nn.Module):
            def forward(self, x):
                return x.new_zeros(x.shape[1 : x.size(2)])

        x = torch.rand(1, 2, 3, 4)
        self.run_test(
            DynamicSliceModel(), x, input_names=["x"], dynamic_axes={"x": [0, 1, 2, 3]}
        )
        self.run_test(DynamicSliceModel(), x, remained_onnx_input_idx=[])

    @skipIfUnsupportedMinOpsetVersion(10)
    @skipScriptTest()  # scripting tuple/list append
    def test_slice_dynamic_to_end(self):
        class DynamicSliceExportMod(torch.nn.Module):
            def forward(self, x):
                results = []
                for i in range(4):
                    results.append(x[:, i:, x.size(2) - 5])
                return tuple(results)

        x = torch.rand(5, 5, 5)
        self.run_test(
            DynamicSliceExportMod(),
            x,
            dynamic_axes={"input_1": [0, 1, 2], "output_1": [0, 1, 2]},
        )

    def test_square(self):
        class Square(torch.nn.Module):
            def forward(self, x):
                return torch.square(x)

        x = torch.randn(2, 3, 4)
        self.run_test(Square(), x)

    @skipIfUnsupportedMinOpsetVersion(9)
    def test_arange_dynamic(self):
        class ArangeModel(torch.nn.Module):
            def forward(self, input):
                return (
                    torch.arange(input.shape[0]),
                    torch.arange(12),
                    torch.arange(start=input.shape[0], end=input.shape[0] + 5),
                )

        x = torch.randn(5, 3, 2)
        y = torch.randn(8, 3, 2)
        self.run_test(
            ArangeModel(),
            x,
            additional_test_inputs=[y],
            input_names=["input_1"],
            output_names=["output_1", "output_2", "output_3"],
            dynamic_axes={"input_1": [0], "output_1": [0]},
        )
        self.run_test(
            torch.jit.script(ArangeModel()),
            x,
            additional_test_inputs=[y],
            input_names=["input_1"],
            output_names=["output_1", "output_2", "output_3"],
            dynamic_axes={"input_1": [0], "output_1": [0]},
        )

    @skipIfUnsupportedMinOpsetVersion(9)
    def test_dynamic_arange_out(self):
        class ArangeOutModel(torch.nn.Module):
            def forward(self, end):
                out_t = torch.tensor([1], dtype=torch.int64)
                return torch.arange(end, out=out_t)

        x = torch.tensor(8)
        self.run_test(ArangeOutModel(), (x))

    @skipIfUnsupportedMinOpsetVersion(9)
    def test_dynamic_arange_start_out(self):
        class ArangeStartOutModel(torch.nn.Module):
            def forward(self, start, end):
                out_t = torch.tensor([1], dtype=torch.int64)
                return torch.arange(start.size(0), end, out=out_t)

        x = torch.randn(2, 3, 4)
        y = torch.tensor(8)
        self.run_test(
            ArangeStartOutModel(),
            (x, y),
            input_names=["x", "y"],
            dynamic_axes={"x": [0, 1, 2]},
        )
        self.run_test(ArangeStartOutModel(), (x, y), remained_onnx_input_idx=[1])

    @skipIfUnsupportedMinOpsetVersion(9)
    def test_linspace(self):
        class LinspaceModel(torch.nn.Module):
            def forward(self, start, end, steps):
                return torch.linspace(start, end, steps)

        x = torch.tensor(3, dtype=torch.float)
        y = torch.tensor(10, dtype=torch.float)
        z = torch.tensor(5, dtype=torch.int)
        self.run_test(LinspaceModel(), (x, y, z))

    @skipIfUnsupportedMinOpsetVersion(9)
    def test_linspace_negative_start(self):
        class LinspaceModel(torch.nn.Module):
            def forward(self, start, end, steps):
                return torch.linspace(start, end, steps)

        x = torch.tensor(-1, dtype=torch.float)
        y = torch.tensor(1, dtype=torch.float)
        z = torch.tensor(6, dtype=torch.int)
        self.run_test(LinspaceModel(), (x, y, z))

    @skipIfUnsupportedMinOpsetVersion(9)
    def test_arange_with_floats_out(self):
        class ArangeModelEnd(torch.nn.Module):
            def forward(self, end):
                out_t = torch.tensor([1], dtype=torch.float)
                return torch.arange(end, out=out_t)

        y = torch.tensor(8.5, dtype=torch.float)
        self.run_test(ArangeModelEnd(), (y))

        class ArangeModelStep(torch.nn.Module):
            def forward(self, start, end):
                out_t = torch.tensor([1], dtype=torch.float)
                return torch.arange(start.size(0), end, 1.5, out=out_t)

        x = torch.randn(2, 3, 4)
        y = torch.tensor(8.5, dtype=torch.float)
        self.run_test(
            ArangeModelStep(),
            (x, y),
            input_names=["x", "y"],
            dynamic_axes={"x": [0, 1, 2]},
        )
        self.run_test(ArangeModelStep(), (x, y), remained_onnx_input_idx=[1])

    @skipIfUnsupportedMinOpsetVersion(9)
    def test_arange_with_floats(self):
        class ArangeModelEnd(torch.nn.Module):
            def forward(self, end):
                return torch.arange(end)

        y = torch.tensor(8.5, dtype=torch.float)
        self.run_test(ArangeModelEnd(), (y))

        class ArangeModelStep(torch.nn.Module):
            def forward(self, start, end):
                return torch.arange(start.size(0), end, 1.5)

        x = torch.randn(2, 3, 4)
        y = torch.tensor(8.5, dtype=torch.float)
        self.run_test(
            ArangeModelStep(),
            (x, y),
            input_names=["x", "y"],
            dynamic_axes={"x": [0, 1, 2]},
        )
        self.run_test(ArangeModelStep(), (x, y), remained_onnx_input_idx=[1])

        class ArangeModelStepNeg(torch.nn.Module):
            def forward(self, start, end):
                return torch.arange(end, start.size(0), -1.5)

        x = torch.randn(2, 3, 4)
        y = torch.tensor(8.5, dtype=torch.float)
        self.run_test(
            ArangeModelStepNeg(),
            (x, y),
            input_names=["x", "y"],
            dynamic_axes={"x": [0, 1, 2]},
        )
        self.run_test(ArangeModelStepNeg(), (x, y), remained_onnx_input_idx=[1])

        class ArangeModelStart(torch.nn.Module):
            def forward(self, start, end):
                return torch.arange(start.size(0), end)

        x = torch.randn(2, 3, 4)
        y = torch.tensor(8.5, dtype=torch.float)
        self.run_test(
            ArangeModelStart(),
            (x, y),
            input_names=["x", "y"],
            dynamic_axes={"x": [0, 1, 2]},
        )
        self.run_test(ArangeModelStart(), (x, y), remained_onnx_input_idx=[1])

    @skipIfUnsupportedMinOpsetVersion(9)
    def test_arange_with_floats_override(self):
        class ArangeModelEnd(torch.nn.Module):
            def forward(self, end):
                return torch.arange(end, dtype=torch.int64)

        y = torch.tensor(8.5, dtype=torch.float)
        self.run_test(ArangeModelEnd(), (y))

        class ArangeModelStep(torch.nn.Module):
            def forward(self, start, end):
                return torch.arange(start.size(0), end, 1.5, dtype=torch.int64)

        x = torch.randn(2, 3, 4)
        y = torch.tensor(8.5, dtype=torch.float)
        self.run_test(
            ArangeModelStep(),
            (x, y),
            input_names=["x", "y"],
            dynamic_axes={"x": [0, 1, 2]},
        )
        self.run_test(ArangeModelStep(), (x, y), remained_onnx_input_idx=[1])

    @skipIfUnsupportedMinOpsetVersion(11)
    def test_arange_out(self):
        class ArangeOutModel(torch.nn.Module):
            def forward(self, end):
                out_t = torch.tensor([1], dtype=torch.float)
                return torch.arange(end, out=out_t)

        x = torch.tensor(8.5, dtype=torch.float)
        self.run_test(ArangeOutModel(), (x))

    @skipIfUnsupportedMinOpsetVersion(11)
    def test_arange_start_out(self):
        class ArangeStartOutModel(torch.nn.Module):
            def forward(self, start, end):
                out_t = torch.tensor([1], dtype=torch.float)
                return torch.arange(start.size(0), end, out=out_t)

        x = torch.randn(2, 3, 4)
        y = torch.tensor(8.5, dtype=torch.float)
        self.run_test(
            ArangeStartOutModel(),
            (x, y),
            input_names=["x", "y"],
            dynamic_axes={"x": [0, 1, 2]},
        )
        self.run_test(ArangeStartOutModel(), (x, y), remained_onnx_input_idx=[1])

    @skipIfUnsupportedMinOpsetVersion(11)
    def test_arange_no_type(self):
        class ArangeModel(torch.nn.Module):
            def forward(self, end):
                return torch.arange(end), torch.arange(0, end)

        x = torch.tensor(6.2, dtype=torch.float)
        self.run_test(ArangeModel(), x)

    @skipIfUnsupportedMinOpsetVersion(9)
    def test_size(self):
        class SizeModel(torch.nn.Module):
            def forward(self, input):
                return (
                    torch.arange(input.size(0)),
                    torch.arange(input.size(-1)),
                    torch.ones(input.shape),
                )

        x = torch.randn(5, 3, 2)
        self.run_test(SizeModel(), x, input_names=["x"], dynamic_axes={"x": [0, 1, 2]})
        self.run_test(SizeModel(), x, remained_onnx_input_idx=[])

    @skipIfUnsupportedMinOpsetVersion(9)
    @skipScriptTest()  # x.stride() not scriptable
    def test_as_strided(self):
        class Model(torch.nn.Module):
            def forward(self, x):
                chunk_size = list(x.size())
                chunk_size[1] = chunk_size[1] * 2 - 1
                chunk_stride = list(x.stride())
                chunk_stride[1] = chunk_stride[1] // 2
                return x.as_strided(
                    (3, 3, 3), (1, 4, 2), storage_offset=2
                ), x.as_strided(chunk_size, chunk_stride)

        x = torch.randn(5, 8, 7)
        self.run_test(Model(), x)

    @skipScriptTest()  # Ellipses followed by tensor indexing not scriptable
    def test_tensor_index_advanced_indexing_ellipsis(self):
        class MyModel(torch.nn.Module):
            def forward(self, input):
                return input[..., torch.tensor([2, 1]), torch.tensor([0, 3])]

        m1 = torch.randn(3, 4, 5, 6, 7)
        self.run_test(MyModel(), (m1,))

    def test_tensor_index_advanced_indexing(self):
        class MyModel(torch.nn.Module):
            def forward(self, input):
                return input[
                    :,
                    torch.tensor([[0, 2], [1, 1]]),
                    :,
                    torch.tensor([2, 1]),
                    torch.tensor([0, 3]),
                ]

        m1 = torch.randn(3, 4, 5, 6, 7)
        self.run_test(MyModel(), (m1,))

        class MyModel(torch.nn.Module):
            def forward(self, input):
                return input[
                    :, torch.tensor([0, 2]), None, 2:4, torch.tensor([[1, 3], [4, 0]])
                ]

        self.run_test(MyModel(), (m1,))

        class MyModel(torch.nn.Module):
            def forward(self, input):
                return input[
                    :,
                    torch.tensor([0, 2]),
                    torch.tensor([1]),
                    2:4,
                    torch.tensor([[1], [4]]),
                ]

        self.run_test(MyModel(), (m1,))

    def test_tensor_index_advanced_indexing_consecutive(self):
        class MyModel(torch.nn.Module):
            def forward(self, input):
                return input[
                    :, torch.tensor([0, 2]), torch.tensor([[1, 3], [4, 0]]), None
                ]

        m1 = torch.randn(3, 4, 5, 6, 7)
        self.run_test(MyModel(), (m1,))

    @skipIfUnsupportedMinOpsetVersion(11)
    def test_index_put(self):
        class IndexPutModel(torch.nn.Module):
            def forward(self, x, ind, update):
                x[ind] = update
                return x

        x = torch.randn(3, 4)
        ind = torch.tensor([1], dtype=torch.long)
        update = torch.ones(4)
        self.run_test(IndexPutModel(), (x, ind, update))

    @skipIfUnsupportedMinOpsetVersion(11)
    def test_index_put_singular(self):
        class IndexPutBoolModel(torch.nn.Module):
            def forward(self, mask, indices):
                mask[indices] = True
                return mask

        mask = torch.zeros(100, dtype=torch.bool)
        indices = (torch.rand(25) * mask.shape[0]).to(torch.int64)
        self.run_test(IndexPutBoolModel(), (mask, indices))

        class IndexPutFloatModel(torch.nn.Module):
            def forward(self, mask, indices):
                mask[indices] = torch.tensor(5.5)
                return mask

        mask = torch.rand(100, dtype=torch.float)
        indices = (torch.rand(50) * mask.shape[0]).to(torch.int64)
        self.run_test(IndexPutFloatModel(), (mask, indices))

    @skipIfUnsupportedMinOpsetVersion(11)
    def test_index_put_accumulate(self):
        class IndexPutModel(torch.nn.Module):
            def forward(self, x, ind, update):
                return x.index_put((ind,), update, accumulate=True)

        x = torch.randn(3, 4)
        ind = torch.tensor([2], dtype=torch.long)
        update = torch.ones(4)
        self.run_test(IndexPutModel(), (x, ind, update))

    @skipIfUnsupportedMinOpsetVersion(11)
    def test_index_put_slice_index(self):
        class IndexPutModel(torch.nn.Module):
            def forward(self, x, update):
                x[1:2, 1:3, torch.tensor([1])] += update
                return x

        x = torch.randn(3, 4, 5)
        update = torch.tensor([10, 15]).view(1, 2, 1)
        self.run_test(IndexPutModel(), (x, update))

        class IndexPutModel2(torch.nn.Module):
            def forward(self, x, update):
                x[torch.tensor([0, 2]), torch.tensor([1, 2])] += update
                return x

        x = torch.randn(3, 4, 5)
        update = torch.randn(2, 5)
        self.run_test(IndexPutModel2(), (x, update))

        class IndexPutModel3(torch.nn.Module):
            def forward(self, x, update):
                x[torch.tensor([0, 2]), 1:2] += update
                return x

        x = torch.randn(3, 4, 5)
        update = torch.tensor([10, 15]).view(2, 1, 1)
        self.run_test(IndexPutModel3(), (x, update))

        class IndexPutModel4(torch.nn.Module):
            def forward(self, x, update):
                x[torch.tensor([0, 2]), 2] += update
                return x

        x = torch.randn(3, 4, 5)
        update = torch.tensor([10, 15]).view(2, 1)
        self.run_test(IndexPutModel4(), (x, update))

        class IndexPutModel5(torch.nn.Module):
            def forward(self, x, update):
                x[1:3, torch.tensor([0, 2]), 2] += update
                return x

        x = torch.randn(3, 4, 5)
        update = torch.tensor([10, 15]).view(2, 1)
        self.run_test(IndexPutModel5(), (x, update))

        class IndexPutModel6(torch.nn.Module):
            def forward(self, x, update):
                x[1:3, 0] = update
                return x

        x = torch.randn(3, 4, 5)
        update = torch.arange(2 * 5).to(torch.float).view(2, 5)
        self.run_test(IndexPutModel6(), (x, update))

        class IndexPutModel7(torch.nn.Module):
            def forward(self, x, update):
                x[1:, 0] = update
                return x

        x = torch.randn(3, 4, 5)
        update = torch.arange(2 * 5).to(torch.float).view(2, 5)
        self.run_test(IndexPutModel7(), (x, update))

        class IndexPutModel8(torch.nn.Module):
            def forward(self, x, update):
                x[:3, 0] = update
                return x

        x = torch.randn(3, 4, 5)
        update = torch.arange(3 * 5).to(torch.float).view(3, 5)
        self.run_test(IndexPutModel8(), (x, update))

        class IndexPutModel9(torch.nn.Module):
            def forward(self, poses):
                w = 32
                x = poses[:, :, 0] - (w - 1) // 2
                boxes = torch.zeros([poses.shape[0], 17, 4])
                boxes[:, :, 0] = x
                return boxes

        x = torch.zeros([2, 17, 3], dtype=torch.int64)
        self.run_test(IndexPutModel9(), (x,))

        class IndexPutModel10(torch.nn.Module):
            def forward(self, x, ind, update):
                x[ind, 1:3] = update.view(1, 1, 1, 5).expand(2, 2, 2, 5)
                return x

        x = torch.randn(3, 4, 5)
        ind = torch.tensor([[0, 2], [1, 1]])
        update = torch.randn(5)
        self.run_test(IndexPutModel10(), (x, ind, update))

    @skipIfUnsupportedMinOpsetVersion(11)
    @skipScriptTest()  # Ellipses followed by tensor indexing not scriptable
    def test_index_put_ellipsis(self):
        class IndexPutModel(torch.nn.Module):
            def forward(self, x, update):
                x[..., torch.tensor([2, 1, 3]), 2:4] += update
                return x

        x = torch.randn(3, 4, 5, 6, 7)
        update = torch.randn(3, 1, 1, 3, 2)
        self.run_test(IndexPutModel(), (x, update))

        class IndexPutModel2(torch.nn.Module):
            def forward(self, x, update):
                x[2, ..., torch.tensor([2, 1, 3]), 2:4] += update
                return x

        x = torch.randn(3, 4, 5, 6, 7)
        update = torch.randn(4, 1, 3, 2)
        self.run_test(IndexPutModel2(), (x, update))

    @skipIfUnsupportedMinOpsetVersion(11)
    def test_index_put_loop(self):
        @torch.jit.script
        def ngram_attention_bias(
            sequence_length: int, ngram: int, device: torch.device, dtype: torch.dtype
        ):
            bias = torch.ones(
                (ngram, sequence_length), device=device, dtype=dtype
            ) * float("-inf")
            for stream_idx in range(ngram):
                for i in range(sequence_length):
                    bias = bias * 2
                    bias[stream_idx, i] = 5
                    bias = bias * 5
                    bias[0, 0] = 5

            for stream_idx in range(ngram):
                for i in range(sequence_length):
                    bias[stream_idx, i] = 5
                    bias[0, i] = 5
            return bias

        class ScriptModel(torch.nn.Module):
            def __init__(self):
                super().__init__()
                self.ngram = 2
                self.max_target_positions = 512

            def forward(self, hidden_states):
                seq_length, batch_size = hidden_states.shape[:2]
                predict_causal_mask = ngram_attention_bias(
                    self.max_target_positions,
                    self.ngram,
                    hidden_states.device,
                    hidden_states.dtype,
                )
                predict_causal_mask = predict_causal_mask[:, :seq_length]
                return predict_causal_mask

        x = torch.randn(6, 2)
        y = torch.randn(4, 1)
        self.run_test(
            ScriptModel(),
            x,
            input_names=["x"],
            dynamic_axes={"x": {0: "seq_length", 1: "batch_size"}},
            additional_test_inputs=[y],
        )

    @skipIfUnsupportedMinOpsetVersion(11)
    def test_copy_(self):
        class CopyModel(torch.nn.Module):
            def forward(self, x, data):
                x[1:3] = data
                return x

        x = torch.randn(3, 4)
        update = torch.randn(2, 4)
        self.run_test(CopyModel(), (x, update))

        # mixed slice and select
        class CopyModel2(torch.nn.Module):
            def forward(self, x, data):
                x[1:3, 0] = data
                return x

        x = torch.randn(3, 4)
        update = torch.tensor([0], dtype=torch.float32)
        self.run_test(CopyModel2(), (x, update))

        update = torch.tensor([2, 3], dtype=torch.float32)
        self.run_test(CopyModel2(), (x, update))

        update = torch.randn(2)
        self.run_test(CopyModel2(), (x, update))

        class CopyModel3(torch.nn.Module):
            def forward(self, x, data):
                x[1, 1:3] = data
                return x

        x = torch.randn(3, 4)
        update = torch.tensor([0], dtype=torch.float32)
        self.run_test(CopyModel3(), (x, update))

        update = torch.tensor([2, 3], dtype=torch.float32)
        self.run_test(CopyModel3(), (x, update))

        update = torch.randn(2)
        self.run_test(CopyModel3(), (x, update))

        class CopyModel4(torch.nn.Module):
            def forward(self, x, ind, data):
                x[ind] = data
                return x

        x = torch.randn(3, 4)
        ind = torch.tensor(2)
        data = torch.randn(4)
        self.run_test(CopyModel4(), (x, ind, data))

        class CopyModel5(torch.nn.Module):
            def forward(self, x, mask):
                if mask is not None:
                    x.copy_(mask)
                    return x

        x = torch.randn(3, 4)
        mask = torch.randn(3, 1)
        self.run_test(CopyModel5(), (x, mask))

    @skipIfUnsupportedMinOpsetVersion(11)
    @skipScriptTest()  # Model not scriptable (output with shape doesn't match the broadcast shape)
    def test_copy_tracing(self):
        class CopyModel(torch.nn.Module):
            def forward(self, x, data):
                x[1, 1:3] = data
                return x

        x = torch.randn(3, 4)
        update = torch.randn(1, 2)
        self.run_test(CopyModel(), (x, update))

    @skipIfUnsupportedMinOpsetVersion(11)
    def test_copy_ellipsis(self):
        class CopyModel(torch.nn.Module):
            def forward(self, x, update):
                x[..., 1] = update
                return x

        x = torch.randn(2, 3, 4)
        update = torch.ones(1)
        self.run_test(CopyModel(), (x, update))

        x = torch.randn(2, 3, 4, 5, 6)
        update = torch.ones(1)
        self.run_test(CopyModel(), (x, update))

    @skipIfUnsupportedMinOpsetVersion(11)
    def test_copy_ellipsis_script(self):
        class CopyModel(torch.nn.Module):
            def forward(self, x, update):
                # Insert reshape node to ensure no shape/type info for
                # x in scripting, without onnx shape inference.
                x = x.reshape(4, 3, 5, 6)
                x[2, ..., 1:3] = update
                return x

        x = torch.randn(3, 4, 5, 6)

        update = torch.ones(1)
        self.run_test(CopyModel(), (x, update))

    @skipIfUnsupportedMinOpsetVersion(10)
    def test_flip(self):
        class MyModule(torch.nn.Module):
            def forward(self, x):
                return torch.flip(x, dims=[0])

        x = torch.tensor(np.arange(6.0).reshape(2, 3))
        self.run_test(MyModule(), x)

    def test_randn(self):
        class RandN(torch.nn.Module):
            def forward(self, x):
                return torch.mul(x, (torch.randn(2, 3, 4) + x).size(0))

        x = torch.randn(2, 3, 4)
        self.run_test(RandN(), x)

    def test_rand(self):
        class Rand(torch.nn.Module):
            def forward(self, x):
                return torch.mul(x, (torch.rand(2, 3, 4) + x).size(0))

        x = torch.randn(2, 3, 4)
        self.run_test(Rand(), x)

    def test_randn_dtype(self):
        class RandN(torch.nn.Module):
            def forward(self, x):
                # The resulting node's dtype should be double.
                return (
                    x.to(torch.float32)
                    * torch.randn(2, 3, 4, dtype=torch.double)
                    * torch.tensor(0, dtype=torch.float32)
                )

        x = torch.randn(2, 3, 4)
        self.run_test(RandN(), x)

    def test_rand_dtype(self):
        class Rand(torch.nn.Module):
            def forward(self, x):
                # The resulting node's dtype should be double.
                return (
                    x.to(torch.float32)
                    * torch.rand(2, 3, 4, dtype=torch.double)
                    * torch.tensor(0, dtype=torch.float32)
                )

        x = torch.randn(2, 3, 4)
        self.run_test(Rand(), x)

    @skipIfUnsupportedMinOpsetVersion(9)
    def test_randn_dynamic_size(self):
        class RandN(torch.nn.Module):
            def forward(self, x):
                return torch.mul(x, torch.randn(x.size()).size(1))

        x = torch.randn(2, 3, 4)
        self.run_test(RandN(), x)

    @skipIfUnsupportedMinOpsetVersion(9)
    def test_rand_dynamic_size(self):
        class Rand(torch.nn.Module):
            def forward(self, x):
                return torch.mul(x, torch.rand(x.size()).size(1))

        x = torch.randn(2, 3, 4)
        self.run_test(Rand(), x)

    def test_randn_like(self):
        class RandNLike(torch.nn.Module):
            def forward(self, x):
                return torch.mul(x, torch.randn_like(x).size(0))

        x = torch.randn(2, 3, 4)
        self.run_test(RandNLike(), x)
        self.run_test(torch.jit.script(RandNLike()), x)

    def test_rand_like(self):
        class RandLike(torch.nn.Module):
            def forward(self, x):
                return torch.mul(x, torch.rand_like(x).size(0))

        x = torch.randn(2, 3, 4)
        self.run_test(RandLike(), x)
        self.run_test(torch.jit.script(RandLike()), x)

    def test_randn_like_dtype(self):
        class RandNLike(torch.nn.Module):
            def forward(self, x):
                # The resulting node's dtype should be double.
                return (
                    x.to(torch.float32)
                    * torch.randn_like(x, dtype=torch.double)
                    * torch.tensor(0, dtype=torch.float32)
                )

        x = torch.randn(2, 3, 4)
        self.run_test(RandNLike(), x)

    def test_rand_like_dtype(self):
        class RandLike(torch.nn.Module):
            def forward(self, x):
                # The resulting node's dtype should be double.
                return (
                    x.to(torch.float32)
                    * torch.rand_like(x, dtype=torch.double)
                    * torch.tensor(0, dtype=torch.float32)
                )

        x = torch.randn(2, 3, 4)
        self.run_test(RandLike(), x)

    def test_bernoulli(self):
        class Bernoulli(torch.nn.Module):
            def forward(self, x):
                return torch.mul(x, torch.bernoulli(x).size(0))

        x = torch.empty(3, 3).uniform_(0, 1)
        self.run_test(Bernoulli(), x)

        x = torch.empty(2, 3, 3, dtype=torch.double).uniform_(0, 1)
        self.run_test(Bernoulli(), x)

    @unittest.skip("Bug in ORT, skip test until rel-1.11.")
    @skipIfUnsupportedMinOpsetVersion(14)
    def test_reshape_allowzero(self):
        class ReshapeModel(torch.nn.Module):
            def forward(self, x):
                x = x.reshape(3, 4, 0)
                return x

        x = torch.randn(0, 3, 4)
        self.run_test(ReshapeModel(), x)

    def test_reshape_different_rank(self):
        class ReshapeModel(torch.nn.Module):
            def forward(self, x):
                x = x.reshape(-1, 2, 4, 4, 5, 5)
                return x

        x = torch.randn(1, 32, 5, 5)
        self.run_test(ReshapeModel(), x)

    def _interpolate(self, x, mode, use_size, is_upsample, align_corners=False):
        class MyModel(torch.nn.Module):
            __constants__ = [
                "mode",
                "use_size",
                "is_upsample",
                "size",
                "scale",
                "size_array",
                "scale_array",
                "align_corners",
            ]

            def __init__(self, mode, use_size, is_upsample, align_corners):
                super().__init__()
                self.mode = mode
                self.use_size = use_size
                self.is_upsample = is_upsample
                self.align_corners = align_corners
                self.scale = 2.0 if self.is_upsample else 0.5
                self.size = 24 if self.is_upsample else 2
                if x.dim() == 3:
                    self.scale_array = [2.3]
                    self.size_array = [16]
                elif x.dim() == 4:
                    self.scale_array = [2.3, 3.1]
                    self.size_array = [16, 32]
                else:
                    self.scale_array = [2.3, 3.1, 4.6]
                    self.size_array = [16, 32, 64]

            def forward(self, x):
                if self.use_size:
                    if self.align_corners:
                        return torch.nn.functional.interpolate(
                            x, mode=self.mode, size=self.size, align_corners=True
                        ), torch.nn.functional.interpolate(
                            x, mode=self.mode, size=self.size_array, align_corners=True
                        )
                    return torch.nn.functional.interpolate(
                        x, mode=self.mode, size=self.size
                    ), torch.nn.functional.interpolate(
                        x, mode=self.mode, size=self.size_array
                    )
                if self.align_corners:
                    return torch.nn.functional.interpolate(
                        x,
                        mode=self.mode,
                        scale_factor=self.scale,
                        recompute_scale_factor=False,
                    ), torch.nn.functional.interpolate(
                        x,
                        mode=self.mode,
                        scale_factor=self.scale_array,
                        recompute_scale_factor=False,
                    )
                return torch.nn.functional.interpolate(
                    x,
                    mode=self.mode,
                    scale_factor=self.scale,
                    recompute_scale_factor=False,
                ), torch.nn.functional.interpolate(
                    x,
                    mode=self.mode,
                    scale_factor=self.scale_array,
                    recompute_scale_factor=False,
                )

        model = MyModel(mode, use_size, is_upsample, align_corners)
        self.run_test(model, x, atol=1e-6)

    def _interpolate_tests(self, is_upsample):
        # - cubic mode is not supported for opsets below 11;
        # - linear mode does not match for opsets below 11;
        modes = ["nearest", "linear", "bicubic"]
        if self.opset_version < 11:
            modes = ["nearest"]
        x = [
            torch.randn(1, 2, 6, requires_grad=True),
            torch.randn(1, 2, 4, 6, requires_grad=True),
            torch.randn(1, 2, 4, 4, 6, requires_grad=True),
        ]

        for mode in modes:
            for xi in x:
                mode_i = mode
                # TODO: enable bicubic downsample when ORT precision loss fixed
                if mode == "bicubic" and xi.dim() != 4:
                    continue
                elif mode == "linear":
                    if xi.dim() == 3:
                        # TODO : enable when linear mode is implemented for 1d inputs in ORT
                        continue
                    elif xi.dim() == 4:
                        mode_i = "bilinear"
                    elif xi.dim() == 5:
                        # TODO : enable when linear mode is implemented for 3d inputs in ORT
                        mode_i = "trilinear"
                        continue
                self._interpolate(xi, mode_i, True, is_upsample)
                # test with align_corners if supported
                if mode != "nearest":
                    self._interpolate(xi, mode_i, True, is_upsample, True)
                # the following cases, require dynamic sizes/scales,
                # which which is not supported for opset_version < 9
                if self.opset_version >= 9:
                    self._interpolate(xi, mode_i, True, is_upsample)
                    # test with align_corners if supported
                    if mode != "nearest":
                        self._interpolate(xi, mode_i, False, is_upsample, True)
                    self._interpolate(xi, mode_i, False, is_upsample)

    # ONNX export failed on interpolate scripting because dynamic size not supported for opsets below 9.
    @skipIfUnsupportedMinOpsetVersion(9)
    def test_interpolate_upsample(self):
        self._interpolate_tests(True)

    @skipIfUnsupportedMaxOpsetVersion(8)
    @skipScriptTest()  # Scripting supported for opsets > 8. See test_interpolate_upsample
    def test_interpolate_upsample_trace(self):
        self._interpolate_tests(True)

    @skipIfUnsupportedMinOpsetVersion(9)
    def test_interpolate_function_substitution(self):
        class ScriptModel(torch.jit.ScriptModule):
            @torch.jit.script_method
            def forward(self, x):
                return torch.nn.functional.interpolate(
                    x, mode="nearest", scale_factor=2.0
                )

        class ScriptModule(torch.jit.ScriptModule):
            def __init__(self):
                super().__init__()
                self.submodule = ScriptModel()

            @torch.jit.script_method
            def forward(self, input):
                return self.submodule(input)

        x = torch.randn(1, 2, 4, 4, 6)
        self.run_test(ScriptModule(), (x,))

        @torch.jit.script
        def script_method(x):
            return torch.nn.functional.interpolate(x, mode="nearest", scale_factor=2.0)

        class TracingModule(torch.nn.Module):
            def forward(self, x):
                return script_method(x)

        self.run_test(TracingModule(), (x,))

    @skipIfUnsupportedMinOpsetVersion(10)
    def test_interpolate_downsample(self):
        self._interpolate_tests(False)

    @skipIfUnsupportedMinOpsetVersion(11)
    def test_interpolate_half_pixel(self):
        # testing whether it uses "half_pixel" or "pytorch_half_pixel"
        # see https://github.com/onnx/onnx/blob/main/docs/Operators.md#Resize

        class MyModel(torch.nn.Module):
            def __init__(self, mode, size):
                super().__init__()
                self.mode = mode
                self.size = size

            def forward(self, x):
                return torch.nn.functional.interpolate(
                    x, mode=self.mode, size=self.size
                )

        modes = ["linear", "bicubic"]
        x = [
            torch.randn(1, 2, 6, requires_grad=True),
            torch.randn(1, 2, 4, 6, requires_grad=True),
            torch.randn(1, 2, 4, 4, 6, requires_grad=True),
        ]
        for mode in modes:
            for xi in x:
                mode_i = mode
                if mode == "bicubic" and xi.dim() != 4:
                    continue
                elif mode == "linear":
                    if xi.dim() == 4:
                        mode_i = "bilinear"
                    elif xi.dim() == 5:
                        mode_i = "trilinear"
                for i in range(xi.dim() - 2):
                    size = list(xi.shape[2:])
                    size[i] = 1
                    self.run_test(MyModel(mode_i, size), xi)

    @skipIfUnsupportedMinOpsetVersion(11)
    def test_interpolate_no_shape(self):
        class MyModel(torch.jit.ScriptModule):
            @torch.jit.script_method
            def forward(self, x, y):
                x = torch.add(x, x)
                out1 = torch.nn.functional.interpolate(
                    x, mode="bilinear", size=(16, 16), align_corners=False
                )
                out2 = torch.nn.functional.interpolate(
                    x, mode="nearest", size=(int(y.size(0)), int(y.size(1)))
                )
                return out1, out2

        x = torch.randn(1, 2, 4, 4, requires_grad=True)
        y = torch.randn(16, 16, requires_grad=True)
        self.run_test(
            MyModel(),
            (x, y),
            input_names=["x", "y"],
            dynamic_axes={"x": [0, 1, 2, 3], "y": [0, 1]},
        )
        self.run_test(MyModel(), (x, y), remained_onnx_input_idx=[0])

    @skipScriptTest()  # scripting raises OnnxRuntimeError
    def test_interpolate_adaptive_pooling_error(self):
        x = torch.randn(1, 2, 6, requires_grad=True)
        with self.assertRaises(RuntimeError) as cm:
            self._interpolate(x, "area", True, True)

        with self.assertRaises(RuntimeError) as cm:
            self._interpolate(x, "area", False, True)

    def test_groupnorm(self):
        model = torch.nn.GroupNorm(3, 6, 0.002)
        x = torch.randn(4, 6, 36, 36, 18)
        self.run_test(model, x)

        model = torch.nn.GroupNorm(1, 6, 0.002)
        x = torch.randn(4, 6, 180, 180)
        self.run_test(model, x)

        model = torch.nn.GroupNorm(6, 6, 0.002)
        x = torch.randn(4, 6, 180, 180)
        self.run_test(model, x)

    def test_groupnorm_noaffine(self):
        model = torch.nn.GroupNorm(4, 8, 0.002, affine=False)
        x = torch.randn(3, 8, 224, 224)
        self.run_test(model, x)

        model = torch.nn.GroupNorm(1, 6, 0.002, affine=False)
        x = torch.randn(4, 6, 180, 180)
        self.run_test(model, x)

        model = torch.nn.GroupNorm(6, 6, 0.002, affine=False)
        x = torch.randn(4, 6, 180, 180)
        self.run_test(model, x)

    @skipIfUnsupportedMinOpsetVersion(9)
    def test_list_unpack_scripted(self):
        class ListUnpack(torch.nn.Module):
            def forward(self, x):
                a, b = x.shape
                return x.new_zeros((a, b))

        x = torch.randn(2, 3)
        self.run_test(
            torch.jit.script(ListUnpack()),
            x,
            input_names=["x"],
            dynamic_axes={"x": [0, 1]},
        )
        self.run_test(torch.jit.script(ListUnpack()), x, remained_onnx_input_idx=[])

    @skipIfUnsupportedMinOpsetVersion(9)
    def test_list_unpack_scripted_runs_without_error_with_constructed_list_as_input(
        self,
    ):
        class PackUnpack(torch.nn.Module):
            """Create and unpack a list of tensors.

            When scripted, it should produce a graph similar to

            ```
            graph(%self : __torch__.PackUnpack,
                %a.1 : Tensor,
                %b.1 : Tensor):
            %packed.1 : Tensor[] = prim::ListConstruct(%a.1, %b.1)
            %c.1 : Tensor, %8 : Tensor = prim::ListUnpack(%packed.1)
            return (%c.1)
            ```
            """

            def forward(self, a, b):
                packed = [a, b]
                c, _ = packed
                return c

        self.run_test(
            torch.jit.script(PackUnpack()),
            (torch.tensor(0), torch.tensor([42])),
            remained_onnx_input_idx=[0],
        )

    @skipIfUnsupportedMinOpsetVersion(9)
    def test_list_unpack_slice_scripted(self):
        class ListUnpackSlice(torch.nn.Module):
            def forward(self, x):
                a, b = x.shape[2:]
                return x.new_zeros((a, b))

        x = torch.randn(2, 3, 4, 5)
        self.run_test(
            torch.jit.script(ListUnpackSlice()),
            x,
            input_names=["x"],
            dynamic_axes={"x": [0, 1, 2, 3]},
        )
        self.run_test(
            torch.jit.script(ListUnpackSlice()), x, remained_onnx_input_idx=[]
        )

    @skipDtypeChecking
    def test_pow(self):
        class PowModule(torch.nn.Module):
            def forward(self, x, y):
                return x.pow(y)

        x = torch.randn(2, 3, 4)
        y = torch.randn(2, 3, 4)
        self.run_test(PowModule(), (x, y))

        x = torch.randint(10, (2, 3, 4))
        y = torch.randint(10, (2, 3, 4)).to(dtype=torch.int32)
        self.run_test(PowModule(), (x, y))

        x = torch.randint(10, (2, 3, 4))
        y = torch.randint(10, (2, 3, 4))
        self.run_test(PowModule(), (x, y))

        x = torch.randn(2, 3, 4).to(dtype=torch.float64)
        y = torch.randint(10, (2, 3, 4))
        self.run_test(PowModule(), (x, y))

        class PowModule2(torch.nn.Module):
            def forward(self, x):
                return torch.pow(2, x)

        x = torch.randn(1, 10)
        self.run_test(PowModule2(), (x,))

        x = torch.randint(10, (2, 3, 4))
        self.run_test(PowModule2(), (x,))

        x = torch.randn(1, 10).to(dtype=torch.float64)
        self.run_test(PowModule2(), (x,))

        class PowModule3(torch.nn.Module):
            def forward(self, x, y):
                return y[torch.pow(2, x)]

        x = torch.randint(5, (2, 3, 4))
        y = torch.rand(100)
        self.run_test(PowModule3(), (x, y))

    # the arithmeticOps(Add\Sub\Mul\Div\Gemm\Pow\Mod) with low precision include unit8 will be failed in ORT
    # add to(dtype=torch.long) to avoid ORT output type does not match expected type.
    # will be fixed in ONNX version 14.
    @skipIfUnsupportedMaxOpsetVersion(13)
    @skipDtypeChecking
    def test_arithmeticOps_with_low_precision(self):
        class AddModule(torch.nn.Module):
            def forward(self, x, y):
                return x + y

        class SubModule(torch.nn.Module):
            def forward(self, x, y):
                return x - y

        class MulModule(torch.nn.Module):
            def forward(self, x, y):
                return x * y

        class DivModule(torch.nn.Module):
            def forward(self, x, y):
                return x / y

        class PowModule(torch.nn.Module):
            def forward(self, x, y):
                return x.pow(y)

        x = torch.tensor([2, 3, 5], dtype=torch.uint8)
        y = torch.tensor([2, 3, 5], dtype=torch.uint8)
        z = torch.tensor([1], dtype=torch.uint8)
        self.run_test(AddModule(), (x, y))
        self.run_test(SubModule(), (x, y))
        self.run_test(MulModule(), (x, y))
        self.run_test(DivModule(), (x, y))
        self.run_test(PowModule(), (x, z))

        x = torch.tensor([2, 3, 5], dtype=torch.int8)
        y = torch.tensor([2, 3, 5], dtype=torch.int8)
        z = torch.tensor([1], dtype=torch.int8)
        self.run_test(AddModule(), (x, y))
        self.run_test(SubModule(), (x, y))
        self.run_test(MulModule(), (x, y))
        self.run_test(DivModule(), (x, y))
        self.run_test(PowModule(), (x, z))

        x = torch.tensor([2, 3, 5], dtype=torch.int16)
        y = torch.tensor([2, 3, 5], dtype=torch.int16)
        z = torch.tensor([1], dtype=torch.int16)
        self.run_test(AddModule(), (x, y))
        self.run_test(SubModule(), (x, y))
        self.run_test(MulModule(), (x, y))
        self.run_test(DivModule(), (x, y))
        self.run_test(PowModule(), (x, z))

        x = torch.tensor([2, 3, 5], dtype=torch.uint8)
        y = torch.tensor([2, 3, 5], dtype=torch.float32)
        z = torch.tensor([1], dtype=torch.float64)
        self.run_test(AddModule(), (x, y))
        self.run_test(SubModule(), (x, y))
        self.run_test(MulModule(), (x, y))
        self.run_test(DivModule(), (x, y))
        self.run_test(PowModule(), (x, z))

        x = torch.tensor([2, 3, 5], dtype=torch.uint8)
        y = torch.tensor([2, 3, 5], dtype=torch.int64)
        z = torch.tensor([1], dtype=torch.int32)
        self.run_test(AddModule(), (x, y))
        self.run_test(SubModule(), (x, y))
        self.run_test(MulModule(), (x, y))
        self.run_test(DivModule(), (x, y))
        self.run_test(PowModule(), (x, z))

    def test_mul_bool(self):
        class MyModel(torch.nn.Module):
            def forward(self, x, y):
                return torch.mul(x, y)

        x_t = torch.tensor([True, False, True, False])
        y_t = torch.tensor([True, True, False, False])
        z_t = torch.tensor([1.0, 2.0, 3.0, 0.0])
        self.run_test(MyModel(), (x_t, y_t))
        self.run_test(MyModel(), (x_t, z_t))
        self.run_test(MyModel(), (z_t, y_t))

    # fmod was added in version 10
    @skipIfUnsupportedMinOpsetVersion(10)
    @skipIfUnsupportedMaxOpsetVersion(13)
    def test_mod_with_low_precision(self):
        class ModModule(torch.nn.Module):
            def forward(self, x, y):
                return torch.fmod(x, y).to(dtype=torch.long)

        x = torch.tensor([2, 3, 5], dtype=torch.uint8)
        y = torch.tensor([2, 3, 5], dtype=torch.uint8)
        self.run_test(ModModule(), (x, y))

        x = torch.tensor([2, 3, 5], dtype=torch.int8)
        y = torch.tensor([2, 3, 5], dtype=torch.int8)
        self.run_test(ModModule(), (x, y))

        x = torch.tensor([2, 3, 5], dtype=torch.int16)
        y = torch.tensor([2, 3, 5], dtype=torch.int16)
        self.run_test(ModModule(), (x, y))

        x = torch.tensor([2, 3, 5], dtype=torch.uint8)
        y = torch.tensor([2, 3, 5], dtype=torch.int32)
        self.run_test(ModModule(), (x, y))

        x = torch.tensor([2, 3, 5], dtype=torch.uint8)
        y = torch.tensor([2, 3, 5], dtype=torch.float64)
        self.run_test(ModModule(), (x, y))

    @skipIfUnsupportedMinOpsetVersion(9)
    def test_empty_constant_shape(self):
        class Zeros(torch.nn.Module):
            def forward(self, x):
                y = torch.zeros(())
                y += x
                return y

        x = torch.tensor(42.0)
        self.run_test(Zeros(), x)

        class Ones(torch.nn.Module):
            def forward(self, x):
                y = torch.ones(())
                y += x
                return y

        x = torch.tensor(42.0)
        self.run_test(Ones(), x)

        class Full(torch.nn.Module):
            def forward(self, x):
                y = torch.full((), 1.0)
                y += x
                return y

        x = torch.tensor(42.0)
        self.run_test(Full(), x)

        class Empty(torch.nn.Module):
            def forward(self, x):
                y = torch.empty(()).fill_(0)
                y += x
                return y

        x = torch.tensor(42.0)
        self.run_test(Empty(), x)

    def test_std(self):
        class StandardDeviation(torch.nn.Module):
            def forward(self, input):
                return torch.std(input, unbiased=False)

        x = torch.randn(2, 3, 4)
        model = StandardDeviation()
        self.run_test(model, x)

        class StandardDeviationUnbiased(torch.nn.Module):
            def forward(self, input):
                return torch.std(input, unbiased=True)

        model = StandardDeviationUnbiased()
        self.run_test(model, x)

    def test_std_along_dims(self):
        class StandardDeviation(torch.nn.Module):
            def forward(self, input):
                return torch.std(input, dim=(0, 1), unbiased=False)

        x = torch.randn(2, 3, 4)
        model = StandardDeviation()
        self.run_test(model, x)

        class StandardDeviationUnbiased(torch.nn.Module):
            def forward(self, input):
                return torch.std(input, dim=(0, 1), unbiased=True)

        x = torch.randn(2, 3, 4)
        model = StandardDeviationUnbiased()
        self.run_test(model, x)

    def test_std_keepdim(self):
        class StandardDeviation(torch.nn.Module):
            def forward(self, input):
                return torch.std(input, dim=(0, 1), unbiased=False, keepdim=True)

        x = torch.randn(2, 3, 4)
        model = StandardDeviation()
        self.run_test(model, x)

        class StandardDeviationUnbiased(torch.nn.Module):
            def forward(self, input):
                return torch.std(input, dim=(0, 1), unbiased=True, keepdim=True)

        x = torch.randn(2, 3, 4)
        model = StandardDeviationUnbiased()
        self.run_test(model, x)

    def test_std_correction(self):
        class StandardDeviation(torch.nn.Module):
            def forward(self, input):
                return torch.std(input, dim=(0, 1), correction=3, keepdim=True)

        x = torch.randn(2, 3, 4)
        model = StandardDeviation()
        self.run_test(model, x)

    def test_var(self):
        class Variance(torch.nn.Module):
            def forward(self, input):
                return torch.var(input, unbiased=False)

        x = torch.randn(2, 3, 4)
        model = Variance()
        self.run_test(model, x)

        class VarianceUnbiased(torch.nn.Module):
            def forward(self, input):
                return torch.var(input, unbiased=True)

        model = VarianceUnbiased()
        self.run_test(model, x)

        class VarianceSqrt(torch.nn.Module):
            def forward(self, input):
                y = torch.var(input, 1)
                return torch.sqrt(y + 1e-8)

        x = torch.randn(1, 2, 3, 300, 300)
        model = VarianceSqrt()
        self.run_test(model, x)

    def test_var_along_dims(self):
        class Variance(torch.nn.Module):
            def forward(self, input):
                return torch.var(input, dim=(0, 1), unbiased=False)

        x = torch.randn(2, 3, 4)
        model = Variance()
        self.run_test(model, x)

        class VarianceUnbiased(torch.nn.Module):
            def forward(self, input):
                return torch.var(input, dim=(0, 1), unbiased=True)

        x = torch.randn(2, 3, 4)
        model = VarianceUnbiased()
        self.run_test(model, x)

    def test_var_keepdim(self):
        class Variance(torch.nn.Module):
            def forward(self, input):
                return torch.var(input, dim=(0, 1), unbiased=False, keepdim=True)

        x = torch.randn(2, 3, 4)
        model = Variance()
        self.run_test(model, x)

        class VarianceUnbiased(torch.nn.Module):
            def forward(self, input):
                return torch.var(input, dim=(0, 1), unbiased=True, keepdim=True)

        x = torch.randn(2, 3, 4)
        model = VarianceUnbiased()
        self.run_test(model, x)

    def test_var_correction(self):
        class Variance(torch.nn.Module):
            def forward(self, input):
                return torch.var(input, dim=(0, 1), correction=3, keepdim=True)

        x = torch.randn(2, 3, 4)
        model = Variance()
        self.run_test(model, x)

    def test_var_mean(self):
        class Variance(torch.nn.Module):
            def forward(self, input):
                return torch.var_mean(input, unbiased=False)

        x = torch.randn(2, 3, 4)
        model = Variance()
        self.run_test(model, x)

        class VarianceUnbiased(torch.nn.Module):
            def forward(self, input):
                return torch.var_mean(input, unbiased=True)

        model = VarianceUnbiased()
        self.run_test(model, x)

    def test_var_mean_along_dims(self):
        class Variance(torch.nn.Module):
            def forward(self, input):
                return torch.var_mean(input, dim=(0, 1), unbiased=False)

        x = torch.randn(2, 3, 4)
        model = Variance()
        self.run_test(model, x)

        class VarianceUnbiased(torch.nn.Module):
            def forward(self, input):
                return torch.var_mean(input, dim=(0, 1), unbiased=True)

        x = torch.randn(2, 3, 4)
        model = VarianceUnbiased()
        self.run_test(model, x)

    def test_var_mean_mixed_dims(self):
        class ReverseDims(torch.nn.Module):
            def forward(self, input):
                return torch.var_mean(input, dim=(2, 1), unbiased=False)

        x = torch.randn(2, 3, 4)
        model = ReverseDims()
        self.run_test(model, x)

        class SkipDims(torch.nn.Module):
            def forward(self, input):
                return torch.var_mean(input, dim=(0, 2), unbiased=False)

        x = torch.randn(2, 3, 4)
        model = SkipDims()
        self.run_test(model, x)

        class NonZeroDims(torch.nn.Module):
            def forward(self, input):
                return torch.var_mean(input, dim=(1, 2), unbiased=False)

        x = torch.randn(2, 3, 4)
        model = NonZeroDims()
        self.run_test(model, x)

    def test_var_mean_keepdim(self):
        class Variance(torch.nn.Module):
            def forward(self, input):
                return torch.var_mean(input, dim=(0, 1), unbiased=False, keepdim=True)

        x = torch.randn(2, 3, 4)
        model = Variance()
        self.run_test(model, x)

        class VarianceUnbiased(torch.nn.Module):
            def forward(self, input):
                return torch.var_mean(input, dim=(0, 1), unbiased=True, keepdim=True)

        x = torch.randn(2, 3, 4)
        model = VarianceUnbiased()
        self.run_test(model, x)

    def test_var_mean_correction(self):
        class Variance(torch.nn.Module):
            def forward(self, input):
                return torch.var_mean(input, dim=(0, 1), correction=3, keepdim=True)

        x = torch.randn(2, 3, 4)
        model = Variance()
        self.run_test(model, x)

    def test_std_mean(self):
        class StandardDeviation(torch.nn.Module):
            def forward(self, input):
                return torch.std_mean(input, unbiased=False)

        x = torch.randn(2, 3, 4)
        model = StandardDeviation()
        self.run_test(model, x)

        class StandardDeviationUnbiased(torch.nn.Module):
            def forward(self, input):
                return torch.std_mean(input, unbiased=True)

        model = StandardDeviationUnbiased()
        self.run_test(model, x)

    def test_std_mean_along_dims(self):
        class StandardDeviation(torch.nn.Module):
            def forward(self, input):
                return torch.std_mean(input, dim=(0, 1), unbiased=False)

        x = torch.randn(2, 3, 4)
        model = StandardDeviation()
        self.run_test(model, x)

        class VarianceUnbiased(torch.nn.Module):
            def forward(self, input):
                return torch.std_mean(input, dim=(0, 1), unbiased=True)

        x = torch.randn(2, 3, 4)
        model = VarianceUnbiased()
        self.run_test(model, x)

    def test_std_mean_keepdim(self):
        class StandardDeviation(torch.nn.Module):
            def forward(self, input):
                return torch.std_mean(input, dim=(0, 1), unbiased=False, keepdim=True)

        x = torch.randn(2, 3, 4)
        model = StandardDeviation()
        self.run_test(model, x)

        class StandardDeviationUnbiased(torch.nn.Module):
            def forward(self, input):
                return torch.std_mean(input, dim=(0, 1), unbiased=True, keepdim=True)

        x = torch.randn(2, 3, 4)
        model = StandardDeviationUnbiased()
        self.run_test(model, x)

    def test_std_mean_correction(self):
        class StandardDeviation(torch.nn.Module):
            def forward(self, input):
                return torch.var_mean(input, dim=(0, 1), correction=3, keepdim=True)

        x = torch.randn(2, 3, 4)
        model = StandardDeviation()
        self.run_test(model, x)

    def test_bitshift(self):
        class BitshiftModel(torch.nn.Module):
            def forward(self, input):
                return (
                    input >> 1,
                    input << 3,
                    input >> torch.tensor([1, 2]),
                    input << 4,
                )

        input = torch.arange(24, dtype=torch.int64).reshape(3, 4, 2)
        self.run_test(BitshiftModel(), input)

    # uint8 not implemented in ORT for Mul used in
    # exporting bitshift for opset_version < 10
    @skipIfUnsupportedMinOpsetVersion(11)
    def test_bitshift_uint8(self):
        class BitshiftModel(torch.nn.Module):
            def forward(self, input, input2):
                return (
                    input >> 1,
                    input << 3,
                    input2 >> torch.tensor([1, 2], dtype=torch.uint8),
                    input2 << 4,
                )

        input = torch.arange(24, dtype=torch.uint8).reshape(3, 4, 2)
        input2 = torch.arange(24, dtype=torch.uint8).reshape(3, 4, 2)
        self.run_test(BitshiftModel(), (input, input2))

    def test_narrow(self):
        class NarrowModel(torch.nn.Module):
            def forward(self, input):
                return torch.narrow(input, 0, 0, 2)

        x = torch.randn(3, 3, requires_grad=True)
        self.run_test(NarrowModel(), x)

    @skipIfUnsupportedMinOpsetVersion(11)
    def test_narrow_dynamic(self):
        class NarrowModel(torch.nn.Module):
            def forward(self, input):
                return torch.narrow(input, 0, 0, input.shape[0] - 1)

        x = torch.randn(3, 3, requires_grad=True)
        self.run_test(NarrowModel(), x)

    @skipIfUnsupportedMinOpsetVersion(9)
    def test_index_fill(self):
        class IndexFillModel(torch.nn.Module):
            def forward(self, input):
                index = torch.tensor([2, 0])
                return input.index_fill(2, index, -1)

        x = torch.randn(3, 4, 5, requires_grad=True)
        self.run_test(IndexFillModel(), x)

    @skipIfUnsupportedMinOpsetVersion(9)
    def test_index_copy(self):
        class IndexCopyModel(torch.nn.Module):
            def forward(self, input):
                index = torch.tensor([2, 0])
                source = torch.ones(3, 2, 5)
                return input.index_copy(1, index, source)

        x = torch.randn(3, 4, 5, requires_grad=True)
        self.run_test(IndexCopyModel(), x)

    def test_select(self):
        class Select(torch.nn.Module):
            def forward(self, x):
                return x[:, 1]

        x = torch.randn(3, 4)
        self.run_test(Select(), x)

    def test_select_negative_index(self):
        class Select(torch.nn.Module):
            def forward(self, x):
                return x[:, -1]

        x = torch.randn(3, 4)
        self.run_test(Select(), x)

    def test_index_select_constant_scaler_index(self):
        class IndexSelectScalerIndexModel(torch.nn.Module):
            def forward(self, x):
                index = 2
                return torch.index_select(x, 1, torch.tensor(index))

        x = torch.randn(3, 4)
        self.run_test(IndexSelectScalerIndexModel(), x)

    def test_index_select_scaler_index(self):
        class IndexSelectScalerIndexModel(torch.nn.Module):
            def __init__(self, index_base):
                super().__init__()
                self.index_base = torch.tensor(index_base)

            def forward(self, x, index_offset):
                index = self.index_base + index_offset
                return torch.index_select(x, 1, index)

        x = torch.randn(3, 4)
        offset = 2
        index_offset = torch.tensor(offset)
        base = 1
        self.run_test(IndexSelectScalerIndexModel(base), (x, index_offset))

    def test_take(self):
        class TakeModel(torch.nn.Module):
            def forward(self, x, y):
                return torch.take(x, y)

        x = torch.randn(6, 4, 3, 3)
        y = torch.tensor([4, 1, 7, 15, 63])
        self.run_test(TakeModel(), (x, y))

    def test_topk(self):
        class MyModule(torch.nn.Module):
            def forward(self, x):
                return torch.topk(x, 3)

        x = torch.arange(1.0, 6.0, requires_grad=True)
        self.run_test(MyModule(), x)

    @skipIfUnsupportedMinOpsetVersion(10)
    def test_topk_int32_k(self):
        class Model(torch.nn.Module):
            def forward(self, x, k):
                return torch.topk(x, k)

        x = torch.arange(1.0, 6.0)
        k = torch.tensor(3, dtype=torch.int32)
        self.run_test(Model(), (x, k))

    @skipIfUnsupportedMinOpsetVersion(11)
    def test_topk_smallest_unsorted(self):
        class MyModule(torch.nn.Module):
            def forward(self, x, k):
                # When sorted=False, order of elements in the outout tensors
                # are not expected to match between PyTorch and ORT
                topk_unsorted = torch.topk(x, k, largest=False, sorted=False)
                topk_sorted = torch.topk(x, k, largest=False, sorted=True)
                return topk_sorted, torch.sort(topk_unsorted.values).values

        x = torch.arange(1.0, 6.0, requires_grad=True)
        k = torch.tensor(3)
        self.run_test(MyModule(), (x, k))

    @skipIfUnsupportedMinOpsetVersion(10)
    def test_topk_script(self):
        class MyModuleDynamic(torch.jit.ScriptModule):
            @torch.jit.script_method
            def forward(self, x, k):
                return torch.topk(x, k)

        x = torch.arange(1.0, 6.0, requires_grad=True)
        k = torch.tensor(3)
        self.run_test(MyModuleDynamic(), [x, k])

    @skipScriptTest()  # Python builtin apply of FunctionMeta object is currently not supported in Torchscript.
    @skipIfUnsupportedMinOpsetVersion(11)  # Clip op min is an input since opset 11.
    def test_auto_grad(self):
        class MyClip(torch.autograd.Function):
            @staticmethod
            def forward(ctx, input, scalar):
                ctx.save_for_backward(input)
                return input.clamp(min=scalar)

        class MyRelu(torch.autograd.Function):
            @staticmethod
            def forward(ctx, input):
                ctx.save_for_backward(input)
                return input.clamp(min=0)

        def symbolic_python_op(
            ctx: torch.onnx.SymbolicContext, g: torch._C.Graph, *args, **kwargs
        ):
            n = ctx.cur_node
            name = kwargs["name"]
            if name == "MyClip":
                return g.op("Clip", args[0], args[1], outputs=n.outputsSize())
            elif name == "MyRelu":
                return g.op("Relu", args[0], outputs=n.outputsSize())
            else:
                # TODO(justinchuby): Remove reference to internal names in symbolic_helper
                return torch.onnx.symbolic_helper._unimplemented(
                    "prim::PythonOp", "unknown node kind: " + name
                )

        torch.onnx.register_custom_op_symbolic("prim::PythonOp", symbolic_python_op, 1)
        self.addCleanup(torch.onnx.unregister_custom_op_symbolic, "prim::PythonOp", 1)

        class MyClipModule(torch.nn.Module):
            def forward(self, x, min):
                return MyClip.apply(x, min)

        x = torch.randn(3, 3)
        min = torch.tensor([0.0])
        self.run_test(MyClipModule(), (x, min))

        class MyReluModule(torch.nn.Module):
            def forward(self, x):
                return MyRelu.apply(x)

        x = torch.randn(3, 3)
        self.run_test(MyReluModule(), x)

    def test_clip_int(self):
        class MyClipInt(torch.nn.Module):
            def forward(self, x):
                return torch.clamp(x, 0, 1)

        self.run_test(MyClipInt(), torch.randn(3, 3).to(torch.int64))

    def test_relu_int(self):
        self.run_test(torch.nn.ReLU(), torch.randn(3, 3).to(torch.int32))

    def test_pad_int(self):
        class MyPadInt(torch.nn.Module):
            def forward(self, x):
                return torch.nn.functional.pad(x, (1, 1))

        self.run_test(MyPadInt(), torch.randn(3, 3).to(torch.int32))

    def test_min_int(self):
        class MyMinInt(torch.nn.Module):
            def forward(self, x):
                return torch.min(x, x + 1)

        self.run_test(MyMinInt(), torch.randn(3, 3).to(torch.int32))

    def test_max_int(self):
        class MyMaxnInt(torch.nn.Module):
            def forward(self, x):
                return torch.max(x, x + 1)

        self.run_test(MyMaxnInt(), torch.randn(3, 3).to(torch.int32))

    @skipIfUnsupportedOpsetVersion([7])
    def test_normalize(self):
        class Model(torch.nn.Module):
            def forward(self, x):
                return torch.nn.functional.normalize(x)

        x = torch.randn(3, 3)
        self.run_test(Model(), x)

    def test_layer_norm(self):
        model = torch.nn.LayerNorm([10, 10])
        x = torch.randn(20, 5, 10, 10)
        self.run_test(model, x)

    def test_batchnorm1d(self):
        x = torch.randn(10, 10)
        model = torch.nn.BatchNorm1d(10, affine=True)
        self.run_test(model, x)

        x = torch.randn(10, 10, 128)
        self.run_test(model, x)

    def test_batchnorm1d_noaffine(self):
        x = torch.randn(10, 10)
        model = torch.nn.BatchNorm1d(10, affine=False)
        self.run_test(model, x)

        x = torch.randn(10, 10, 128)
        self.run_test(model, x)

    def test_batchnorm1d_norunningstats(self):
        x = torch.randn(10, 10)
        model = torch.nn.BatchNorm1d(10, track_running_stats=False)
        self.run_test(model, x)

        x = torch.randn(10, 10, 128)
        self.run_test(model, x)

    def test_batchnorm2d(self):
        x = torch.randn(10, 3, 128, 128)
        model = torch.nn.BatchNorm2d(3, affine=True)
        self.run_test(model, x)

    def test_batchnorm2d_noaffine(self):
        x = torch.randn(10, 3, 128, 128)
        model = torch.nn.BatchNorm2d(3, affine=False)
        self.run_test(model, x)

    def test_batchnorm2d_norunningstats(self):
        x = torch.randn(10, 3, 128, 128)
        model = torch.nn.BatchNorm2d(3, track_running_stats=False)
        self.run_test(model, x)

    def test_batchnorm3d(self):
        x = torch.randn(10, 3, 64, 64, 64)
        model = torch.nn.BatchNorm3d(3, affine=True)
        self.run_test(model, x)

    def test_batchnorm3d_noaffine(self):
        x = torch.randn(10, 3, 64, 64, 64)
        model = torch.nn.BatchNorm3d(3, affine=False)
        self.run_test(model, x)

    @skipIfUnsupportedMinOpsetVersion(
        9
    )  # Because ConstantOfShape op is not supported for opset < 9
    def test_instancenorm1d_runningstats(self):
        x = torch.randn(10, 5, 128)
        model = torch.nn.InstanceNorm1d(5, affine=True, track_running_stats=True)
        self.run_test(model, x)

        model = torch.nn.InstanceNorm1d(5, affine=False, track_running_stats=True)
        self.run_test(model, x)

    def test_instancenorm1d_norunningstats(self):
        x = torch.randn(10, 5, 128)
        model = torch.nn.InstanceNorm1d(5, affine=True, track_running_stats=False)
        self.run_test(model, x)

        model = torch.nn.InstanceNorm1d(5, affine=False, track_running_stats=False)
        self.run_test(model, x)

    @skipIfUnsupportedMinOpsetVersion(
        9
    )  # Because ConstantOfShape op is not supported for opset < 9
    def test_instancenorm2d_runningstats(self):
        x = torch.randn(10, 3, 128, 128)
        model = torch.nn.InstanceNorm2d(3, affine=True, track_running_stats=True)
        self.run_test(model, x)

        model = torch.nn.InstanceNorm2d(3, affine=False, track_running_stats=True)
        self.run_test(model, x)

    def test_instancenorm2d_norunningstats(self):
        x = torch.randn(10, 3, 128, 128)
        model = torch.nn.InstanceNorm2d(3, affine=True, track_running_stats=False)
        self.run_test(model, x)

        model = torch.nn.InstanceNorm2d(3, affine=False, track_running_stats=False)
        self.run_test(model, x)

    @skipIfUnsupportedMinOpsetVersion(
        9
    )  # Because ConstantOfShape op is not supported for opset < 9
    def test_instancenorm3d_runningstats(self):
        x = torch.randn(10, 3, 64, 64, 64)
        model = torch.nn.InstanceNorm3d(3, affine=True, track_running_stats=True)
        self.run_test(model, x)

        model = torch.nn.InstanceNorm3d(3, affine=False, track_running_stats=True)
        self.run_test(model, x)

    def test_instancenorm3d_norunningstats(self):
        x = torch.randn(10, 3, 64, 64, 64)
        model = torch.nn.InstanceNorm3d(3, affine=True, track_running_stats=False)
        self.run_test(model, x)

        model = torch.nn.InstanceNorm3d(3, affine=False, track_running_stats=False)
        self.run_test(model, x)

    @skipIfUnsupportedMinOpsetVersion(9)
    def test_scatter_with_scalar(self):
        class ScatterModel(torch.nn.Module):
            def forward(self, input, indices):
                values = 1.0
                return input.scatter(1, indices, values)

        input = torch.tensor(
            [[0.0, 0.0, 0.0], [0.0, 0.0, 0.0], [0.0, 0.0, 0.0]], dtype=torch.float64
        )
        indices = torch.tensor([[1, 0], [0, 1], [0, 1]], dtype=torch.int64)
        self.run_test(ScatterModel(), input_args=(input, indices))

    @skipIfUnsupportedMinOpsetVersion(9)
    def test_scatter_with_scalar_different_types(self):
        # Tests the case when scalar src (updates values) type is different
        # from self type. Happens only with scalar src - PyTorch does not
        # allow this when src is a tensor.
        class ScatterModel(torch.nn.Module):
            def forward(self, input, indices):
                values = 1.0
                return input.scatter(1, indices, values)

        input = torch.tensor(
            [[0.0, 0.0, 0.0], [0.0, 0.0, 0.0], [0.0, 0.0, 0.0]], dtype=torch.float32
        )
        indices = torch.tensor([[1, 0], [0, 1], [0, 1]], dtype=torch.int64)
        self.run_test(ScatterModel(), input_args=(input, indices))

    @skipIfUnsupportedMinOpsetVersion(9)
    def test_scatter(self):
        class ScatterModel(torch.nn.Module):
            def forward(self, input, indices, values):
                return input.scatter(1, indices, values)

        input = torch.tensor([[0.0, 0.0, 0.0], [0.0, 0.0, 0.0], [0.0, 0.0, 0.0]])
        indices = torch.tensor([[1, 0], [0, 1], [0, 1]], dtype=torch.int64)
        values = torch.tensor([[1.0, 1.1], [2.0, 2.1], [3.0, 3.1]])
        self.run_test(ScatterModel(), input_args=(input, indices, values))

        input = torch.tensor([[0.0, 0.0, 0.0], [0.0, 0.0, 0.0], [0.0, 0.0, 0.0]])
        indices = torch.tensor([[1, 0], [0, 2], [0, 1]], dtype=torch.int64)
        values = torch.tensor([[1.0, 1.1], [2.0, 2.1], [3.0, 3.1]])
        self.run_test(ScatterModel(), (input, indices, values))

        input = torch.zeros(3, 4, 5, 6)
        indices = torch.tensor([[1, 0], [0, 2], [0, 1]], dtype=torch.int64)
        indices = indices.view(3, 2, 1, 1).expand(3, 2, 5, 6)
        values = torch.arange(3 * 2 * 5 * 6, dtype=torch.float32).view(3, 2, 5, 6)
        self.run_test(ScatterModel(), (input, indices, values))

        input = torch.zeros(3, 4, 2)
        indices = torch.tensor([[[1, 0], [0, 2]], [[1, 1], [0, 1]], [[2, 1], [2, 2]]])
        values = torch.arange(3 * 2 * 2, dtype=torch.float32).view(3, 2, 2)
        self.run_test(ScatterModel(), (input, indices, values))

    @skipIfUnsupportedMinOpsetVersion(9)
    def test_scatter_add(self):
        class ScatterModel(torch.nn.Module):
            def forward(self, input, indices, values):
                return input.scatter_add(1, indices, values)

        input = torch.tensor([[0.0, 0.0, 0.0], [0.0, 0.0, 0.0], [0.0, 0.0, 0.0]])
        indices = torch.tensor([[1, 0], [0, 1], [0, 1]], dtype=torch.int64)
        values = torch.tensor([[1.0, 1.1], [2.0, 2.1], [3.0, 3.1]])
        self.run_test(ScatterModel(), input_args=(input, indices, values))

        @torch.jit.script
        def scatter_sum(src: Tensor, index: Tensor):
            size = src.size()
            out = torch.zeros(size, dtype=src.dtype)
            return out.scatter_add_(1, index, src)

        class ScatterModel(torch.nn.Module):
            def forward(self, src, index):
                return scatter_sum(src, index)

        src = torch.rand(3, 2)
        index = torch.tensor([[0, 1], [0, 1], [0, 1]], dtype=torch.int64)
        self.run_test(ScatterModel(), (src, index))

    @skipIfUnsupportedMinOpsetVersion(16)
    def test_scatter_add_index_not_unique(self):
        class ScatterModel(torch.nn.Module):
            def forward(self, input, indices, values):
                return input.scatter_add(1, indices, values)

        input = torch.tensor([[0.0, 0.0, 0.0], [0.0, 0.0, 0.0], [0.0, 0.0, 0.0]])
        indices = torch.tensor([[0, 0], [1, 1], [2, 2]], dtype=torch.int64)
        values = torch.tensor([[1.0, 1.1], [2.0, 2.1], [3.0, 3.1]])
        self.run_test(ScatterModel(), input_args=(input, indices, values))

        @torch.jit.script
        def scatter_sum(src: Tensor, index: Tensor):
            size = src.size()
            out = torch.zeros(size, dtype=src.dtype)
            return out.scatter_add_(1, index, src)

        class ScatterModel(torch.nn.Module):
            def forward(self, src, index):
                return scatter_sum(src, index)

        src = torch.rand(3, 2)
        index = torch.tensor([[0, 0], [1, 1], [0, 1]], dtype=torch.int64)
        self.run_test(ScatterModel(), (src, index))

    @skipIfUnsupportedMinOpsetVersion(9)
    def test_bucketize(self):
        class BucketModel(torch.nn.Module):
            def forward(self, input, boundaries):
                return torch.bucketize(input, boundaries), torch.bucketize(
                    input, boundaries, right=True
                )

        input = torch.tensor([[2, 5, 10], [6, 8, 3]])
        boundaries = torch.tensor([1, 5, 7, 8, 10])
        self.run_test(BucketModel(), (input, boundaries))

    @skipIfUnsupportedMinOpsetVersion(9)
    def test_one_hot(self):
        class OneHot(torch.nn.Module):
            def __init__(self, num_classes):
                super().__init__()
                self.num_classes = num_classes

            def forward(self, x):
                return torch.nn.functional.one_hot(x, self.num_classes)

        x = torch.arange(10)
        self.run_test(OneHot(15), (x))

        class OneHot(torch.nn.Module):
            def forward(self, x, num_classes):
                num_classes = num_classes.to(torch.int32)
                return torch.nn.functional.one_hot(x, num_classes[0])

        x = torch.arange(10)
        num_classes = 15 * torch.ones(1)
        self.run_test(OneHot(), (x, num_classes))

    @skipIfUnsupportedMinOpsetVersion(9)
    def test_gather(self):
        class GatherModel(torch.nn.Module):
            def forward(self, input, indices):
                return input.gather(1, indices)

        input = torch.tensor([[1.0, 2.0, 3.0], [4.0, 5.0, 6.0], [7.0, 8.0, 9.0]])
        indices = torch.tensor([[1, 0], [0, 1], [0, 1]], dtype=torch.int64)
        self.run_test(GatherModel(), input_args=(input, indices))

    @skipScriptTest()  # Scripting error: Cannot instantiate nn module
    def test_gather_constant_fold(self):
        class GatherModule(torch.nn.Module):
            def __init__(self):
                super().__init__()
                self.register_buffer("weight", torch.ones(5))
                # torch.nn.Embedding is converted to ONNX::Gather.
                # Constant folding will be triggerred for constant inputs.
                # This pattern is common for constant mask inputs in transformer models.
                self.embed = torch.nn.Embedding(8, 3)

            def forward(self, x):
                # shape is of rank 0
                shape = self.weight.shape[0]
                m = 5 - shape
                y = torch.ones(1, 4, dtype=torch.long)
                return x.clamp(min=m), self.embed(y)

        x = torch.randn(1)
        self.run_test(GatherModule(), (x,))

        class GatherModule(torch.nn.Module):
            def __init__(self):
                super().__init__()
                self.register_buffer("weight", torch.ones(2))

            def forward(self, x):
                # shape is of rank 0
                shape = self.weight.shape[0]
                pad = [1, shape, shape, shape]
                zero_pad = torch.nn.ZeroPad2d(pad)
                return zero_pad(x)

        x = torch.randn(1, 3, 2)
        self.run_test(GatherModule(), (x,))

        class GatherModule(torch.nn.Module):
            def __init__(self):
                super().__init__()
                self.register_buffer("rb", torch.randn(1, 1, 3, 1, 1))

            def forward(self, x):
                x += self.rb[0]
                return x

        x = torch.randn(1, 3, 224, 224)
        self.run_test(
            GatherModule(),
            (x,),
            dynamic_axes={
                "input": {0: "batch", 2: "height", 3: "width"},
                "output": {0: "batch", 1: "class", 2: "height", 3: "width"},
            },
            input_names=["input"],
            output_names=["output"],
        )

    @skipIfUnsupportedOpsetVersion([13])
    @skipIfUnsupportedMinOpsetVersion(9)
    def test_expand(self):
        class ExpandModel(torch.nn.Module):
            def forward(self, input):
                return input.expand(2, 3, -1)

        input = torch.randn(2, 1, 4)
        self.run_test(ExpandModel(), input_args=(input))

        class ExpandInferDimModel(torch.nn.Module):
            def forward(self, input):
                return input.expand(-1, input.size(0))

        input = torch.randn(3, 1)
        self.run_test(ExpandInferDimModel(), input_args=(input))

        class ExpandTensorSizeModel(torch.nn.Module):
            def forward(self, input, size):
                return input.expand(size)

        input = torch.randn(
            3,
        )
        size = torch.tensor(-1)
        self.run_test(ExpandTensorSizeModel(), input_args=(input, size))

    @skipIfUnsupportedMinOpsetVersion(11)  # index_put is supported in opsets >= 11
    def test_dynamic_expand_as(self):
        class Model(torch.nn.Module):
            def forward(self, x):
                x[:, x.size(0) :] = 0
                return x

        x = torch.ones(2, 5)
        x2 = torch.randn(3, 4)
        self.run_test(
            Model(),
            (x,),
            input_names=["x"],
            dynamic_axes={"x": [0, 1]},
            additional_test_inputs=[x2],
        )

        class Model(torch.nn.Module):
            def forward(self, x):
                x[:, x.size(0) :] = torch.tensor([1, 2, 3])
                return x

        x = torch.ones(2, 5, 3)
        x2 = torch.randn(3, 4, 3)
        self.run_test(
            Model(),
            (x,),
            input_names=["x"],
            dynamic_axes={"x": [0, 1, 2]},
            additional_test_inputs=[x2],
        )

    def test_multinomial(self):
        class Multinomial(torch.nn.Module):
            def forward(self, weight):
                return torch.multinomial(weight, 3, replacement=True)

        class MultinomialNoReplacement(torch.nn.Module):
            def forward(self, weight):
                return torch.multinomial(weight, 1)

        weight = torch.tensor([[0, 10, 0, 0], [0, 0, 100, 0]], dtype=torch.float)
        self.run_test(Multinomial(), (weight,))
        self.run_test(MultinomialNoReplacement(), (weight,))

    def _test_reduced_ops(self, op):
        class ReducedOpModule(torch.nn.Module):
            def forward(self, input):
                return op(input, dim=-1)

        if op != torch.mean:  # torch.mean only supports float types
            x = torch.randint(10, (4, 4), dtype=torch.uint8)
            self.run_test(ReducedOpModule(), x)

            x = torch.randint(10, (4, 4), dtype=torch.int8)
            self.run_test(ReducedOpModule(), x)

            x = torch.randint(10, (4, 4), dtype=torch.int16)
            self.run_test(ReducedOpModule(), x)

            x = torch.randint(10, (4, 4), dtype=torch.int32)
            self.run_test(ReducedOpModule(), x)

            x = torch.randint(10, (4, 4), dtype=torch.int64)
            self.run_test(ReducedOpModule(), x)

        # torch.mean only supports float types
        # ORT does not support double ReduceProd for double
        if op != torch.prod and op != torch.mean:
            x = torch.randn(4, 5, dtype=torch.double)
            self.run_test(ReducedOpModule(), x)

        if op != torch.prod:  # torch.prod not implemented for Half
            x = torch.randn(4, 4, dtype=torch.half)
            self.run_test(ReducedOpModule(), x)

        x = torch.randn(4, 5, dtype=torch.float)
        self.run_test(ReducedOpModule(), x)

    def test_reduced_sum(self):
        return self._test_reduced_ops(op=torch.sum)

    def test_reduced_mean(self):
        return self._test_reduced_ops(op=torch.mean)

    def test_reduced_prod(self):
        return self._test_reduced_ops(op=torch.prod)

    def test_reduced_sum_dtypes(self):
        class NoDimModel(torch.nn.Module):
            def forward(self, input):
                return input.sum(dtype=torch.float)

        class DimModel(torch.nn.Module):
            def forward(self, input):
                return input.sum(dim=-1, dtype=torch.float)

        input = torch.randn((4, 4), dtype=torch.half)
        self.run_test(NoDimModel(), input)
        self.run_test(DimModel(), input)

    def test_reduced_min_max(self):
        class ReducedMinMaxModule(torch.nn.Module):
            def forward(self, input):
                return torch.min(input, dim=-1)[0], torch.max(input, dim=0)[0]

        x = torch.randint(10, (4, 4), dtype=torch.int32)
        self.run_test(ReducedMinMaxModule(), x)

        x = torch.randint(10, (4, 4), dtype=torch.int64)
        self.run_test(ReducedMinMaxModule(), x)

        x = torch.randn(4, 5, dtype=torch.float)
        self.run_test(ReducedMinMaxModule(), x)

    def test_reduce_log_sum_exp(self):
        class ReduceLogSumExpModel(torch.nn.Module):
            def forward(self, input):
                a = torch.logsumexp(input, dim=0)
                b = torch.logsumexp(input, dim=(0, 1))
                return a + b

        x = torch.randn(4, 4, requires_grad=True)
        self.run_test(ReduceLogSumExpModel(), x)

    def test_softmax(self):
        for i in range(-4, 3):
            model = torch.nn.Softmax(dim=i)
            input = torch.randn(3, 4, 5, 6)
            self.run_test(model, input)

            class SoftmaxUnknownRank(torch.nn.Module):
                def __init__(self, i):
                    super().__init__()
                    self.softmax = torch.nn.Softmax(dim=i)

                def forward(self, x):
                    return self.softmax(x.reshape(3, 4, 5, 6))

            model = torch.jit.script(SoftmaxUnknownRank(i))
            self.run_test(model, input)

    def test_softmax_large_values(self):
        input = torch.tensor(
            [[-1e12, -1e12, -1e12], [1e12, 0.0, -5.0], [3.0, 4.0, 5.0]]
        )
        for i in range(-2, 1):
            model = torch.nn.Softmax(dim=i)
            self.run_test(model, input)

            class SoftmaxUnknownRank(torch.nn.Module):
                def __init__(self, i):
                    super().__init__()
                    self.softmax = torch.nn.Softmax(dim=i)

                def forward(self, x):
                    return self.softmax(x.reshape(3, 3))

            model = torch.jit.script(SoftmaxUnknownRank(i))
            self.run_test(model, input)

    def test_logsoftmax(self):
        for i in range(7)[2:]:
            model = torch.nn.LogSoftmax(dim=i - 1)
            dims = [2] * (i - 2) + [3, 4]
            input = torch.ones(*dims, requires_grad=True)
            self.run_test(model, input)

    def test_logsoftmax_dim(self):
        for i in range(-4, 3):
            model = torch.nn.LogSoftmax(dim=i)
            input = torch.randn(3, 4, 5, 6)
            self.run_test(model, input)

    def test_logsoftmax_dtype(self):
        class Model(torch.nn.Module):
            def forward(self, x):
                return torch.nn.functional.log_softmax(x, dim=1, dtype=torch.float64)

        x = torch.randn(3, 4, 5, requires_grad=True)
        self.run_test(Model(), x)

    def test_softplus(self):
        class BetaOneModel(torch.nn.Module):
            def forward(self, x):
                return torch.nn.functional.softplus(x)

        x = torch.randn(3, 4, 5, requires_grad=True)
        self.run_test(BetaOneModel(), x)

        class BetaModel(torch.nn.Module):
            def forward(self, x):
                return torch.nn.functional.softplus(x, beta=2)

        x = torch.randn(3, 4, 5, requires_grad=True)
        self.run_test(BetaModel(), x)

        class BetaFloatModel(torch.nn.Module):
            def forward(self, x):
                return torch.nn.functional.softplus(x, beta=1.7)

        x = torch.randn(3, 4, 5, requires_grad=True)
        self.run_test(BetaFloatModel(), x)

    @skipIfUnsupportedMinOpsetVersion(9)
    def test_lstm_no_hidden(self):
        class LSTMModel(torch.nn.Module):
            def __init__(self):
                super().__init__()
                self.rnn = torch.nn.LSTM(input_size=16, hidden_size=16)

            def forward(self, x):
                return self.rnn(x)

        input = torch.randn((10, 16, 16))
        self.run_test(LSTMModel(), (input,))

    @skipIfUnsupportedMinOpsetVersion(9)
    def test_lstm_proj_no_hidden(self):
        class LSTMModel(torch.nn.Module):
            def __init__(self):
                super().__init__()
                self.rnn = torch.nn.LSTM(input_size=16, hidden_size=16, proj_size=8)

            def forward(self, x):
                return self.rnn(x)

        input = torch.randn((10, 16, 16))
        with self.assertRaises(RuntimeError):
            self.run_test(LSTMModel(), (input,))

    @skipIfUnsupportedMinOpsetVersion(9)
    def test_lstm(self):
        class LSTMModel(torch.nn.Module):
            def __init__(self):
                super().__init__()
                self.rnn = torch.nn.LSTM(
                    RNN_INPUT_SIZE, RNN_HIDDEN_SIZE, 1, bidirectional=False
                )

            def forward(self, x, h0, c0):
                return self.rnn(x, (h0, c0))

        input = torch.randn(RNN_SEQUENCE_LENGTH, BATCH_SIZE, RNN_INPUT_SIZE)
        h0 = torch.randn(1, BATCH_SIZE, RNN_HIDDEN_SIZE)
        c0 = torch.randn(1, BATCH_SIZE, RNN_HIDDEN_SIZE)
        self.run_test(LSTMModel(), (input, h0, c0))

    @skipIfUnsupportedMinOpsetVersion(9)
    def test_lstm_cell(self):
        class LSTMCellModel(torch.nn.Module):
            def __init__(self, bias):
                super().__init__()
                self.lstm_cell = torch.nn.LSTMCell(
                    RNN_INPUT_SIZE, RNN_HIDDEN_SIZE, bias=bias
                )

            def forward(self, x, h0, c0):
                return self.lstm_cell(x, (h0, c0))

        input = torch.randn(BATCH_SIZE, RNN_INPUT_SIZE)
        h0 = torch.randn(BATCH_SIZE, RNN_HIDDEN_SIZE)
        c0 = torch.randn(BATCH_SIZE, RNN_HIDDEN_SIZE)
        for bias in [True, False]:
            self.run_test(LSTMCellModel(bias), (input, h0, c0))

    @skipIfUnsupportedMinOpsetVersion(9)
    def test_lstm_default_init_state(self):
        class LSTMModel(torch.nn.Module):
            def __init__(self):
                super().__init__()
                self.rnn = torch.nn.LSTM(
                    RNN_INPUT_SIZE, RNN_HIDDEN_SIZE, 1, bidirectional=False
                )

            def forward(self, x):
                return self.rnn(x)

        input = torch.randn(RNN_SEQUENCE_LENGTH, BATCH_SIZE, RNN_INPUT_SIZE)
        self.run_test(LSTMModel(), input)

    @skipIfUnsupportedMinOpsetVersion(9)
    def test_lstm_fixed_batch_size(self):
        class LSTMModel(torch.nn.Module):
            def __init__(self):
                super().__init__()
                self.lstm = torch.nn.LSTM(
                    RNN_INPUT_SIZE, RNN_HIDDEN_SIZE, 1, bidirectional=False
                )
                self.RNN_HIDDEN_SIZE = RNN_HIDDEN_SIZE

            def forward(self, input):
                batch_size = input.size()[1]
                h0 = torch.ones([1, batch_size, self.RNN_HIDDEN_SIZE])
                c0 = torch.ones([1, batch_size, self.RNN_HIDDEN_SIZE])
                return self.lstm(input, (h0, c0))

        input = torch.randn(RNN_SEQUENCE_LENGTH, BATCH_SIZE, RNN_INPUT_SIZE)
        # verify with different input of same batch size
        input2 = torch.randn(RNN_SEQUENCE_LENGTH, BATCH_SIZE, RNN_INPUT_SIZE)
        self.run_test(
            LSTMModel(), input, fixed_batch_size=True, additional_test_inputs=[input2]
        )

    @skipIfUnsupportedMinOpsetVersion(9)
    def test_lstm_post_fix_init_state(self):
        class LSTMModel(torch.nn.Module):
            def __init__(self):
                super().__init__()
                self.lstm = torch.nn.LSTM(
                    RNN_INPUT_SIZE, RNN_HIDDEN_SIZE, 1, bidirectional=False
                )
                self.RNN_HIDDEN_SIZE = RNN_HIDDEN_SIZE

            def forward(self, input):
                batch_size = input.size()[1]
                h0 = torch.ones([1, batch_size, self.RNN_HIDDEN_SIZE])
                c0 = torch.ones([1, batch_size, self.RNN_HIDDEN_SIZE])
                return self.lstm(input, (h0, c0))

        model = LSTMModel()
        input = torch.randn(RNN_SEQUENCE_LENGTH, 1, RNN_INPUT_SIZE)
        # verify with different input of different batch size
        input2 = torch.randn(RNN_SEQUENCE_LENGTH, BATCH_SIZE, RNN_INPUT_SIZE)
        self.run_test(
            model,
            input,
            input_names=["input.1"],
            dynamic_axes={"input.1": {0: "seq", 1: "batch"}},
            additional_test_inputs=[input2],
        )

    def test_lstm_constant_folding(self):
        class LstmNet(torch.nn.Module):
            def __init__(self, input_size, hidden_size, num_layers, bidirectional):
                super().__init__()
                self.lstm = torch.nn.LSTM(
                    input_size, hidden_size, num_layers, bidirectional=bidirectional
                )

            def forward(self, input, initial_state: Tuple[Tensor, Tensor]):
                return self.lstm(input, initial_state)

        def get_LstmNet_model_and_inputs(
            input_size, hidden_size, num_layers, batch_size, seq_len, bidirectional
        ):
            num_directions = 2 if bidirectional else 1
            model = LstmNet(input_size, hidden_size, num_layers, bidirectional)
            input = torch.randn(seq_len, batch_size, input_size)
            h0 = torch.randn(num_layers * num_directions, batch_size, hidden_size)
            c0 = torch.randn(num_layers * num_directions, batch_size, hidden_size)
            return model, (input, (h0, c0))

        batch_size1 = 3
        model1, input1 = get_LstmNet_model_and_inputs(7, 3, 2, batch_size1, 5, True)
        self.run_test(model1, input1, do_constant_folding=True)

        batch_size2 = 4
        model2, input2 = get_LstmNet_model_and_inputs(5, 4, 3, batch_size2, 7, False)
        self.run_test(model2, input2, do_constant_folding=True)

    @skipIfUnsupportedMinOpsetVersion(9)
    def test_lstm_no_bias(self):
        class LstmNet(torch.nn.Module):
            def __init__(self, num_layers, bidirectional):
                super().__init__()
                self.lstm = torch.nn.LSTM(
                    RNN_INPUT_SIZE,
                    RNN_HIDDEN_SIZE,
                    num_layers,
                    bias=False,
                    bidirectional=bidirectional,
                )

            def forward(self, input, initial_state: Tuple[Tensor, Tensor]):
                return self.lstm(input, initial_state)

        def get_LstmNet_model_and_inputs(num_layers, bidirectional):
            input = torch.randn(RNN_SEQUENCE_LENGTH, BATCH_SIZE, RNN_INPUT_SIZE)
            num_directions = 2 if bidirectional else 1
            model = LstmNet(num_layers, bidirectional)
            h0 = torch.randn(num_layers * num_directions, BATCH_SIZE, RNN_HIDDEN_SIZE)
            c0 = torch.randn(num_layers * num_directions, BATCH_SIZE, RNN_HIDDEN_SIZE)
            return model, (input, (h0, c0))

        num_layers = [1, 1, 2, 3]
        bidirectional = [True, False, True, False]
        models_and_inputs = [
            get_LstmNet_model_and_inputs(n, b)
            for n, b in zip(num_layers, bidirectional)
        ]
        for model, input in models_and_inputs:
            self.run_test(model, input)

    @skipIfUnsupportedMinOpsetVersion(9)
    def test_lstm_sequence(self):
        class LstmNet(torch.nn.Module):
            def __init__(self):
                super().__init__()
                self.rnn1 = torch.nn.LSTM(8, 8, bidirectional=True, batch_first=True)
                self.linear1 = torch.nn.Linear(8 * 2, 8)
                self.rnn2 = torch.nn.LSTM(8, 8, bidirectional=True, batch_first=True)
                self.linear2 = torch.nn.Linear(8 * 2, 8)

            def forward(self, input):
                rnn_output1, _ = self.rnn1(input)
                linear_output1 = self.linear1(rnn_output1)
                rnn_output2, _ = self.rnn2(linear_output1)
                linear_output2 = self.linear2(rnn_output2)
                return linear_output2

        input = torch.zeros((1, 100, 8), dtype=torch.float32)
        self.run_test(
            LstmNet(),
            input,
            input_names=["input"],
            output_names=["output"],
            dynamic_axes={
                "input": {0: "batch_size", 1: "w", 2: "h"},
                "output": {0: "batch_size", 1: "w", 2: "h"},
            },
        )

    @skipScriptTest()
    def test_rnn_no_bias(self):
        def make_model(layers, packed_sequence):
            batch_first = True if packed_sequence == 2 else False
            model = torch.nn.RNN(
                RNN_INPUT_SIZE,
                RNN_HIDDEN_SIZE,
                layers,
                bidirectional=False,
                batch_first=batch_first,
                bias=False,
            )

            if packed_sequence == 1:
                model = rnn_model_with_packed_sequence.RnnModelWithPackedSequence(
                    model, False
                )
            if packed_sequence == 2:
                model = rnn_model_with_packed_sequence.RnnModelWithPackedSequence(
                    model, True
                )
            return model

        def make_input(batch_size, layers, packed_sequence):
            batch_first = True if packed_sequence == 2 else False
            seq_lengths = np.random.randint(1, RNN_SEQUENCE_LENGTH + 1, size=batch_size)
            seq_lengths = list(reversed(sorted(map(int, seq_lengths))))
            inputs = [torch.randn(l, RNN_INPUT_SIZE) for l in seq_lengths]
            inputs = rnn_utils.pad_sequence(inputs, batch_first=batch_first)
            inputs = [inputs]

            h0 = torch.randn(layers, batch_size, RNN_HIDDEN_SIZE)
            inputs.append(h0)
            if packed_sequence != 0:
                inputs.append(torch.IntTensor(seq_lengths))
            if len(inputs) == 1:
                input = inputs[0]
            else:
                input = tuple(inputs)
            return input

        layers = [1, 3, 1, 3, 1, 3]
        packed_sequence = [0, 0, 1, 1, 2, 2]
        models = [make_model(l, p) for l, p in zip(layers, packed_sequence)]
        inputs = [
            make_input(RNN_BATCH_SIZE, l, p) for l, p in zip(layers, packed_sequence)
        ]

        for model, input in zip(models, inputs):
            self.run_test(model, input)

    def test_gru_no_bias(self):
        class GruNet(torch.nn.Module):
            def __init__(self, input_size, hidden_size, num_layers, bidirectional):
                super().__init__()
                self.mygru = torch.nn.GRU(
                    input_size,
                    hidden_size,
                    num_layers,
                    bidirectional=bidirectional,
                    bias=False,
                )

            def forward(self, input, initial_state):
                out = self.mygru(input, initial_state)
                return out

        def get_GruNet_model_and_inputs(
            input_size, hidden_size, num_layers, batch_size, seq_len, bidirectional
        ):
            num_directions = 2 if bidirectional else 1
            model = GruNet(input_size, hidden_size, num_layers, bidirectional)
            input = torch.randn(seq_len, batch_size, input_size)
            h0 = torch.randn(num_layers * num_directions, batch_size, hidden_size)
            return model, (input, h0)

        input_size = [7, 5]
        hidden_size = [3, 4]
        num_layers = [2, 3]
        batch_size = [3, 4]
        seq_len = [5, 7]
        bidirectional = [True, False]
        models_and_inputs = [
            get_GruNet_model_and_inputs(i, h, n, b, s, bi)
            for i, h, n, b, s, bi in zip(
                input_size, hidden_size, num_layers, batch_size, seq_len, bidirectional
            )
        ]
        for model, input in models_and_inputs:
            self.run_test(model, input, do_constant_folding=True)

    def test_gru_constant_folding(self):
        class GruNet(torch.nn.Module):
            def __init__(self, input_size, hidden_size, num_layers, bidirectional):
                super().__init__()
                self.mygru = torch.nn.GRU(
                    input_size, hidden_size, num_layers, bidirectional=bidirectional
                )

            def forward(self, input, initial_state):
                out = self.mygru(input, initial_state)
                return out

        def get_GruNet_model_and_inputs(
            input_size, hidden_size, num_layers, batch_size, seq_len, bidirectional
        ):
            num_directions = 2 if bidirectional else 1
            model = GruNet(input_size, hidden_size, num_layers, bidirectional)
            input = torch.randn(seq_len, batch_size, input_size)
            h0 = torch.randn(num_layers * num_directions, batch_size, hidden_size)
            return model, (input, h0)

        batch_size1 = 3
        model1, input1 = get_GruNet_model_and_inputs(7, 3, 2, batch_size1, 5, True)
        self.run_test(model1, input1, do_constant_folding=True)

        batch_size2 = 4
        model2, input2 = get_GruNet_model_and_inputs(5, 4, 3, batch_size2, 7, False)
        self.run_test(model2, input2, do_constant_folding=True)

    @skipIfUnsupportedMinOpsetVersion(8)
    def test_max_tensors(self):
        class MaxModel(torch.nn.Module):
            def forward(self, input, other):
                return torch.max(input, other)

        model = MaxModel()
        x = torch.randn(4, 4, requires_grad=True)
        y = torch.randn(4, 1, requires_grad=True)
        self.run_test(model, (x, y))

    def test_amax_amin(self):
        class Model(torch.nn.Module):
            def forward(self, x):
                return torch.amax(x, dim=0, keepdim=True), torch.amin(
                    x, dim=[0, 1], keepdim=False
                )

        model = Model()
        x = torch.randn(4, 4)
        self.run_test(model, x)

    def test_aminmax(self):
        class Model(torch.nn.Module):
            def forward(self, x):
                return torch.aminmax(x, dim=1, keepdim=True), torch.aminmax(
                    x, keepdim=False
                )

        model = Model()
        x = torch.randn(3, 4)
        self.run_test(model, x)

    @skipIfUnsupportedMinOpsetVersion(9)
    def test_arange_end(self):
        class ArangeScript(torch.jit.ScriptModule):
            @torch.jit.script_method
            def forward(self, a):
                return torch.arange(a.size(0), dtype=torch.float).view(-1, 1) + a

        x = torch.randn(3, 4, requires_grad=True)
        outputs = ArangeScript()(x)
        self.run_test(ArangeScript(), x)

        class ArangeModel(torch.nn.Module):
            def forward(self, a):
                return torch.arange(a.size(0), dtype=torch.float).view(-1, 1) + a

        self.run_test(ArangeModel(), x)

    @skipIfUnsupportedMinOpsetVersion(11)
    def test_arange_end_notype(self):
        class ArangeScript(torch.jit.ScriptModule):
            @torch.jit.script_method
            def forward(self, a):
                return torch.arange(a.size(0))

        x = torch.randn(3, 4, requires_grad=True)
        outputs = ArangeScript()(x)
        self.run_test(ArangeScript(), x, input_names=["x"], dynamic_axes={"x": [0, 1]})
        self.run_test(ArangeScript(), x, remained_onnx_input_idx=[])

        class ArangeModel(torch.nn.Module):
            def forward(self, a):
                return torch.arange(a.size(0))

        self.run_test(ArangeModel(), x, input_names=["x"], dynamic_axes={"x": [0, 1]})
        self.run_test(ArangeModel(), x, remained_onnx_input_idx=[])

    @skipIfUnsupportedMinOpsetVersion(9)
    def test_arange_start_end(self):
        class ArangeScript(torch.jit.ScriptModule):
            @torch.jit.script_method
            def forward(self, a):
                return torch.arange(2, a.size(0) + 2, dtype=torch.float).view(-1, 1) + a

        x = torch.randn(3, 4, requires_grad=True)
        self.run_test(ArangeScript(), x)

        class ArangeModel(torch.nn.Module):
            def forward(self, a):
                return torch.arange(2, a.size(0) + 2, dtype=torch.float).view(-1, 1) + a

        self.run_test(ArangeModel(), x)

    @skipIfUnsupportedMinOpsetVersion(11)
    def test_arange_start_end_notype(self):
        class ArangeScript(torch.jit.ScriptModule):
            @torch.jit.script_method
            def forward(self, a):
                return torch.arange(2.7, a.size(0) + 2).view(-1, 1) + a

        x = torch.randn(3, 4, requires_grad=True)
        self.run_test(ArangeScript(), x)

        class ArangeModel(torch.nn.Module):
            def forward(self, a):
                return torch.arange(2.7, a.size(0) + 2).view(-1, 1) + a

        self.run_test(ArangeModel(), x)

    @skipIfUnsupportedMinOpsetVersion(9)
    def test_arange_start_end_step(self):
        class ArangeScript(torch.jit.ScriptModule):
            @torch.jit.script_method
            def forward(self, a):
                return (
                    torch.arange(
                        2, a.size(0) * a.size(1) + 2, a.size(1), dtype=torch.float
                    ).view(-1, 1)
                    + a
                )

        x = torch.randn(3, 4, requires_grad=True)
        self.run_test(ArangeScript(), x)

        class ArangeModel(torch.nn.Module):
            def forward(self, a):
                return (
                    torch.arange(
                        2, a.size(0) * a.size(1) + 2, a.size(1), dtype=torch.float
                    ).view(-1, 1)
                    + a
                )

        self.run_test(ArangeModel(), x)

    @skipIfUnsupportedMinOpsetVersion(11)
    def test_arange_start_end_step_notype(self):
        class ArangeScript(torch.jit.ScriptModule):
            @torch.jit.script_method
            def forward(self, a):
                return (
                    torch.arange(2.7, a.size(0) * a.size(1) + 2, a.size(1)).view(-1, 1)
                    + a
                )

        x = torch.randn(3, 4, requires_grad=True)
        self.run_test(ArangeScript(), x)

        class ArangeModel(torch.nn.Module):
            def forward(self, a):
                return (
                    torch.arange(2.7, a.size(0) * a.size(1) + 2, a.size(1)).view(-1, 1)
                    + a
                )

        self.run_test(ArangeModel(), x)

    @skipIfUnsupportedMinOpsetVersion(9)
    def test__dim_arange(self):
        class DimArange(torch.nn.Module):
            def forward(self, input):
                return torch._dim_arange(input, 1)

        x = torch.ones(5, 6)
        self.run_test(DimArange(), x, input_names=["x"], dynamic_axes={"x": [0, 1]})
        remained_onnx_input_idx = None if self.opset_version < 11 else []
        self.run_test(DimArange(), x, remained_onnx_input_idx=remained_onnx_input_idx)

    def _test_compare_ops(self, model, num_inputs):
        x_float = torch.randn(1, 2, 3, 4, requires_grad=True)
        x_int = torch.randint(10, (3, 4), dtype=torch.int32)
        if num_inputs > 1:
            y_float = torch.randn(1, 2, 3, 4, requires_grad=True)
            y_int = torch.randint(10, (3, 4), dtype=torch.int32)
            self.run_test(model, (x_float, y_float))
            self.run_test(model, (x_float, y_int))
            self.run_test(model, (x_int, y_float))
            self.run_test(model, (x_int, y_int))
        else:
            self.run_test(model, x_float)
            self.run_test(model, x_int)

    @skipIfUnsupportedMinOpsetVersion(9)
    def test_and_or_xor(self):
        class MyModel(torch.nn.Module):
            def forward(self, x, y):
                return x ^ y, x | y, x & y, ~x

        x = torch.randint(0, 2, (5, 5), dtype=torch.bool)
        y = torch.randint(0, 2, (5, 5), dtype=torch.bool)
        self.run_test(MyModel(), input_args=(x, y))

    @skipIfUnsupportedMinOpsetVersion(9)
    def test_logical_and(self):
        class AndModel(torch.nn.Module):
            def forward(self, x, y):
                return torch.logical_and(x, y)

        x = torch.randint(0, 2, (5, 5), dtype=torch.bool)
        y = torch.randint(0, 2, (5, 5), dtype=torch.bool)
        self.run_test(AndModel(), input_args=(x, y))

        x = torch.randint(10, (5, 5), dtype=torch.int32)
        y = torch.randint(10, (5, 5), dtype=torch.int32)
        self.run_test(AndModel(), input_args=(x, y))

        x = torch.randint(10, (5, 5), dtype=torch.double)
        y = torch.randint(10, (5, 5), dtype=torch.double)
        self.run_test(AndModel(), input_args=(x, y))

        x = torch.randint(10, (2, 3, 5), dtype=torch.float32)
        y = torch.randint(10, (2, 3, 5), dtype=torch.long)
        self.run_test(AndModel(), input_args=(x, y))

    @skipIfUnsupportedMinOpsetVersion(9)
    def test_logical_or(self):
        class OrModel(torch.nn.Module):
            def forward(self, x, y):
                return torch.logical_or(x, y)

        x = torch.randint(0, 2, (5, 5), dtype=torch.bool)
        y = torch.randint(0, 2, (5, 5), dtype=torch.bool)
        self.run_test(OrModel(), input_args=(x, y))

        x = torch.randint(10, (5, 5), dtype=torch.int32)
        y = torch.randint(10, (5, 5), dtype=torch.int32)
        self.run_test(OrModel(), input_args=(x, y))

        x = torch.randint(10, (5, 5), dtype=torch.double)
        y = torch.randint(10, (5, 5), dtype=torch.double)
        self.run_test(OrModel(), input_args=(x, y))

        x = torch.randint(10, (2, 3, 5), dtype=torch.float32)
        y = torch.randint(10, (2, 3, 5), dtype=torch.long)
        self.run_test(OrModel(), input_args=(x, y))

    @skipIfUnsupportedMinOpsetVersion(9)
    def test_logical_xor(self):
        class XorModel(torch.nn.Module):
            def forward(self, x, y):
                return torch.logical_xor(x, y)

        x = torch.randint(0, 2, (5, 5), dtype=torch.bool)
        y = torch.randint(0, 2, (5, 5), dtype=torch.bool)
        self.run_test(XorModel(), input_args=(x, y))

        x = torch.randint(10, (5, 5), dtype=torch.int32)
        y = torch.randint(10, (5, 5), dtype=torch.int32)
        self.run_test(XorModel(), input_args=(x, y))

        x = torch.randint(10, (5, 5), dtype=torch.double)
        y = torch.randint(10, (5, 5), dtype=torch.double)
        self.run_test(XorModel(), input_args=(x, y))

        x = torch.randint(10, (2, 3, 5), dtype=torch.float32)
        y = torch.randint(10, (2, 3, 5), dtype=torch.long)
        self.run_test(XorModel(), input_args=(x, y))

    @skipIfUnsupportedMinOpsetVersion(11)  # float equal added after opset 11
    def test_eq(self):
        class EqualModel(torch.nn.Module):
            def forward(self, input, other):
                return input == other

        self._test_compare_ops(EqualModel(), 2)

    def test_gt(self):
        class GreaterModel(torch.nn.Module):
            def forward(self, input, other):
                return input > other

        self._test_compare_ops(GreaterModel(), 2)

    @skipIfUnsupportedMinOpsetVersion(9)
    def test_ge(self):
        class GreaterOrEqualModel(torch.nn.Module):
            def forward(self, input, other):
                return input >= other

        self._test_compare_ops(GreaterOrEqualModel(), 2)

    def test_gt_scalar(self):
        class GreaterModel(torch.nn.Module):
            def forward(self, input):
                return input > 1

        self._test_compare_ops(GreaterModel(), 1)

    def test_gt_primitive(self):
        class GreaterModel(torch.nn.Module):
            def __init__(self):
                super().__init__()
                self.y: int = 2

            def forward(self, x: int):
                return self.y > x

        x = 3
        self.run_test(GreaterModel(), (x,))

    @skipIfUnsupportedMinOpsetVersion(9)
    def test_ge_scalar(self):
        class GreaterOrEqualModel(torch.nn.Module):
            def forward(self, input):
                return input >= 1

        self._test_compare_ops(GreaterOrEqualModel(), 1)

    def test_lt(self):
        class LessModel(torch.nn.Module):
            def forward(self, input, other):
                return input > other

        self._test_compare_ops(LessModel(), 2)

    @skipIfUnsupportedMinOpsetVersion(9)
    def test_le(self):
        class LessOrEqualModel(torch.nn.Module):
            def forward(self, input, other):
                return input <= other

        self._test_compare_ops(LessOrEqualModel(), 2)

    def test_lt_scalar(self):
        class LessModel(torch.nn.Module):
            def forward(self, input):
                return input < 1

        self._test_compare_ops(LessModel(), 1)

    @skipIfUnsupportedMinOpsetVersion(9)
    def test_le_scalar(self):
        class LessOrEqualModel(torch.nn.Module):
            def forward(self, input):
                return input <= 1

        self._test_compare_ops(LessOrEqualModel(), 1)

    def test_matmul(self):
        class MatmulModel(torch.nn.Module):
            def forward(self, input, other):
                return torch.matmul(input, other)

        x = torch.randn(3, 4, requires_grad=True)
        y = torch.randn(4, 5, requires_grad=True)
        self.run_test(MatmulModel(), (x, y))

        x = torch.randint(10, (3, 4))
        y = torch.randint(10, (4, 5))
        self.run_test(MatmulModel(), (x, y))

    def test_matmul_batch(self):
        class MatmulModel(torch.nn.Module):
            def forward(self, input, other):
                return torch.matmul(input, other)

        x = torch.randn(2, 3, 4, requires_grad=True)
        y = torch.randn(2, 4, 5, requires_grad=True)
        self.run_test(MatmulModel(), (x, y))

        x = torch.randint(10, (2, 3, 4))
        y = torch.randint(10, (2, 4, 5))
        self.run_test(MatmulModel(), (x, y))

    def _argmin_argmax_model(self, input):
        class ArgminArgmaxModel(torch.nn.Module):
            def forward(self, input):
                return (
                    torch.argmin(input),
                    torch.argmax(input),
                    torch.argmin(input, keepdim=True),
                    torch.argmax(input, keepdim=True),
                    torch.argmin(input, dim=0, keepdim=True),
                    torch.argmax(input, dim=1, keepdim=True),
                )

        self.run_test(ArgminArgmaxModel(), input)

    @skipIfUnsupportedMinOpsetVersion(9)
    def test_argmin_argmax(self):
        input = torch.randn(7, 3, 5)
        self._argmin_argmax_model(input)

    # Argmin and Argmax with "select_last_index" is not supprted before opset 12
    # "select_last_index" was added in opset 12 to deal with corner case where the
    # same value appears multiple times in the tensor
    @skipIfUnsupportedMinOpsetVersion(12)
    def test_argmin_argmax_select_last_index(self):
        input = torch.tensor([[1.0, 2.0, 3.0], [1.0, 1.0, 2.0]])
        self._argmin_argmax_model(input)

        input = torch.ones(7, 3, 5)
        self._argmin_argmax_model(input)

    def test_repeat(self):
        class RepeatModel(torch.nn.Module):
            def forward(self, x, y):
                x2 = x.repeat(y.shape[0], 1)
                y1 = y.view(-1, 1)
                return x2 + y1

        x = torch.tensor([1, 2, 3])
        y = torch.tensor([4, 5, 8, 9])
        self.run_test(RepeatModel(), (x, y))

    @skipIfUnsupportedMinOpsetVersion(9)
    def test_repeat_interleave(self):
        class FlattenModel(torch.nn.Module):
            def forward(self, x):
                return x.repeat_interleave(2)

        x = torch.tensor([1, 2, 3])
        self.run_test(FlattenModel(), (x,))

        class DimsModel(torch.nn.Module):
            def forward(self, x):
                return x.repeat_interleave(4, dim=1)

        x = torch.tensor([[1, 2], [3, 4]])
        self.run_test(DimsModel(), (x,))

        class DimsModel2(torch.nn.Module):
            def forward(self, x):
                repeats = torch.tensor([4])
                return torch.repeat_interleave(x, repeats, dim=1)

        x = torch.tensor([[1, 2], [3, 4]])
        self.run_test(DimsModel2(), (x,))

        class RepeatsDimsModel(torch.nn.Module):
            def forward(self, x):
                repeats = torch.tensor([1, 2])
                return torch.repeat_interleave(x, repeats, dim=0)

        x = torch.tensor([[1, 2], [3, 4]])
        self.run_test(RepeatsDimsModel(), (x,))

        class RepeatsDimsModel2(torch.nn.Module):
            def forward(self, x):
                repeats = torch.tensor([1, 2])
                return torch.repeat_interleave(x, repeats, dim=1)

        x = torch.tensor([[1, 2], [3, 4]])
        self.run_test(RepeatsDimsModel2(), (x,))

    @skipIfUnsupportedMinOpsetVersion(9)
    def test_repeat_interleave_noop(self):
        class Model(torch.nn.Module):
            def forward(self, x):
                return x.repeat_interleave(1, dim=1)

        x = torch.randn(4, 1, 8)
        self.run_test(Model(), (x,))

    @skipIfUnsupportedMinOpsetVersion(13)
    def test_dynamic_repeat_interleave(self):
        class SingleDynamicModel(torch.nn.Module):
            def forward(self, x):
                repeats = torch.tensor(4)
                return torch.repeat_interleave(x, repeats, dim=1)

        x = torch.tensor([[1, 2, 4], [3, 4, 7]])
        another_x = torch.tensor([[7, 8], [5, 6]])
        self.run_test(
            SingleDynamicModel(),
            x,
            additional_test_inputs=[another_x],
            input_names=["input_1"],
            dynamic_axes={"input_1": {1: "w"}},
        )

        class NegDynamicModel(torch.nn.Module):
            def forward(self, x):
                repeats = torch.tensor(4)
                return torch.repeat_interleave(x, repeats, dim=-1)

        x = torch.tensor([[1, 2, 4], [3, 4, 7]])
        another_x = torch.tensor([[7, 8], [5, 6]])
        self.run_test(
            NegDynamicModel(),
            x,
            additional_test_inputs=[another_x],
            input_names=["input_1"],
            dynamic_axes={"input_1": {1: "w"}},
        )

        class SingleDynamicModelFloat(torch.nn.Module):
            def forward(self, x):
                repeats = torch.tensor([4])
                return torch.repeat_interleave(x, repeats, dim=0)

        x = torch.tensor([[1.1, 2.1], [3.1, 4.1]])
        another_x = torch.tensor([[7.1, 8.1], [5.1, 6.1]])
        self.run_test(
            SingleDynamicModelFloat(),
            x,
            additional_test_inputs=[another_x],
            input_names=["input_1"],
            dynamic_axes={"input_1": {0: "h"}},
        )

        class DynamicRepeatsModel(torch.nn.Module):
            def forward(self, x, repeats):
                return torch.repeat_interleave(x, repeats, dim=1)

        x = torch.tensor([[1, 2, 4], [3, 4, 7]])
        another_x = torch.tensor([[7, 8], [5, 6]])
        repeats = torch.tensor([2])
        another_repeats = torch.tensor([4])
        self.run_test(
            DynamicRepeatsModel(),
            (x, repeats),
            additional_test_inputs=[(another_x, another_repeats)],
            input_names=["input_1", "repeats_1"],
            dynamic_axes={"input_1": {1: "w"}, "repeats_1": {0: "r"}},
        )

        class DynamicRepeatsModel2(torch.nn.Module):
            def forward(self, x, repeats):
                return torch.repeat_interleave(x, repeats, dim=1)

        x = torch.tensor([[1, 2, 4], [3, 4, 7]])
        repeats = torch.tensor([2])
        another_repeats = torch.tensor([4])
        self.run_test(
            DynamicRepeatsModel2(),
            (x, repeats),
            additional_test_inputs=[(x, another_repeats)],
            input_names=["input_1", "repeats_1"],
            dynamic_axes={"repeats_1": {0: "r"}},
        )

    @skipIfUnsupportedMinOpsetVersion(13)
    def test_multiple_dynamic_repeat_interleave(self):
        class DynamicRepeatsModel(torch.nn.Module):
            def forward(self, x, repeats):
                return torch.repeat_interleave(x, repeats, dim=1)

        x = torch.tensor([[1, 2, 4], [3, 4, 7]])
        repeats = torch.tensor([2, 3, 4])
        another_repeats = torch.tensor([4, 3, 2])
        self.run_test(
            DynamicRepeatsModel(),
            (x, repeats),
            additional_test_inputs=[(x, another_repeats)],
            input_names=["input_1", "repeats_1"],
            dynamic_axes={"repeats_1": {0: "r"}},
        )

        class DynamicRepeatsModel2(torch.nn.Module):
            def forward(self, x, repeats):
                return torch.repeat_interleave(x, repeats, dim=0)

        x = torch.tensor([[1, 2, 4], [3, 4, 7]])
        repeats = torch.tensor([2, 3])
        another_repeats = torch.tensor([4, 3])
        self.run_test(
            DynamicRepeatsModel2(),
            (x, repeats),
            additional_test_inputs=[(x, another_repeats)],
            input_names=["input_1", "repeats_1"],
            dynamic_axes={"repeats_1": {0: "r"}},
        )

    def test_view(self):
        class ViewModel(torch.nn.Module):
            def forward(self, input):
                return input.view(4, 24)

        x = torch.randint(10, (4, 2, 3, 4), dtype=torch.int32)
        self.run_test(ViewModel(), x)

    def test_view_dynamic(self):
        class ViewModel(torch.nn.Module):
            def forward(self, input, other):
                return input.view(other.shape)

        x = torch.randn(2, 3, 4)
        shape = torch.randn(6, 4)
        self.run_test(
            ViewModel(),
            (x, shape),
            input_names=["x", "shape"],
            dynamic_axes={"x": [0, 1, 2], "shape": [0, 1]},
        )
        self.run_test(ViewModel(), (x, shape), remained_onnx_input_idx=[0])

    def test_view_dynamic_zero_dim(self):
        class ViewModel(torch.nn.Module):
            def forward(self, input):
                input = input.view(-1, 2)
                return input.view(1, -1)

        x = torch.ones(2)
        another_x = torch.empty((0,))
        self.run_test(
            ViewModel(),
            x,
            additional_test_inputs=[another_x],
            input_names=["input_1"],
            dynamic_axes={
                "input_1": [
                    0,
                ]
            },
        )

    def test_view_as(self):
        class ViewModel(torch.nn.Module):
            def forward(self, input, other):
                return input.view_as(other)

        x = torch.randn(2, 3, 4)
        y = torch.randn(6, 4)
        self.run_test(ViewModel(), (x, y))

    def test_linear(self):
        class LinearModel(torch.nn.Module):
            def __init__(self):
                super().__init__()
                self.fc = torch.nn.Linear(16, 16)

            def forward(self, x):
                out = self.fc(x)
                out = self.fc(out)
                return out

        x = torch.randn(3, 16)
        self.run_test(LinearModel(), (x,))

        class LinearModel(torch.nn.Module):
            def forward(self, input, weight, bias):
                return torch.nn.functional.linear(input, weight, bias)

        # input of rank 2
        x = torch.randn(2, 2)
        y = torch.randn(2, 2)
        z = torch.randn(1)
        self.run_test(LinearModel(), (x, y, z))

        # input of rank 3
        x = torch.randn(3, 3, 3)
        y = torch.randn(3, 3)
        z = torch.randn(1)
        self.run_test(LinearModel(), (x, y, z))

    @skipScriptTest()
    def test_weight_norm(self):
        # addmm for 3-d inputs converts to onnx::MatMul
        model = torch.nn.utils.weight_norm(torch.nn.Linear(5, 10), dim=1)
        x = torch.randn(3, 4, 5, requires_grad=True)
        self.run_test(model, x)

        # addmm for 2-d inputs converts to onnx::Gemm
        model = torch.nn.utils.weight_norm(torch.nn.Linear(5, 10), dim=1)
        x = torch.randn(4, 5, requires_grad=True)
        self.run_test(model, x)

        model = torch.nn.utils.weight_norm(torch.nn.Conv1d(1, 1, 3))
        x = torch.randn(1, 1, 5, requires_grad=True)
        self.run_test(model, x)

        model = torch.nn.utils.weight_norm(torch.nn.Conv1d(1, 1, 3), dim=-2)
        x = torch.randn(1, 1, 5, requires_grad=True)
        self.run_test(model, x)

        model = torch.nn.utils.weight_norm(torch.nn.Conv1d(3, 6, 3), name="weight")
        x = torch.randn(3, 3, 5, requires_grad=True)
        self.run_test(model, x)

    @skipScriptTest()
    def test_weight_norm_nodim(self):
        # addmm for 3-d inputs converts to onnx::MatMul
        model = torch.nn.utils.weight_norm(torch.nn.Linear(5, 10), dim=None)
        x = torch.randn(3, 4, 5, requires_grad=True)
        self.run_test(model, x)

        # addmm for 2-d inputs converts to onnx::Gemm
        model = torch.nn.utils.weight_norm(torch.nn.Linear(5, 10), dim=None)
        x = torch.randn(4, 5, requires_grad=True)
        self.run_test(model, x)

    def test_flatten(self):
        class FlattenModel(torch.nn.Module):
            def forward(self, input):
                return torch.flatten(input)

        x = torch.randint(10, (1, 2, 3, 4))
        self.run_test(FlattenModel(), x)

        x = torch.randn(4)
        self.run_test(FlattenModel(), x)

    def test_flatten2d(self):
        class FlattenModel(torch.nn.Module):
            def forward(self, input):
                return torch.flatten(input, 1)

        x = torch.randint(10, (1, 2, 3, 4))
        self.run_test(FlattenModel(), x)

    def test_flatten2d_neg(self):
        class FlattenModel(torch.nn.Module):
            def forward(self, x):
                return (
                    torch.flatten(x, 1, -1),
                    torch.flatten(x, 0, -2),
                    torch.flatten(x, 1, -2),
                )

        x = torch.randint(10, (1, 2, 3, 4))
        self.run_test(FlattenModel(), x)

    @skipIfUnsupportedMinOpsetVersion(9)
    def test_flatten_dynamic_axes(self):
        class MyModule(torch.nn.Module):
            def forward(self, x):
                return torch.flatten(x, start_dim=2, end_dim=3)

        batch_size = 3
        x = torch.randn(batch_size, 5, 4, 5)
        y = torch.randn(5, 5, 4, 5)
        model = MyModule()
        self.run_test(
            model,
            x,
            additional_test_inputs=[y],
            input_names=["input"],
            output_names=["output"],
            dynamic_axes={"input": {0: "batch_size"}, "output": {0: "batch_size"}},
        )

    @skipIfUnsupportedMinOpsetVersion(11)
    def test_getitem(self):
        class GetItemModel(torch.jit.ScriptModule):
            @torch.jit.script_method
            def forward(self, x, y, z, ind):
                # this will create prim::ListConstruct(x, y, z) + aten::__getitem__
                arr = [x, y, z]
                return arr[ind]

        x = torch.randn(3, 4, 5)
        y = torch.randn(1, 4, 5)
        z = torch.randn(2, 4, 5)
        ind = torch.tensor(1, dtype=torch.long)
        self.run_test(GetItemModel(), (x, y, z, ind))

        ind = torch.tensor(-2, dtype=torch.long)
        self.run_test(GetItemModel(), (x, y, z, ind))

    @skipDtypeChecking
    def test_item(self):
        class M(torch.nn.Module):
            def forward(self, x, y, i: int):
                return int(x[y[i]].item())

        x = torch.arange(6, dtype=torch.float)
        y = torch.tensor([0, 1, 2, 3, 4], dtype=torch.long)
        i = 3
        self.run_test(torch.jit.script(M()), (x, y, i))

    @skipScriptTest()  # torch.nonzero(x, as_tuple=True) is not scriptable.
    @skipIfUnsupportedMinOpsetVersion(9)
    def test_nonzero(self):
        class NonzeroModel(torch.nn.Module):
            def forward(self, x):
                return x.nonzero(), x.nonzero(as_tuple=True)

        x = torch.randn(60).index_fill_(0, torch.randint(0, 60, (20,)), 0).view(3, 4, 5)
        self.run_test(NonzeroModel(), (x,))

    def test_unbind(self):
        class UnbindModel(torch.nn.Module):
            def forward(self, input):
                _, out, _ = input.unbind()
                return out

        x = torch.randn(3, 4, 5)
        self.run_test(UnbindModel(), x)

        class UnbindModel2(torch.nn.Module):
            def forward(self, input):
                _, out, _, _ = input.unbind(1)
                return out

        x = torch.randn(3, 4, 5)
        self.run_test(UnbindModel2(), x)

        class UnbindModel3(torch.nn.Module):
            def forward(self, input):
                _, out, _, _ = input.unbind(-2)
                return out

        x = torch.randn(3, 4, 5)
        self.run_test(UnbindModel3(), x)

    @skipIfUnsupportedMinOpsetVersion(11)
    def test_len(self):
        class LenModel(torch.jit.ScriptModule):
            @torch.jit.script_method
            def forward(self, input):
                return len(input.unbind()) + input

        x = torch.randn(4, 5)
        self.run_test(
            LenModel(),
            x,
            input_names=["input"],
            dynamic_axes={"input": {0: "seq"}},
            additional_test_inputs=(torch.randn(5, 5),),
        )

    @skipIfUnsupportedMinOpsetVersion(9)
    def test_len_list(self):
        class LenListModel(torch.jit.ScriptModule):
            @torch.jit.script_method
            def forward(self, input):
                return torch.ones(len(input.shape))

        x = torch.randn(4, 5)
        self.run_test(LenListModel(), x, remained_onnx_input_idx=[])

    @skipIfUnsupportedMinOpsetVersion(11)
    def test_unbind_dynamic(self):
        class UnbindModel(torch.jit.ScriptModule):
            @torch.jit.script_method
            def forward(self, input):
                return input.unbind()[1]

        x = torch.randn(3, 4, 5)
        self.run_test(UnbindModel(), x)

        class UnbindModel2(torch.jit.ScriptModule):
            @torch.jit.script_method
            def forward(self, input):
                return input.unbind(-1)[1]

        x = torch.randn(3, 4, 5)
        self.run_test(UnbindModel2(), x)

    @skipScriptTest()  # scripting tests run for opsets > 11. See: test_split_script
    def test_split(self):
        class SplitModel(torch.nn.Module):
            def forward(self, input):
                return input.split([2, 1, 2]), input.split([3, 2])[0]

        x = torch.randn(5, 4, 3)
        self.run_test(SplitModel(), x)

        class SplitModel2(torch.nn.Module):
            def forward(self, input):
                return input.split([2, 1, 1], -2), input.split([2, 2], -2)[-1]

        x = torch.randn(5, 4, 3)
        self.run_test(SplitModel2(), x)

        class SplitModel3(torch.nn.Module):
            def forward(self, input):
                return input.split([2, 1, 2])

        x = torch.randn(5, 4, 3)
        self.run_test(SplitModel3(), x)

    @skipIfUnsupportedMinOpsetVersion(11)
    def test_split_script(self):
        class SplitModel(torch.nn.Module):
            def forward(self, input):
                return input.split([2, 1, 2]), input.split([3, 2])[0]

        x = torch.randn(5, 4, 3)
        self.run_test(SplitModel(), x)

        class SplitModel2(torch.nn.Module):
            def forward(self, input):
                return input.split([2, 1, 1], -2), input.split([2, 2], -2)[-1]

        x = torch.randn(5, 4, 3)
        self.run_test(SplitModel2(), x)

        class SplitModel3(torch.nn.Module):
            def forward(self, input):
                return input.split([2, 1, 2])

        x = torch.randn(5, 4, 3)
        self.run_test(SplitModel3(), x)

    @skipIfUnsupportedMinOpsetVersion(11)
    @skipScriptTest()
    def test_split_size_as_list(self):
        class SplitModel(torch.nn.Module):
            def forward(self, input, split_sizes: List[int]):
                out = []
                split_list: List[Tensor] = input.split(split_sizes)

                for ob in split_list:
                    out.append(ob)
                return torch.cat(out, dim=0)

        x = torch.randn(6, 4, 3)
        split_sizes = [torch.tensor(2), torch.tensor(4)]
        self.run_test(SplitModel(), (x, split_sizes))

    @skipIfUnsupportedMinOpsetVersion(11)
    def test_split_size_with_slice(self):
        class SplitModule(torch.nn.Module):
            def forward(self, x, y, t):
                splits = (x.size(1), y.size(1))
                out, out2 = torch.split(t, splits, dim=1)
                return out, out2

        x = torch.randn(2, 3)
        y = torch.randn(2, 4)
        t = torch.randn(2, 7)
        self.run_test(
            SplitModule(),
            (x, y, t),
            input_names=["x", "y", "t"],
            dynamic_axes={"x": [0, 1], "y": [0, 1], "t": [0, 1]},
        )
        self.run_test(SplitModule(), (x, y, t), remained_onnx_input_idx=[2])

    @skipIfUnsupportedMinOpsetVersion(11)
    def test_split_dynamic(self):
        class SplitModel(torch.jit.ScriptModule):
            @torch.jit.script_method
            def forward(self, input):
                return input.split(2)[1]

        x = torch.randn(5, 4, 3)
        self.run_test(SplitModel(), x)

        class SplitModel2(torch.jit.ScriptModule):
            @torch.jit.script_method
            def forward(self, input):
                return input.split(2, -3)[1]

        x = torch.randn(5, 4, 3)
        self.run_test(SplitModel2(), x)

    @skipIfUnsupportedMinOpsetVersion(11)
    def test_split_dynamic_axes(self):
        class Split(torch.nn.Module):
            def forward(self, x):
                return x.split(1, dim=-1)

        x = torch.randn(4, 384, 2)
        input_names = ["logits"]
        self.run_test(
            Split(),
            x,
            input_names=input_names,
            dynamic_axes={input_names[0]: {0: "batch"}},
        )

    @skipIfUnsupportedMinOpsetVersion(11)
    def test_chunk(self):
        class ChunkModel(torch.nn.Module):
            def __init__(self, dim=1):
                super().__init__()
                self.dim = dim

            def forward(self, x):
                return torch.chunk(x, 3, dim=self.dim)

        model = ChunkModel()
        model.eval()
        model_neg_dim = ChunkModel(-1)
        model_neg_dim.eval()
        x = torch.randn(1, 18)

        for dim_size_ in range(13, 16):
            y = torch.randn(1, dim_size_)
            self.run_test(
                model,
                x,
                additional_test_inputs=[y],
                input_names=["x"],
                dynamic_axes={"x": {0: "batch_size", 1: "dims"}},
            )

            self.run_test(
                model_neg_dim,
                x,
                additional_test_inputs=[y],
                input_names=["x"],
                dynamic_axes={"x": {0: "batch_size", 1: "dims"}},
            )

    @skipIfUnsupportedMinOpsetVersion(11)
    def test_dynamic_chunk(self):
        class ChunkModel(torch.nn.Module):
            def __init__(self, dim=1):
                super().__init__()
                self.dim = dim

            def forward(self, x):
                return torch.chunk(x, x.size(0), dim=self.dim)

        model = ChunkModel()
        model.eval()
        model_neg_dim = ChunkModel(-1)
        model_neg_dim.eval()
        x = torch.randn(3, 18)

        for dim_size_ in range(13, 16):
            y = torch.randn(3, dim_size_)
            self.run_test(
                model,
                x,
                additional_test_inputs=[y],
                input_names=["x"],
                dynamic_axes={"x": {0: "batch_size", 1: "dims"}},
            )

            self.run_test(
                model_neg_dim,
                x,
                additional_test_inputs=[y],
                input_names=["x"],
                dynamic_axes={"x": {0: "batch_size", 1: "dims"}},
            )

    def test_concat(self):
        class ConcatModel(torch.nn.Module):
            def forward(self, x, y, z):
                return torch.cat((x, y, z))

        x = torch.randn(3, 4, 5)
        y = torch.randn(1, 4, 5)
        z = torch.randn(2, 4, 5)
        self.run_test(ConcatModel(), (x, y, z))

    @skipIfUnsupportedMinOpsetVersion(11)
    def test_concat_dynamic(self):
        class ConcatDynamicModel(torch.jit.ScriptModule):
            @torch.jit.script_method
            def forward(self, x):
                return torch.cat(x.unbind())

        x = torch.randn(4, 5, 6)
        self.run_test(ConcatDynamicModel(), x)

    def test_stack(self):
        class StackModel(torch.nn.Module):
            def forward(self, x, y, z):
                return torch.stack((x, y, z), 1)

        x = torch.randn(3, 4, 5)
        y = torch.randn(3, 4, 5)
        z = torch.randn(3, 4, 5)
        self.run_test(StackModel(), (x, y, z))

    @skipIfUnsupportedMinOpsetVersion(11)
    def test_stack_dynamic(self):
        class StackDynamicModel(torch.jit.ScriptModule):
            @torch.jit.script_method
            def forward(self, x):
                return torch.stack(x.unbind(), 1)

        x = torch.randn(4, 5, 6)
        self.run_test(StackDynamicModel(), x)

    def test_loop_dynamic(self):
        class LoopModel(torch.jit.ScriptModule):
            @torch.jit.script_method
            def forward(self, x):
                for i in range(x.size(2)):
                    x = x + i
                return x

        model = LoopModel()
        inputs = torch.zeros(1, 2, 3, dtype=torch.long)
        self.run_test(model, inputs)

    @skipIfUnsupportedMinOpsetVersion(9)
    def test_loop_nested(self):
        class NestedLoopsModel(torch.jit.ScriptModule):
            @torch.jit.script_method
            def forward(self, x):
                for i in range(5):
                    a = 0
                    while a < 4:
                        a += 1
                    x = x + a
                return x

        model = NestedLoopsModel()
        inputs = torch.zeros(1, 2, 3, dtype=torch.long)
        self.run_test(model, inputs)

    @skipIfUnsupportedMinOpsetVersion(11)
    def test_loop_with_list(self):
        class ListLoopModel(torch.jit.ScriptModule):
            @torch.jit.script_method
            def forward(self, x):
                res = []
                res1 = []
                arr = x.split([3, 4, 1, 1, 2, 3, 2], 0)
                res2 = torch.zeros(3, 4, dtype=torch.long)
                res3 = []
                res4 = []
                for i in range(len(arr)):
                    res.append(arr[i].sum(0, False))
                    res1.append(arr[-1 - i].sum(0, False))
                    res2 += 1
                    res3 = res3 + [arr[i].sum(0, False)]
                    res4 += [arr[-1 - i].sum(0, False)]
                return res, res1, res2, torch.stack(res3), torch.stack(res4)

        model = ListLoopModel()
        inputs = torch.randn(16)
        self.run_test(model, inputs)

    @skipIfUnsupportedMinOpsetVersion(11)
    def test_loop_transpose(self):
        class LoopModel(torch.nn.Module):
            def forward(self, x):
                res = torch.zeros_like(x[0])
                for i in range(x.size(0)):
                    res += x[0].transpose(0, 1)
                return res

        model = torch.jit.script(LoopModel())
        x = torch.randn(5, 3, 3)
        self.run_test(model, x)

    @skipIfUnsupportedMinOpsetVersion(11)
    def test_loop_multi_dim(self):
        class LoopMultiDimModel(torch.jit.ScriptModule):
            @torch.jit.script_method
            def forward(self, x, y):
                for x_ in torch.flip(x.narrow(0, 0, 7), [0]):
                    y = x_[0][y]
                return y

        model = LoopMultiDimModel()
        x = torch.randint(0, 5, (8, 1, 17), dtype=torch.long)
        y = torch.ones(1, dtype=torch.long)
        self.run_test(model, (x, y))

    @skipIfUnsupportedMinOpsetVersion(11)
    def test_list(self):
        class ListModel(torch.jit.ScriptModule):
            @torch.jit.script_method
            def forward(self, x):
                tensors = x.unbind()
                res = []
                res.append(tensors[0])
                res.append(tensors[1])
                res.pop(1)

                res.insert(0, tensors[1])
                res.append(tensors[2])
                res += [tensors[3], tensors[4]]
                res = res + [tensors[5]]
                return torch.ones(len(res))

        model = ListModel()
        inputs = torch.randn(16, 1)
        self.run_test(model, inputs)

    @skipIfUnsupportedMinOpsetVersion(11)
    def test_list_append(self):
        class ListModel(torch.nn.Module):
            def forward(self, x, y):
                res = []
                for i in range(x.size(0)):
                    res += [torch.matmul(x[i], y)]
                return res

        model = torch.jit.script(ListModel())
        x = torch.randn(16, 3, 4)
        y = torch.randn(4, 5)
        self.run_test(model, (x, y))

    @skipIfUnsupportedMinOpsetVersion(13)
    def test_list_append_nested(self):
        class ListModel(torch.nn.Module):
            def forward(self, x, y):
                res = []
                for i in range(x.size(0)):
                    for j in range(x.size(1)):
                        res += [torch.matmul(x[i][j], y)]
                return res

        model = torch.jit.script(ListModel())
        x = torch.randn(4, 4, 3, 4)
        y = torch.randn(4, 5)
        self.run_test(model, (x, y))

    @skipIfUnsupportedMinOpsetVersion(14)  # Need onnx::Identity of sequence in opset 14
    def test_list_append_nested_2(self):
        class ListModel(torch.nn.Module):
            def forward(self, x):
                res = []
                res_replicate = []
                for i in range(x.size(0)):
                    if len(res) > 2:
                        for j in range(x.size(1)):
                            res.append(x[i][j])
                        res_replicate.append(res[-1])
                        res.append(res_replicate[-1])
                return res, res_replicate

        model = torch.jit.script(ListModel())
        x = torch.randn(4, 4, 3, 4)
        self.run_test(model, (x,))

    @skipIfUnsupportedMinOpsetVersion(13)
    def test_list_append_nested_mixed_dtype(self):
        class ListModel(torch.nn.Module):
            def forward(self, x, y):
                res = []
                for i in range(x.size(0)):
                    for j in range(x.size(1)):
                        if i == j:
                            res.append(x == y)
                        else:
                            res.append(x != y)
                return res

        model = torch.jit.script(ListModel())
        x = torch.randn(4, 4, 3, 4)
        y = torch.randn(3, 4)
        self.run_test(model, (x, y))

    @skipIfUnsupportedMinOpsetVersion(11)
    def test_list_pop(self):
        class ListModel(torch.nn.Module):
            def forward(self, x, y):
                res = []
                for i in range(x.size(0)):
                    res += [torch.matmul(x[i], y)]
                res.pop()
                return res

        model = torch.jit.script(ListModel())
        x = torch.randn(16, 3, 4)
        y = torch.randn(4, 5)
        self.run_test(model, (x, y))

    @skipIfUnsupportedMinOpsetVersion(13)
    def test_list_pop_nested(self):
        class ListModel(torch.nn.Module):
            def forward(self, x, y):
                res = []
                for i in range(x.size(0)):
                    for j in range(x.size(1)):
                        res += [torch.matmul(x[i][j], y)]
                        res.pop()
                    res += [torch.matmul(x[i][0], y)]
                return res

        model = torch.jit.script(ListModel())
        x = torch.randn(4, 4, 3, 4)
        y = torch.randn(4, 5)
        self.run_test(model, (x, y))

    @skipIfUnsupportedMinOpsetVersion(11)
    def test_list_del(self):
        class ListModel(torch.nn.Module):
            def forward(self, x, y):
                res = []
                for i in range(x.size(0)):
                    res += [torch.matmul(x[i], y)]
                del res[2]
                return res

        model = torch.jit.script(ListModel())
        x = torch.randn(16, 3, 4)
        y = torch.randn(4, 5)
        self.run_test(model, (x, y))

    @skipIfUnsupportedMinOpsetVersion(13)
    def test_list_del_nested(self):
        class ListModel(torch.nn.Module):
            def forward(self, x, y):
                res = []
                for i in range(x.size(0)):
                    for j in range(x.size(1)):
                        res += [torch.matmul(x[i][j], y)]
                        del res[i]
                    res += [torch.matmul(x[i][0], y)]
                return res

        model = torch.jit.script(ListModel())
        x = torch.randn(4, 4, 3, 4)
        y = torch.randn(4, 5)
        self.run_test(model, (x, y))

    @skipIfUnsupportedMinOpsetVersion(11)
    def test_list_set(self):
        class ListModel(torch.nn.Module):
            def forward(self, x, y):
                res = []
                for i in range(x.size(0)):
                    res.append(x[i])
                res[y] = x[y]
                return res

        model = torch.jit.script(ListModel())
        x = torch.randn(12, 4)
        y = torch.tensor(2, dtype=torch.long)
        self.run_test(model, (x, y))

    @skipIfUnsupportedMinOpsetVersion(13)
    def test_list_idx_sum(self):
        class ListModel(torch.nn.Module):
            def forward(self, x, y):
                indices = torch.arange(x.size(0))
                res = []
                for i in range(x.size(0)):
                    res.append(x[i])
                return res[torch.sum(indices[:y])]

        model = torch.jit.script(ListModel())
        x = torch.randn(12, 4)
        y = torch.tensor(2, dtype=torch.long)
        self.run_test(model, (x, y))

    @skipIfUnsupportedMinOpsetVersion(9)
    def test_tensor_factories(self):
        class TensorFactory(torch.nn.Module):
            def forward(self, x):
                return torch.zeros(x.size()) + torch.ones(x.size())

        x = torch.randn(2, 3, 4)
        self.run_test(
            TensorFactory(), x, input_names=["x"], dynamic_axes={"x": [0, 1, 2]}
        )
        self.run_test(TensorFactory(), x, remained_onnx_input_idx=[])

    @skipIfUnsupportedMinOpsetVersion(9)
    def test_tensor_factories_script(self):
        class TensorFactory(torch.jit.ScriptModule):
            @torch.jit.script_method
            def forward(self, x):
                return torch.zeros(x.shape, dtype=torch.float) + torch.ones(
                    x.shape, dtype=torch.float
                )

        x = torch.randn(2, 3, 4)
        self.run_test(
            TensorFactory(), x, input_names=["x"], dynamic_axes={"x": [0, 1, 2]}
        )
        self.run_test(TensorFactory(), x, remained_onnx_input_idx=[])

    @skipIfUnsupportedMinOpsetVersion(9)
    def test_tensor_like_factories_script(self):
        class TensorFactory(torch.jit.ScriptModule):
            @torch.jit.script_method
            def forward(self, x):
                zeros = torch.zeros_like(
                    x,
                    dtype=torch.float,
                    layout=torch.strided,
                    device=torch.device("cpu"),
                )
                ones = torch.ones_like(
                    x,
                    dtype=torch.float,
                    layout=torch.strided,
                    device=torch.device("cpu"),
                )
                return zeros + ones

        x = torch.randn(2, 3, 4)
        self.run_test(
            TensorFactory(), x, input_names=["x"], dynamic_axes={"x": [0, 1, 2]}
        )
        self.run_test(TensorFactory(), x, remained_onnx_input_idx=[])

    @skipIfUnsupportedMinOpsetVersion(13)
    def test_tensor_split(self):
        class TensorSplitModel(torch.nn.Module):
            def forward(self, input):
                return (
                    input.tensor_split([1, 3]),
                    # test with output indexing.
                    input.tensor_split([2, 4])[0],
                    # test split on specific dim.
                    input.tensor_split([1, 3, 4], dim=-2),
                    # test split on specific dim and output indexing.
                    input.tensor_split([0, 2], dim=-2)[-1],
                    # test with out of bound end index (5).
                    input.tensor_split([2, 3, 5]),
                )

        self.run_test(TensorSplitModel(), torch.randn(5, 4, 3))

    @skipIfUnsupportedMinOpsetVersion(13)
    def test_tensor_split_scalar(self):
        class TensorSplitModel(torch.nn.Module):
            def forward(self, x):
                return torch.tensor_split(x, x.size(1))

        self.run_test(TensorSplitModel(), torch.randn(1, 2, 3))

    @skipIfUnsupportedMinOpsetVersion(13)
    def test_tensor_split_dynamic_axes(self):
        class TensorSplitModel(torch.nn.Module):
            def forward(self, x):
                return x.tensor_split(1, dim=-1)

        x = torch.randn(4, 384, 2)
        input_names = ["logits"]
        self.run_test(
            TensorSplitModel(),
            x,
            input_names=input_names,
            dynamic_axes={input_names[0]: {0: "batch"}},
        )

    @skipIfUnsupportedMinOpsetVersion(9)
    def test_eye(self):
        class TensorFactory(torch.nn.Module):
            def forward(self, x):
                return (
                    torch.eye(x.size()[1], 3),
                    torch.eye(4, 4, dtype=torch.long),
                    torch.eye(x.size()[1], 2, dtype=torch.long),
                    torch.eye(x.shape[0]),
                    torch.eye(x.shape[0], dtype=torch.float64),
                )

        x = torch.randn(2, 3, 4)
        another_x = torch.randn(5, 6, 7)
        self.run_test(
            TensorFactory(),
            x,
            additional_test_inputs=[another_x],
            input_names=["input_1"],
            dynamic_axes={"input_1": [0, 1, 2]},
        )

    @skipIfUnsupportedMinOpsetVersion(13)
    def test_diagonal(self):
        class DiagonalModel(torch.nn.Module):
            def forward(self, x):
                return torch.diagonal(x)

        x = torch.randn(2, 4, 5, 2)
        # Other test inputs to test dynamic behavior
        another_x = torch.randn(5, 6, 7, 8)
        self.run_test(
            DiagonalModel(),
            x,
            additional_test_inputs=[another_x],
            input_names=["input_1"],
            dynamic_axes={"input_1": [0, 1, 2, 3]},
        )

        class DiagonalModelNegOffset(torch.nn.Module):
            def forward(self, x):
                return torch.diagonal(x, offset=-1)

        x = torch.randn(2, 4, 5, 2)
        # Other test inputs to test dynamic behavior
        another_x = torch.randn(5, 6, 7, 8)
        self.run_test(
            DiagonalModelNegOffset(),
            x,
            additional_test_inputs=[another_x],
            input_names=["input_1"],
            dynamic_axes={"input_1": [0, 1, 2, 3]},
        )

        class DiagonalModelPosOffset(torch.nn.Module):
            def forward(self, x):
                return torch.diagonal(x, offset=1)

        x = torch.randn(2, 4, 5, 2)
        # Other test inputs to test dynamic behavior
        another_x = torch.randn(5, 6, 7, 8)
        self.run_test(
            DiagonalModelPosOffset(),
            x,
            additional_test_inputs=[another_x],
            input_names=["input_1"],
            dynamic_axes={"input_1": [0, 1, 2, 3]},
        )

        class DiagonalModelWithDims(torch.nn.Module):
            def forward(self, x):
                return torch.diagonal(x, offset=-1, dim1=1, dim2=2)

        x = torch.randn(2, 4, 5, 2)
        # Other test inputs to test dynamic behavior
        another_x = torch.randn(5, 6, 7, 8)
        self.run_test(
            DiagonalModelWithDims(),
            x,
            additional_test_inputs=[another_x],
            input_names=["input_1"],
            dynamic_axes={"input_1": [0, 1, 2, 3]},
        )

        class DiagonalModelOffsetOverrun(torch.nn.Module):
            def forward(self, x):
                return torch.diagonal(x, offset=-2), torch.diagonal(x, offset=5)

        x = torch.randn(2, 4, 5, 2)
        # Other test inputs to test dynamic behavior
        another_x = torch.randn(5, 6, 7, 8)
        self.run_test(
            DiagonalModelOffsetOverrun(),
            x,
            additional_test_inputs=[another_x],
            input_names=["input_1"],
            dynamic_axes={"input_1": [0, 1, 2, 3]},
        )

    @skipIfUnsupportedMinOpsetVersion(9)
    def test_inplace_zero(self):
        class Zero_(torch.nn.Module):
            def forward(self, x):
                return x.zero_(), x

        x = torch.randn(2, 3, 4)
        self.run_test(Zero_(), x, input_names=["x"], dynamic_axes={"x": [0, 1, 2]})
        self.run_test(Zero_(), x, remained_onnx_input_idx=[])

    @skipIfUnsupportedMinOpsetVersion(9)
    def test_new_zeros(self):
        class Zero_(torch.nn.Module):
            def forward(self, x):
                return x.new_zeros(x.shape[1:2]), x.new_zeros(
                    x.shape[2:], dtype=torch.long
                )

        x = torch.randn(2, 3, 4)
        self.run_test(Zero_(), x, input_names=["x"], dynamic_axes={"x": [0, 1, 2]})
        self.run_test(Zero_(), x, remained_onnx_input_idx=[])

    @skipIfUnsupportedMinOpsetVersion(9)
    def test_new_ones(self):
        class OnesModel(torch.nn.Module):
            def forward(self, x):
                return x.new_ones(x.shape[1:2]), x.new_ones(
                    x.shape[2:], dtype=torch.long
                )

        x = torch.randn(2, 3, 4)
        self.run_test(OnesModel(), x, input_names=["x"], dynamic_axes={"x": [0, 1, 2]})
        self.run_test(OnesModel(), x, remained_onnx_input_idx=[])

    @skipIfUnsupportedMinOpsetVersion(9)
    @skipScriptTest()  # torch.zeros/torch.ones with size tensor of dim != 0 not scriptable.
    def test_zeros_ones_with_tensor_input(self):
        class ZeroAndOnes(torch.nn.Module):
            def forward(self, x):
                return torch.zeros(x, 1), torch.ones(x, 1)

        x = torch.tensor([2])
        self.run_test(ZeroAndOnes(), (x,))

    @skipIfUnsupportedMinOpsetVersion(9)
    @skipShapeChecking
    def test_tolist(self):
        class List(torch.jit.ScriptModule):
            @torch.jit.script_method
            def forward(self, input):
                res: List[int] = input.tolist()
                return res

        self.run_test(List(), (torch.randint(100, (1,)),))

    @skipIfUnsupportedMinOpsetVersion(9)
    def test_list_pass(self):
        class Slice(torch.nn.Module):
            def forward(self, x, y):
                return x.new_zeros(x.shape[2:] + y.shape[1:])

        x = torch.randn(2, 3, 4, 5)
        y = torch.randn(1, 2, 3, 4)
        self.run_test(
            Slice(),
            (x, y),
            input_names=["x", "y"],
            dynamic_axes={"x": [0, 1, 2, 3], "y": [0, 1, 2, 3]},
        )
        self.run_test(Slice(), (x, y), remained_onnx_input_idx=[])

        class Size(torch.nn.Module):
            def forward(self, x, y):
                return x.new_zeros(x.shape + y.shape)

        x = torch.randn(2, 3, 4)
        y = torch.randn(1, 2, 3)
        self.run_test(
            Size(),
            (x, y),
            input_names=["x", "y"],
            dynamic_axes={"x": [0, 1, 2], "y": [0, 1, 2]},
        )
        self.run_test(Size(), (x, y), remained_onnx_input_idx=[])

        class Array(torch.nn.Module):
            def forward(self, x, y):
                arr1 = [x.shape[0], x.shape[1], 2]
                arr2 = [y.shape[0], y.shape[1]]
                return x.new_zeros(arr1 + arr2)

        x = torch.randn(2, 3, 4)
        y = torch.randn(1, 2, 3)
        self.run_test(
            Array(),
            (x, y),
            input_names=["x", "y"],
            dynamic_axes={"x": [0, 1, 2], "y": [0, 1, 2]},
        )
        self.run_test(Array(), (x, y), remained_onnx_input_idx=[])

        class List(torch.nn.Module):
            def forward(self, x, y):
                l1 = list(x.shape)
                l2 = list(y.shape)
                return x.new_zeros(l1 + l2)

        x = torch.randn(2, 3, 4)
        y = torch.randn(1, 2, 3)
        self.run_test(
            List(),
            (x, y),
            input_names=["x", "y"],
            dynamic_axes={"x": [0, 1, 2], "y": [0, 1, 2]},
        )
        self.run_test(List(), (x, y), remained_onnx_input_idx=[])

    @skipIfUnsupportedMinOpsetVersion(9)
    def test_new_empty(self):
        class Emtpy(torch.nn.Module):
            def forward(self, x):
                return (
                    x.new_empty(x.shape[0]).fill_(0),
                    x.new_empty(x.shape[0], dtype=torch.long) * 0,
                )

        x = torch.randn(2, 3, 4)
        self.run_test(Emtpy(), x, input_names=["x"], dynamic_axes={"x": [0, 1, 2]})
        self.run_test(Emtpy(), x, remained_onnx_input_idx=[])

    @skipIfUnsupportedMinOpsetVersion(9)
    def test_new_full(self):
        class Full(torch.nn.Module):
            def forward(self, x):
                return x.new_full(x.shape[1:2], 5), x.new_full(
                    x.shape[0:1], 1.3, dtype=torch.long
                )

        x = torch.randn(2, 3, 4)
        self.run_test(Full(), x, input_names=["x"], dynamic_axes={"x": [0, 1, 2]})
        self.run_test(Full(), x, remained_onnx_input_idx=[])

    @skipIfUnsupportedMinOpsetVersion(9)
    def test_inplace_list(self):
        class Arithmetic(torch.jit.ScriptModule):
            @torch.jit.script_method
            def forward(self, x, y):
                return torch.cat([x.add_(3), y.fill_(0)])

        x = torch.randn(2, 3)
        y = torch.randn(2, 3)
        self.run_test(
            Arithmetic(),
            (x, y),
            input_names=["x", "y"],
            dynamic_axes={"x": [0, 1], "y": [0, 1]},
        )
        self.run_test(Arithmetic(), (x, y), remained_onnx_input_idx=[0])

    @skipIfUnsupportedMinOpsetVersion(9)
    def test_inplace_fill(self):
        class Fill_(torch.nn.Module):
            def forward(self, x):
                return x.fill_(3), x

        x = torch.randn(2, 3, 4)
        self.run_test(Fill_(), x, input_names=["x"], dynamic_axes={"x": [0, 1, 2]})
        self.run_test(Fill_(), x, remained_onnx_input_idx=[])

    def test_inplace_arithmetic(self):
        class Arithmetic(torch.jit.ScriptModule):
            @torch.jit.script_method
            def forward(self, x, y):
                x.add_(3)
                y.mul_(x)
                return x, y

        x = torch.randn(2, 3, 4)
        y = torch.randn(2, 3, 4)
        self.run_test(Arithmetic(), (x, y))

    def test_inplace_arithmetic_half(self):
        class InplaceAddModel(torch.nn.Module):
            def forward(self, x, y):
                return x.add_(y)

        class InplaceMulModel(torch.nn.Module):
            def forward(self, x, y):
                return x.mul_(y)

        x = torch.randn(2, 2, dtype=torch.half)
        y = torch.randn(2, 2, dtype=torch.float)
        self.run_test(InplaceAddModel(), (x, y), rtol=1e-2, atol=1e-2)
        self.run_test(InplaceMulModel(), (x, y), rtol=1e-2, atol=1e-2)

    @skipIfUnsupportedMinOpsetVersion(9)
    def test_inplace_with_loop(self):
        class M(torch.nn.Module):
            def forward(self, x):
                a = torch.ones(
                    12,
                )
                for i in range(10):
                    a.add_(
                        torch.ones(
                            12,
                        )
                    )
                return a + x

        m = M()
        x = torch.randn(
            12,
        )
        self.run_test(torch.jit.script(M()), (x))

    @skipIfUnsupportedMinOpsetVersion(9)
    def test_inplace_with_loop_2(self):
        class M(torch.nn.Module):
            def forward(self, x):
                _bias = torch.ones(
                    12,
                )
                a = torch.ones(
                    12,
                )  # used in loop, altered.
                a_ref = a  # not used in loop, should be altered.
                b = x.clone()  # used in loop, not be altered.
                b_ref = b  # not used in loop, should not be altered.
                for i in range(10):
                    if i == 3:
                        for j in range(5):
                            a += _bias
                            _bias.add_(
                                torch.ones(
                                    12,
                                )
                            )
                            b = b + torch.ones(
                                12,
                            )

                    _bias.add_(
                        torch.ones(
                            12,
                        )
                    )
                    a += _bias
                # TODO: value for a_ref is incorrect.
                # a_ref += torch.ones(12,)
                b_ref += torch.ones(
                    12,
                )
                return _bias + x, a, b, b_ref

        m = M()
        x = torch.zeros(
            12,
        )
        self.run_test(torch.jit.script(M()), (x))

    @skipIfUnsupportedMinOpsetVersion(11)
    def test_inplace_attr_with_loop(self):
        class M(torch.nn.Module):
            def __init__(self):
                super().__init__()
                self._bias = torch.arange(
                    12,
                )

            def forward(self, x):
                self._bias = torch.arange(
                    12,
                )
                for i in range(10):
                    if i == 3:
                        for j in range(5):
                            self._bias += torch.arange(
                                12,
                            )
                return self._bias + x

        m = M()
        x = torch.zeros(
            12,
        )
        self.run_test(torch.jit.script(M()), (x))

    @skipIfUnsupportedMinOpsetVersion(11)
    def test_inplace_attr_copy_with_loop(self):
        class M(torch.nn.Module):
            def __init__(self):
                super().__init__()
                self._bias = torch.arange(
                    12,
                )

            def forward(self, x):
                self._bias = torch.arange(
                    12,
                )
                for i in range(10):
                    if i == 3:
                        for j in range(5):
                            self._bias.copy_(
                                torch.arange(
                                    12,
                                )
                            )
                        self._bias.copy_(
                            self._bias
                            + torch.arange(
                                12,
                            )
                        )

                    self._bias.copy_(
                        self._bias
                        + torch.arange(
                            12,
                        )
                    )
                return self._bias + x

        m = M()
        x = torch.zeros(
            12,
        )
        self.run_test(torch.jit.script(M()), (x))

    @skipIfUnsupportedMinOpsetVersion(14)  # Need onnx::Identity of sequence in opset 14
    def test_inplace_sequence_with_loop(self):
        class M(torch.nn.Module):
            def process(self, beam_hyps: List[Tensor], done: Tensor, x):
                batch_size = x.shape[0]
                for i in range(batch_size):
                    if done[i]:
                        continue

                    beam_idx = 0
                    for _, token in enumerate(x[i]):
                        beam_hyps.append(token)
                        beam_idx += 1

                        if beam_idx == 6:
                            break

                    done[i] = len(beam_hyps) > 4

                return beam_hyps, done

            def forward(self, x):
                beam_hyps: List[Tensor] = []
                batch_size = x.shape[0]
                cur_len = 0
                max_len = x.shape[1]
                done = torch.zeros(batch_size, dtype=torch.bool)
                while cur_len < max_len:
                    beam_hyps, done = self.process(beam_hyps, done, x[:, 0, :])
                    cur_len = cur_len + 1

                return beam_hyps

        m = torch.jit.script(M())
        x = torch.randn(8, 4, 3)
        self.run_test(torch.jit.script(M()), (x))

    @skipScriptTest()  # Sort with dynamic dim not supported in ONNX
    def test_sort(self):
        class SortModel(torch.nn.Module):
            def forward(self, x):
                out = []
                for i in range(-2, 2):
                    out.append(torch.sort(x, dim=i, descending=True))
                return out

        x = torch.randn(3, 4)
        self.run_test(SortModel(), x)

    @skipIfUnsupportedMinOpsetVersion(11)
    @skipScriptTest()  # Sort with dynamic dim not supported in ONNX
    def test_sort_ascending(self):
        class SortModel(torch.nn.Module):
            def forward(self, x):
                out = []
                for i in range(-2, 2):
                    out.append(torch.sort(x, dim=i, descending=False))
                return out

        x = torch.randn(3, 4)
        self.run_test(SortModel(), x)

    @skipIfUnsupportedMinOpsetVersion(11)
    def test_argsort(self):
        class ArgSortModel(torch.nn.Module):
            def forward(self, x):
                return torch.argsort(x, dim=1, descending=False)

        x = torch.randn(3, 4)
        self.run_test(ArgSortModel(), x)

    @skipIfUnsupportedMinOpsetVersion(9)
    def test_masked_fill(self):
        class MaskedFillModel(torch.nn.Module):
            def forward(self, x):
                mask = torch.tensor([[0, 0, 1], [1, 1, 0]], dtype=torch.uint8)
                return x.masked_fill(mask, 2)

        x = torch.zeros(4, 2, 3, requires_grad=True)
        self.run_test(MaskedFillModel(), x)

        class MaskedFillModel2(torch.nn.Module):
            def forward(self, x):
                return x.masked_fill(x > 3, -1)

        x = torch.arange(16).view(2, 2, 4).to(torch.float32)
        self.run_test(MaskedFillModel2(), x)

    @skipIfUnsupportedMinOpsetVersion(9)
    def test_masked_fill_inplace(self):
        class MaskedFillModel(torch.jit.ScriptModule):
            @torch.jit.script_method
            def forward(self, x):
                mask = torch.tensor([[0, 0, 1], [1, 1, 0]], dtype=torch.uint8)
                x.masked_fill_(mask, 2)
                return x

        x = torch.zeros(4, 2, 3, requires_grad=True)
        self.run_test(MaskedFillModel(), x)

        class MaskedFillModel2(torch.jit.ScriptModule):
            @torch.jit.script_method
            def forward(self, x):
                x.masked_fill_(x > 3, -1)
                return x

        x = torch.arange(16).view(2, 2, 4).to(torch.float32)
        self.run_test(MaskedFillModel2(), x)

    @skipIfUnsupportedMinOpsetVersion(11)
    def test_masked_scatter(self):
        class MaskedScatterModel(torch.nn.Module):
            def forward(self, x):
                return torch.masked_scatter(x, x.ge(0.5), torch.ones(100, 100) * 5)

        x = torch.randn(3, 4, 5, requires_grad=True)
        self.run_test(MaskedScatterModel(), x)

    @skipIfUnsupportedMinOpsetVersion(11)
    def test_masked_select(self):
        class MaskedSelectModel(torch.nn.Module):
            def forward(self, x):
                return torch.masked_select(x, x.ge(0.5))

        x = torch.randn(3, 4, 5, requires_grad=True)
        self.run_test(MaskedSelectModel(), x)

    @skipIfUnsupportedMinOpsetVersion(11)
    def test_index_put_to_masked_fill(self):
        class MaskedFillModel(torch.nn.Module):
            def forward(self, input_mask, some_const):
                mask = input_mask.clone()
                mask[mask != some_const] = 1
                mask[mask == some_const] = 0
                return mask

        mask = torch.randn(2, 2, 2, requires_grad=True)
        constant = torch.tensor(5, dtype=torch.float)
        self.run_test(MaskedFillModel(), (mask, constant))

    @skipIfUnsupportedMinOpsetVersion(11)
    def test_index_put_to_masked_scatter(self):
        class MaskedScatterModel(torch.nn.Module):
            def forward(self, input_mask, some_const):
                mask = input_mask.clone()
                mask[mask != some_const] = torch.ones(8)
                return mask

        mask = torch.randn(2, 2, 2, requires_grad=True)
        constant = torch.tensor(5, dtype=torch.float)
        self.run_test(MaskedScatterModel(), (mask, constant))

    @skipIfUnsupportedMinOpsetVersion(9)
    def test_pixel_shuffle(self):
        class PixelShuffle(torch.nn.Module):
            def forward(self, x):
                return torch.pixel_shuffle(x, upscale_factor=2)

        x = torch.randn(2, 16, 4, 3, requires_grad=True)
        y = torch.randn(4, 32, 8, 4, requires_grad=True)
        self.run_test(PixelShuffle(), x)
        self.run_test(
            PixelShuffle(),
            x,
            input_names=["x"],
            dynamic_axes={"x": [0, 1, 2, 3]},
            additional_test_inputs=[y],
        )

    @skipIfUnsupportedMinOpsetVersion(9)
    def test_pixel_unshuffle(self):
        class PixelUnshuffle(torch.nn.Module):
            def forward(self, x):
                return torch.pixel_unshuffle(x, downscale_factor=2)

        x = torch.randn(2, 16, 4, 6, requires_grad=True)
        y = torch.randn(4, 32, 8, 4, requires_grad=True)
        self.run_test(PixelUnshuffle(), x)
        self.run_test(
            PixelUnshuffle(),
            x,
            input_names=["x"],
            dynamic_axes={"x": [0, 1, 2, 3]},
            additional_test_inputs=[y],
        )

    @skipIfUnsupportedMinOpsetVersion(9)
    def test_reciprocal(self):
        class ReciprocalModel(torch.nn.Module):
            def forward(self, x):
                return torch.reciprocal(x)

        model = ReciprocalModel()
        x = torch.tensor([2, 4])
        self.run_test(model, x.to(torch.long))
        self.run_test(model, x.to(torch.float))
        self.run_test(model, x.to(torch.double))

    @skipIfUnsupportedMinOpsetVersion(9)
    def test_scalar_type(self):
        class ArithmeticModel(torch.nn.Module):
            def forward(self, x):
                return x.size(0) * 2 * x, 2 - x

        x = torch.ones(2, 3, dtype=torch.float32)
        self.run_test(ArithmeticModel(), x)

        class ComparisonModel(torch.nn.Module):
            def forward(self, x, y):
                a = torch.tensor([12.0])
                return x.lt(1.5) & y.le(2) & x.le(1), x.gt(y), x.lt(y), a.ge(x.size(0))

        x = torch.ones(2, 3, dtype=torch.int32)
        y = torch.ones(2, 3, dtype=torch.float32)
        self.run_test(ComparisonModel(), (x, y))

        class MatMulModel(torch.nn.Module):
            def forward(self, x):
                return torch.mm(x, x) + x + torch.mm(x, x) + x

        x = torch.ones(3, 3)
        self.run_test(MatMulModel(), x)

        class AddMMModel(torch.nn.Module):
            def forward(self, x):
                return torch.mm(x, x) + x

        x = torch.ones(3, 3)
        self.run_test(AddMMModel(), x)

        class FullModel(torch.nn.Module):
            # add is used for exporting full
            def forward(self, x):
                return torch.full((3, 4), x)

        x = torch.tensor(12.0)
        self.run_test(FullModel(), x)

        class CatModel(torch.nn.Module):
            def forward(self, fp16, fp32):
                return torch.cat([fp16, fp32])

        fp16 = Tensor([0.5])
        fp16 = fp16.half()
        fp32 = Tensor([1.5])
        self.run_test(CatModel(), (fp16, fp32))

    @skipIfUnsupportedMinOpsetVersion(9)
    def test_full_like(self):
        class FullLikeModel(torch.nn.Module):
            def forward(self, x):
                return torch.full_like(x, 1.3, dtype=torch.int)

        x = torch.tensor(12)
        self.run_test(FullLikeModel(), x)

    @skipIfUnsupportedMinOpsetVersion(9)
    @skipDtypeChecking
    def test_full_like_value(self):
        class FullLikeModel(torch.nn.Module):
            def forward(self, x, y):
                out = y + 2
                return torch.full_like(x, out)

        x = torch.tensor(12)
        y = torch.tensor(2)
        self.run_test(FullLikeModel(), (x, y))

    def test_l1_norm(self):
        class NormModel(torch.nn.Module):
            def forward(self, x):
                return torch.norm(x, p=1, dim=-1, keepdim=False)

        x = torch.randn(4, 2, 3, requires_grad=True)
        self.run_test(NormModel(), x)

    def test_l2_norm(self):
        class NormModel(torch.nn.Module):
            def forward(self, x):
                return torch.norm(x, p=2, dim=-2, keepdim=False)

        x = torch.randn(4, 2, 3, requires_grad=True)
        self.run_test(NormModel(), x)

    def test_frobenius_norm(self):
        class NormModel(torch.nn.Module):
            def forward(self, x):
                return torch.norm(x, p="fro", dim=0, keepdim=False)

        x = torch.randn(4, 2, 3, requires_grad=True)
        self.run_test(NormModel(), x)

    def test_frobenius_norm_keepdim(self):
        class NormModel(torch.nn.Module):
            def forward(self, x):
                return torch.norm(x, p="fro", dim=(0, 1), keepdim=True)

        x = torch.randn(4, 2, 3, requires_grad=True)
        self.run_test(NormModel(), x)

    def test_unfold(self):
        class UnfoldModel(torch.nn.Module):
            def forward(self, x):
                return x.unfold(dimension=2, size=2, step=2)

        x = torch.randn(4, 2, 3, requires_grad=True)
        y = torch.randn(2, 1, 3, requires_grad=True)
        self.run_test(
            UnfoldModel(),
            x,
            dynamic_axes={"x": [0, 1]},
            input_names=["x"],
            additional_test_inputs=[y],
        )

    def test_unfold_infer_shape(self):
        class UnfoldModule(torch.jit.ScriptModule):
            def __init__(self):
                super().__init__()
                self.conv = torch.nn.Conv1d(3, 1, 3, stride=2)

            @torch.jit.script_method
            def forward(self, x):
                x = self.conv(x)
                return x.unfold(dimension=2, size=2, step=2)

        x = torch.randn(32, 3, 64)
        self.run_test(UnfoldModule(), x)

    @skipIfUnsupportedMinOpsetVersion(12)
    def test_unfold_dynamic_inputs(self):
        class UnfoldModel(torch.nn.Module):
            def forward(self, x):
                return x.unfold(dimension=2, size=x.shape[1], step=x.shape[1] - 1)

        x = torch.randn(4, 2, 4, requires_grad=True)
        self.run_test(UnfoldModel(), x)

        class UnfoldModel(torch.nn.Module):
            def forward(self, x):
                return x.unfold(dimension=2, size=x.shape[1], step=1)

        x = torch.randn(4, 2, 4, requires_grad=True)
        self.run_test(UnfoldModel(), x)

    @skipIfUnsupportedMinOpsetVersion(9)  # MatMul long inputs is added in ONNX opset 9.
    def test_mv(self):
        class MatmulModel(torch.nn.Module):
            def forward(self, input, other):
                return torch.mv(input, other)

        x = torch.randn(4, 5, requires_grad=True)
        y = torch.randn(5, requires_grad=True)
        self.run_test(MatmulModel(), (x, y))

        x = torch.randint(10, (4, 5))
        y = torch.randint(10, (5,))
        self.run_test(MatmulModel(), (x, y))

    @skipIfUnsupportedMinOpsetVersion(9)  # MatMul long inputs is added in ONNX opset 9.
    def test_dot(self):
        class MatmulModel(torch.nn.Module):
            def forward(self, input, other):
                return torch.dot(input, other)

        x = torch.randn(5, requires_grad=True)
        y = torch.randn(5, requires_grad=True)
        self.run_test(MatmulModel(), (x, y))

        x = torch.randint(10, (5,))
        y = torch.randint(10, (5,))
        self.run_test(MatmulModel(), (x, y))

    @skipScriptTest()  # SpectralNorm not TorchScript compatible.
    def test_spectral_norm(self):
        m = torch.nn.utils.spectral_norm(torch.nn.Linear(2, 4))

        x = torch.randn(6, 2)
        self.run_test(m, (x,))

    def test_prelu(self):
        class PReluModel(torch.nn.Module):
            def __init__(self):
                super().__init__()
                self.prelu = torch.nn.PReLU()

            def forward(self, x):
                return self.prelu(x)

        x = torch.randn(2, 3, 4)
        y = torch.randn(2, 4, 5)
        self.run_test(
            PReluModel(),
            x,
            input_names=["x"],
            dynamic_axes={"x": [1, 2]},
            additional_test_inputs=[y],
        )

    def test_prelu_scalar(self):
        x = torch.scalar_tensor(1.0)
        self.run_test(torch.nn.PReLU(), x, input_names=["x"])

    def test_relu6(self):
        class Relu6Model(torch.nn.Module):
            def __init__(self):
                super().__init__()
                self.relu6 = torch.nn.ReLU6()

            def forward(self, x):
                return self.relu6(x)

        x = torch.randn(2, 3, 4) * 100.0
        y = torch.randn(2, 4, 5) * 100.0
        self.run_test(
            Relu6Model(),
            x,
            input_names=["x"],
            dynamic_axes={"x": [1, 2]},
            additional_test_inputs=[y],
        )

    def test_silu(self):
        class SiLUModel(torch.nn.Module):
            def __init__(self):
                super().__init__()
                self.silu = torch.nn.SiLU()

            def forward(self, x):
                return self.silu(x)

        x = torch.randn(2, 3, 4)
        self.run_test(SiLUModel(), (x))

    @skipIfUnsupportedMinOpsetVersion(14)
    def test_tril(self):
        class trilModel(torch.nn.Module):
            def forward(self, x):
                return torch.tril(x)

        x = torch.randn(2, 3, 4)
        self.run_test(trilModel(), (x))

        class trilModelwithDiagonal(torch.nn.Module):
            def forward(self, x):
                return torch.tril(x, diagonal=1)

        x = torch.randn(2, 3, 4)
        self.run_test(trilModelwithDiagonal(), (x))

        class trilModelwithNegDiagonal(torch.nn.Module):
            def forward(self, x):
                return torch.tril(x, diagonal=-1)

        x = torch.randn(2, 3, 4)
        self.run_test(trilModelwithNegDiagonal(), (x))

    @skipIfUnsupportedMinOpsetVersion(14)
    def test_triu(self):
        class triuModel(torch.nn.Module):
            def forward(self, x):
                return torch.triu(x)

        x = torch.randn(2, 3, 4)
        self.run_test(triuModel(), (x))

        class triuModelwithDiagonal(torch.nn.Module):
            def forward(self, x):
                return torch.triu(x, diagonal=1)

        x = torch.randn(2, 3, 4)
        self.run_test(triuModelwithDiagonal(), (x))

        class trilModelwithNegDiagonal(torch.nn.Module):
            def forward(self, x):
                return torch.tril(x, diagonal=-1)

        x = torch.randn(2, 3, 4)
        self.run_test(trilModelwithNegDiagonal(), (x))

    def test_mish(self):
        class MishModel(torch.nn.Module):
            def __init__(self):
                super().__init__()
                self.mish = torch.nn.Mish()

            def forward(self, x):
                return self.mish(x)

        x = torch.randn(2, 3, 4)
        self.run_test(MishModel(), (x))

    def test_remainder(self):
        class RemainderModel(torch.nn.Module):
            def forward(self, input, other):
                return torch.remainder(input, other)

        x = torch.randn(4, 2, 3)
        y = torch.randn(1, 2, 1)
        self.run_test(RemainderModel(), (x, y))

        x = torch.tensor([7, 6, -7, -6], dtype=torch.long)
        y = torch.tensor([2], dtype=torch.long)
        self.run_test(RemainderModel(), (x, y))

        x = x.to(torch.float)
        self.run_test(RemainderModel(), (x, y))

        y = y.to(torch.float)
        self.run_test(RemainderModel(), (x, y))

        x = x.to(torch.int32)
        self.run_test(RemainderModel(), (x, y))

    def test_remainder_scalar(self):
        class RemainderModel(torch.nn.Module):
            def __init__(self, scalar=2.55):
                super().__init__()
                self.scalar = scalar

            def forward(self, input):
                return torch.remainder(input, self.scalar)

        x = torch.randint(10, (2, 3))
        self.run_test(RemainderModel(), x)

        x = torch.tensor([7, 6, -7, -6], dtype=torch.long)
        self.run_test(RemainderModel(2), x)

    @skipIfUnsupportedMinOpsetVersion(10)
    def test_fmod(self):
        class FModModel(torch.nn.Module):
            def forward(self, input, other):
                return torch.fmod(input, other)

        x = torch.randn(4, 2, 3)
        y = torch.randn(1, 2, 1)
        self.run_test(FModModel(), (x, y))

    @skipIfUnsupportedMinOpsetVersion(10)
    def test_fmod_scalar(self):
        class FModModel(torch.nn.Module):
            def forward(self, input):
                return torch.fmod(input, 2.55)

        x = torch.randint(10, (2, 3))
        self.run_test(FModModel(), x)

    @skipIfUnsupportedMinOpsetVersion(9)
    def test_glu(self):
        class GluModel(torch.nn.Module):
            def forward(self, x):
                return torch.nn.functional.glu(x)

        x = torch.randn(2, 4, 5, 6, requires_grad=True)
        self.run_test(GluModel(), x)

    @skipIfUnsupportedMinOpsetVersion(9)
    def test_gelu(self):
        class GeluModel(torch.nn.Module):
            def forward(self, x):
                return torch.nn.functional.gelu(x, approximate="none")

        x = torch.randn(2, 4, 5, 6, requires_grad=True)
        self.run_test(GeluModel(), x)

    @skipIfUnsupportedMinOpsetVersion(9)
    def test_tanh_gelu(self):
        class GeluModel(torch.nn.Module):
            def forward(self, x):
                return torch.nn.functional.gelu(x, approximate="tanh")

        x = torch.randn(2, 4, 5, 6, requires_grad=True)
        self.run_test(GeluModel(), x)

    def test_add_inplace(self):
        class InplaceAddModel(torch.nn.Module):
            def forward(self, x):
                x += 12
                return x

        x = torch.randn(4, 2, 3, requires_grad=True)
        self.run_test(InplaceAddModel(), x)

    def test_addcmul(self):
        class AddcmulModel(torch.nn.Module):
            def forward(self, x, t1, t2):
                return torch.addcmul(x, t1, t2), torch.addcmul(x, t1, t2, value=2.2)

        x = torch.randn(1, 3)
        t1 = torch.randn(3, 1)
        t2 = torch.randn(1, 3)
        self.run_test(AddcmulModel(), (x, t1, t2))

    def test_rsqrt(self):
        class RsqrtModel(torch.nn.Module):
            def forward(self, x):
                return x.rsqrt()

        x = torch.randn(4, 2, 3, requires_grad=True, dtype=torch.float64)
        self.run_test(RsqrtModel(), x)

    def test_rsqrt_zeros(self):
        class RsqrtModel(torch.nn.Module):
            def forward(self, x):
                return x.rsqrt()

        x = torch.zeros(4, 2, 3, requires_grad=True, dtype=torch.float64)
        self.run_test(RsqrtModel(), x)

    @skipIfUnsupportedMinOpsetVersion(11)
    def test_unique(self):
        class UniqueModel(torch.nn.Module):
            def forward(self, x):
                return torch.unique(
                    x, sorted=True, return_inverse=False, return_counts=True
                )

        x = torch.tensor([1, 3, 2, 3], dtype=torch.long)
        self.run_test(UniqueModel(), x)

    @skipIfUnsupportedMinOpsetVersion(11)
    def test_unique_along_dim(self):
        class UniqueModel(torch.nn.Module):
            def forward(self, x):
                return torch.unique(
                    x, dim=0, sorted=True, return_inverse=True, return_counts=False
                )

        x = torch.tensor([1, 3, 2, 3], dtype=torch.long)
        self.run_test(UniqueModel(), x)

    @skipIfUnsupportedMinOpsetVersion(11)
    def test_cumsum(self):
        class CumSum(torch.nn.Module):
            def forward(self, input):
                return torch.cumsum(input, dim=0)

        x = torch.randn(2, 3, 4)
        model = CumSum()
        self.run_test(model, x)

    @skipIfUnsupportedMinOpsetVersion(11)
    def test_cumsum_with_cast(self):
        class CumSum(torch.nn.Module):
            def forward(self, input):
                return torch.cumsum(input, dim=0, dtype=torch.float32)

        model = CumSum()
        x = torch.tensor([2, 3, 4], dtype=torch.int32)
        self.run_test(model, x)
        x = torch.tensor([False, True, True])
        self.run_test(model, x)

    @skipScriptTest()  # error in propagate as assign input shape
    @skipIfUnsupportedMinOpsetVersion(10)
    def test_embedding_bag(self):
        model = torch.nn.EmbeddingBag(10, 5, mode="sum", scale_grad_by_freq=True)
        input = torch.randint(10, (7,))
        offset = torch.tensor([0, 2, 5, 6])
        self.run_test(model, (input, offset))

        model = torch.nn.EmbeddingBag(10, 5, mode="sum", include_last_offset=True)
        input = torch.randint(10, (7,))
        offset = torch.tensor([0, 2, 5, 6])
        self.run_test(model, (input, offset))

        model = torch.nn.EmbeddingBag(10, 5, mode="max")
        input = torch.randint(10, (7, 5))
        self.run_test(model, (input))

    @skipIfUnsupportedMinOpsetVersion(11)
    def test_embedding_bag_1d_per_sample_weights(self):
        class EmbeddingModel(torch.nn.Module):
            def forward(self, embedding_matrix, input, offset, weights):
                return torch.nn.functional.embedding_bag(
                    input,
                    embedding_matrix,
                    offsets=offset,
                    mode="sum",
                    per_sample_weights=weights,
                )

        model = EmbeddingModel()
        x = torch.randint(7, (6,))
        w = torch.randn(
            6,
        )
        offset = torch.tensor([0, 2, 5])
        embedding_matrix = torch.rand(10, 15)
        self.run_test(model, (embedding_matrix, x, offset, w))

    @skipIfUnsupportedMinOpsetVersion(11)
    def test_embedding_bag_2d_per_sample_weights(self):
        class EmbeddingModel(torch.nn.Module):
            def forward(self, embedding_matrix, input, weights):
                return torch.nn.functional.embedding_bag(
                    input, embedding_matrix, mode="sum", per_sample_weights=weights
                )

        embedding_matrix = torch.rand(10, 15)
        model = EmbeddingModel()
        x = torch.randint(7, (2, 3))
        w = torch.randn(2, 3)

        x2 = torch.randint(7, (4, 3))
        w2 = torch.randn(4, 3)
        self.run_test(
            model,
            (embedding_matrix, x, w),
            input_names=["embed", "x", "w"],
            dynamic_axes={"x": [0], "w": [0]},
            additional_test_inputs=[(embedding_matrix, x2, w2)],
        )

    @skipScriptTest()  # scripting prim::Uninitialized, prim::dtype, prim::unchecked_cast
    @skipIfUnsupportedMinOpsetVersion(11)
    @unittest.skip(
        "Due to ONNX Loop shape inference issue. "
        "https://msdata.visualstudio.com/Vienna/_workitems/edit/1352001"
    )
    def test_embedding_bag_dynamic_input(self):
        class EmbeddingModel1D(torch.nn.Module):
            def forward(self, embedding_matrix, input, weights, offsets):
                return torch.nn.functional.embedding_bag(
                    input,
                    embedding_matrix,
                    offsets=offsets,
                    mode="sum",
                    per_sample_weights=weights,
                )

        model = EmbeddingModel1D()
        x = torch.randint(7, (6,))
        w = torch.randn(
            6,
        )
        offsets = torch.tensor([0, 2, 5], dtype=torch.long)
        embedding_matrix = torch.rand(10, 15)
        x2 = torch.randint(7, (2,))
        w2 = torch.randn(
            2,
        )
        embedding_matrix2 = torch.rand(12, 25)
        offsets2 = torch.tensor(
            [
                0,
            ],
            dtype=torch.long,
        )
        self.run_test(
            model,
            (embedding_matrix, x, w, offsets),
            additional_test_inputs=[(embedding_matrix2, x2, w2, offsets2)],
            input_names=["embedding_matrix", "x", "offsets", "w"],
            dynamic_axes={
                "embedding_matrix": [0, 1],
                "x": [0],
                "offsets": [0],
                "w": [0],
            },
        )

        class EmbeddingModel2D(torch.nn.Module):
            def forward(self, embedding_matrix, input, weights):
                return torch.nn.functional.embedding_bag(
                    input, embedding_matrix, mode="sum", per_sample_weights=weights
                )

        model = EmbeddingModel2D()
        x = torch.randint(7, (2, 3))
        w = torch.randn(2, 3)
        embedding_matrix = torch.rand(10, 15)
        x2 = torch.randint(7, (3, 5))
        w2 = torch.randn(3, 5)
        embedding_matrix2 = torch.rand(12, 25)
        self.run_test(
            model,
            (embedding_matrix, x, w),
            additional_test_inputs=[(embedding_matrix2, x2, w2)],
            input_names=["embedding_matrix", "x", "w"],
            dynamic_axes={"embedding_matrix": [0, 1], "x": [0, 1], "w": [0, 1]},
        )

    @skipIfUnsupportedMinOpsetVersion(8)
    def test_meshgrid(self):
        class Meshgrid(torch.nn.Module):
            def forward(self, x, y, z):
                output1, output2, output3 = torch.meshgrid(x, y, z)
                return output1, output2, output3

        x = torch.randn(3, requires_grad=True)
        y = torch.zeros(4, requires_grad=True)
        z = torch.randn(5, requires_grad=True)
        self.run_test(Meshgrid(), (x, y, z))

    @skipIfUnsupportedMinOpsetVersion(8)
    def test_meshgrid_scalar(self):
        class Meshgrid(torch.nn.Module):
            def forward(self, x, y, z):
                output1, output2, output3 = torch.meshgrid(x, y, z)
                return output1, output2, output3

        x = torch.ones(3, requires_grad=True)
        y = torch.zeros(4, requires_grad=True)
        z = torch.tensor(2.0)
        self.run_test(Meshgrid(), (x, y, z))

    def test_baddbmm(self):
        class MyModule(torch.nn.Module):
            def forward(self, input, batch1, batch2):
                return torch.baddbmm(
                    input, batch1, batch2, alpha=torch.tensor(5), beta=3.5
                )

        x = torch.randn(10, 3, 5)
        batch1 = torch.randn(10, 3, 4)
        batch2 = torch.randn(10, 4, 5)
        model = MyModule()
        self.run_test(model, (x, batch1, batch2))

    def test_baddbmm_dynamic(self):
        class MyModule(torch.nn.Module):
            def forward(self, input, batch1, batch2, alpha, beta):
                return torch.baddbmm(input, batch1, batch2, alpha=alpha, beta=beta)

        x = torch.randn(10, 3, 5)
        batch1 = torch.randn(10, 3, 4)
        batch2 = torch.randn(10, 4, 5)
        alpha = torch.tensor(5)
        beta = torch.tensor(3.5)
        model = MyModule()
        self.run_test(model, (x, batch1, batch2, alpha, beta))

    def test_numel(self):
        class MyModule(torch.nn.Module):
            def forward(self, input):
                return input.numel() * input

        x = torch.randn(2, 3, 5)
        x2 = torch.randn(4, 5, 6)
        model = MyModule()
        self.run_test(
            model,
            (x,),
            input_names=["x"],
            dynamic_axes={"x": [0, 1, 2]},
            additional_test_inputs=[(x2,)],
        )

    def test_numel_empty(self):
        class MyModule(torch.nn.Module):
            def forward(self, input):
                return input.numel() * input

        x = torch.randn(0)
        x2 = torch.randn(4)
        model = MyModule()
        self.run_test(
            model,
            (x,),
            input_names=["x"],
            dynamic_axes={"x": [0]},
            additional_test_inputs=[(x2,)],
        )

    def test_dtype(self):
        class MyModel(torch.jit.ScriptModule):
            @torch.jit.script_method
            def forward(self, input, other):
                return input.to(dtype=other.dtype) + other

        x = torch.randn(2, 3)
        y = torch.randn(2, 3)
        self.run_test(MyModel(), (x, y))

    def test_dtype_eq(self):
        class MyModel(torch.jit.ScriptModule):
            @torch.jit.script_method
            def forward(self, input, other):
                if input.dtype == other.dtype:
                    return input + other
                return input

        x = torch.randn(2, 3)
        y = torch.randn(2, 3)
        self.run_test(MyModel(), (x, y))

    def test_cast_to(self):
        class MyModule(torch.jit.ScriptModule):
            @torch.jit.script_method
            def forward(self, input, other):
                return input.to(other) + other

        x = torch.randn(2, 3, 4)
        y = torch.tensor([1], dtype=torch.int64)
        model = MyModule()
        self.run_test(model, (x, y))

    def test_cast_to_bool(self):
        class MyModule(torch.nn.Module):
            def forward(self, input, other):
                return torch.cat((input.to(other), other), 0)

        x = torch.randn(2, 3, 4)
        y = torch.zeros([2, 3, 4], dtype=torch.bool)
        model = MyModule()
        self.run_test(model, (x, y))

    # ONNX supports bfloat16 for opsets >= 13
    @skipIfUnsupportedMinOpsetVersion(13)
    def test_cast_type_as_with_bfloat16(self):
        class MyModule(torch.nn.Module):
            def forward(self, x):
                y = torch.ones((3, 4), dtype=torch.bfloat16)
                x = x.type_as(y)
                return x.to(dtype=torch.float16)

        x = torch.ones(3, 4, dtype=torch.float16)
        model = MyModule()
        self.run_test(model, x)

    @skipIfUnsupportedMinOpsetVersion(9)
    def test_type_as(self):
        class MyModule(torch.nn.Module):
            def forward(self, x):
                y = torch.tensor([1.0])
                return x.type_as(y)

        a = torch.tensor([True, False], dtype=torch.bool)
        b = torch.randn(3, 4, dtype=torch.double)
        c = torch.ones((2, 2), dtype=torch.int64)
        model = MyModule()
        self.run_test(model, a)
        self.run_test(model, b)
        self.run_test(model, c)

    @skipIfUnsupportedMinOpsetVersion(9)
    def test_ones_bool(self):
        class MyModule(torch.nn.Module):
            def forward(self, input):
                true = torch.ones(input.shape, dtype=torch.bool)
                return input.to(true) & true

        x = torch.randn(2, 3, 4)
        model = MyModule()
        self.run_test(model, x)

    def test_log(self):
        class Log(torch.nn.Module):
            def forward(self, input):
                return torch.log(input)

        x = torch.rand(2, 3, 4)
        model = Log()
        self.run_test(model, x)

    def test_log1p(self):
        class Log1p(torch.nn.Module):
            def forward(self, input):
                return torch.log1p(input)

        x = torch.rand(2, 3, 4)
        model = Log1p()
        self.run_test(model, x)

    def test_log10(self):
        class Log10(torch.nn.Module):
            def forward(self, input):
                return torch.log10(input)

        x = torch.rand(2, 3, 4)
        model = Log10()
        self.run_test(model, x)

    def test_log2(self):
        class Log2(torch.nn.Module):
            def forward(self, input):
                return torch.log2(input)

        x = torch.tensor(1.0)
        model = Log2()
        self.run_test(model, x)

    @skipIfUnsupportedMinOpsetVersion(11)
    def test_round(self):
        class Round(torch.nn.Module):
            def forward(self, x):
                return torch.round(x)

        x = torch.tensor([0.9920, -1.0362, -1.5000, 3.5000], requires_grad=True)
        self.run_test(Round(), x)

    def test_constant_pad(self):
        model = torch.nn.ConstantPad1d(2, 3.5)
        x = torch.randn(2, 4, 4)
        self.run_test(model, x)

        model = torch.nn.ConstantPad2d((3, 0, 2, 1), 3.5)
        x = torch.randn(2, 2, 4, 4)
        self.run_test(model, x)

    # Dynamic padding is added in opset 11
    @skipIfUnsupportedMinOpsetVersion(11)
    def test_pad_types(self):
        # Test for different pad integer types
        class Pad(torch.nn.Module):
            def forward(self, x, pad: List[int]):
                return torch.nn.functional.pad(x, pad)

        x = torch.randn(2, 2, 4, 4)
        y = pad = [2, 4]
        self.run_test(Pad(), (x, y))

        y = pad = [
            torch.tensor(2, dtype=torch.int64),
            torch.tensor(4, dtype=torch.int64),
        ]
        self.run_test(Pad(), (x, y))

    @skipIfUnsupportedMaxOpsetVersion(10)
    @skipScriptTest()  # TODO: the logic in symbolic_opset9 doesn't handle script
    def test_unsupported_pad(self):
        class Pad(torch.nn.Module):
            def forward(self, x, pad: List[int]):
                return torch.nn.functional.pad(x, pad)

        x = torch.randn(2, 2, 4, 4)
        y = [2, 4]

        with self.assertRaisesRegex(
            RuntimeError,
            (
                "Unsupported: ONNX export of Pad.*"
                + "The sizes of the padding must be constant"
            ),
        ):
            self.run_test(Pad(), (x, y))

    @skipIfUnsupportedMinOpsetVersion(9)
    def test_if_fold(self):
        class IfFoldModel(torch.nn.Module):
            def forward(self, y):
                if y.dim() == 2:
                    y = y + 4
                    y = y + 2
                else:
                    y = y - 1
                return y

        x = torch.ones((3, 4), dtype=torch.int)
        self.run_test(IfFoldModel(), x)

        class IfFoldModel(torch.nn.Module):
            def forward(self, y):
                if y.numel() > 1:
                    y = y + 4
                else:
                    y = y + 2
                return y

        x = torch.ones((3, 4), dtype=torch.int)
        self.run_test(IfFoldModel(), x)

        class IfFoldModel(torch.nn.Module):
            def forward(self, y):
                if y.dim() != 3:
                    y = y + 4
                    y = y + 2
                else:
                    return y
                return y

        x = torch.ones((3, 4), dtype=torch.int)
        self.run_test(IfFoldModel(), x)

        class IfFoldModel(torch.nn.Module):
            def forward(self, y):
                if y.dim() >= 1:
                    y = y + 4
                else:
                    y = y - 1
                return y

        x = torch.ones((3, 4), dtype=torch.int)
        self.run_test(IfFoldModel(), x)

        class IfFoldModel(torch.nn.Module):
            def forward(self, y):
                if y.dim() <= 1:
                    y = y + 4
                else:
                    y = y + 2
                return y

        x = torch.ones((3, 4), dtype=torch.int)
        self.run_test(IfFoldModel(), x)

        class IfFoldModel(torch.nn.Module):
            def forward(self, y):
                if y.dim() < 3 and y.dtype == torch.int:
                    y = y + 4
                    y = y + 2
                else:
                    return y
                return y

        x = torch.ones((3, 4), dtype=torch.int)
        self.run_test(IfFoldModel(), x)

        class IfFoldModel(torch.nn.Module):
            def forward(self, y):
                if y.dim() == 3 and y.dtype == torch.int:
                    y = y + 4
                    y = y + 2
                else:
                    y = y + 1
                return y

        x = torch.ones((3, 4), dtype=torch.int)
        self.run_test(IfFoldModel(), x)

        class IfFoldModel(torch.nn.Module):
            def forward(self, y):
                if y.numel() != 0 and y.dim() == 2:
                    y = y + 4
                    y = y + 2
                else:
                    return y
                return y

        x = torch.ones((3, 4), dtype=torch.int)
        self.run_test(IfFoldModel(), x)

        class IfFoldModel(torch.nn.Module):
            def forward(self, x, y):
                if x.numel() == y.numel():
                    y = x + y
                else:
                    y = y - x
                return y

        x = torch.ones((3, 4), dtype=torch.int)
        y = torch.ones((3, 4), dtype=torch.int)
        self.run_test(IfFoldModel(), (x, y))

        class IfFoldModel(torch.nn.Module):
            def forward(self, x, y):
                if x.numel() != y.numel():
                    y = x + y
                else:
                    y = y - x
                return y

        x = torch.ones((3, 4), dtype=torch.int)
        y = torch.ones((3, 4), dtype=torch.int)
        self.run_test(IfFoldModel(), (x, y))

    @skipIfUnsupportedMinOpsetVersion(11)
    def test_uninitialized(self):
        class UninitializedModel(torch.nn.Module):
            def forward(self, y):
                if y.shape[1] < 5:
                    if y.size(0) == 1:
                        y = y + 4
                    else:
                        return y
                return y

        x = torch.ones((3, 4), dtype=torch.int)
        self.run_test(UninitializedModel(), x)

    @skipIfUnsupportedMinOpsetVersion(11)
    def test_uninitialized_dynamic(self):
        class UninitializedModel(torch.nn.Module):
            def forward(self, y):
                if y.shape[1] < 5:
                    if y.size(0) == 1:
                        y = y + 4
                    else:
                        return y
                return y

        x = torch.ones((3, 4), dtype=torch.int)
        y = torch.ones((6, 7), dtype=torch.int)
        self.run_test(
            UninitializedModel(),
            x,
            additional_test_inputs=[y],
            input_names=["input_1"],
            dynamic_axes={"input_1": [0, 1]},
        )

    # onnx::Identity of sequence supported for ONNX opset >= 14
    @skipIfUnsupportedMinOpsetVersion(14)
    def test_uninitialized_tensorList(self):
        class UninitializedTensorListModel(torch.nn.Module):
            def forward(self, x):
                if x[0].shape[0] < 5:
                    if x.size(0) == 1:
                        x = x + 4
                    else:
                        return [x]
                return [x]

        x = torch.ones((3, 4), dtype=torch.int)
        self.run_test(torch.jit.script(UninitializedTensorListModel()), x)

    # onnx::Identity of sequence supported for ONNX opset >= 14
    @skipIfUnsupportedMinOpsetVersion(14)
    def test_uninitialized_tensorList_dynamic(self):
        class UninitializedTensorListModel(torch.nn.Module):
            def forward(self, x):
                if x[0].shape[0] < 5:
                    if x.size(0) == 1:
                        x += x
                    else:
                        return list(x)
                return list(x)

        x = torch.ones((3, 4), dtype=torch.double)
        self.run_test(
            torch.jit.script(UninitializedTensorListModel()),
            x,
            input_names=["input_1"],
            dynamic_axes={"input_1": [0, 1]},
        )

    # onnx::Identity of sequence supported for ONNX opset >= 14
    @skipIfUnsupportedMinOpsetVersion(14)
    def test_uninitialized_intList(self):
        class UninitializedListModel(torch.nn.Module):
            def forward(self, x):
                y = list(range(x.size(0)))
                if y[0] < 5:
                    # if x.size(0) != 3, ORT will throw type error.
                    if x.size(0) == 3:
                        y.append(10)
                    else:
                        return y
                return y

        x = torch.ones((3, 4), dtype=torch.int)
        self.run_test(
            torch.jit.script(UninitializedListModel()),
            x,
            input_names=["input_1"],
            dynamic_axes={"input_1": [0, 1]},
        )

    # onnx::Identity of sequence supported for ONNX opset >= 14
    @skipIfUnsupportedMinOpsetVersion(14)
    def test_uninitialized_tensorList_shape(self):
        class UninitializedModel(torch.nn.Module):
            def forward(self, x):
                if x.shape[1] < 5:
                    if x.size(0) == 1:
                        x = x + 4
                    else:
                        x_list = list(x)
                        x_list.append(x)
                        return x_list
                return [x, x]

        x = torch.ones((3, 4), dtype=torch.int)
        y = torch.ones((4, 6), dtype=torch.int)
        self.run_test(
            torch.jit.script(UninitializedModel()),
            x,
            additional_test_inputs=[y],
            input_names=["input_1"],
            dynamic_axes={"input_1": [0, 1]},
        )

    # Sequence type as loop-carried dependencies only supported for ONNX opset >= 13
    @skipIfUnsupportedMinOpsetVersion(13)
    def test_sequance_loopcarried(self):
        class SequanceLoopModel(torch.nn.Module):
            def forward(self, x):
                outputs = []
                for i in range(3):
                    outputs += [x]
                return torch.stack(outputs).transpose(0, 1)

        x = torch.ones((3, 4), dtype=torch.int)
        self.run_test(torch.jit.script(SequanceLoopModel()), x)

    def test_reflection_pad(self):
        model = torch.nn.ReflectionPad1d(2)
        x = torch.randn(2, 4, 4)
        self.run_test(model, x)

        model = torch.nn.ReflectionPad2d((3, 0, 2, 1))
        x = torch.randn(2, 2, 4, 4)
        self.run_test(model, x)

    def test_replication_pad(self):
        model = torch.nn.ReplicationPad1d(2)
        x = torch.randn(2, 4, 4)
        self.run_test(model, x)

        model = torch.nn.ReplicationPad2d((3, 0, 2, 1))
        x = torch.randn(2, 2, 4, 4)
        self.run_test(model, x)

    @skipIfUnsupportedMinOpsetVersion(11)
    def test_im2col(self):
        class Unfold(torch.nn.Module):
            def forward(self, input):
                return (
                    torch.nn.functional.unfold(
                        input, kernel_size=(10, 15), dilation=2, padding=5, stride=3
                    ),
                    torch.nn.functional.unfold(
                        input, kernel_size=(2, 2), dilation=1, padding=0, stride=3
                    ),
                    torch.nn.functional.unfold(
                        input, kernel_size=(1, 1), dilation=5, padding=2, stride=3
                    ),
                )

        x = torch.rand(1, 1, 200, 100)
        self.run_test(Unfold(), x)

    @skipIfNoLapack
    @skipIfUnsupportedMinOpsetVersion(11)
    def test_det(self):
        class Det(torch.nn.Module):
            def forward(self, x):
                return torch.linalg.det(x)

        x = torch.randn(2, 3, 5, 5)
        self.run_test(Det(), x)

    def test_linalg_norm(self):
        class LinalgSingleDimModel(torch.nn.Module):
            def __init__(self, ord_val):
                super().__init__()
                self.ord = ord_val

            def forward(self, x):
                return torch.linalg.norm(x, ord=self.ord, dim=1)

        x = torch.randn(2, 3, 5, 5)
        self.run_test(LinalgSingleDimModel(None), x)
        self.run_test(LinalgSingleDimModel(2), x)
        self.run_test(LinalgSingleDimModel(float("inf")), x)
        self.run_test(LinalgSingleDimModel(-float("inf")), x)
        self.run_test(LinalgSingleDimModel(-4), x)
        self.run_test(LinalgSingleDimModel(1.5), x)

        class LinalgMultiDimModel(torch.nn.Module):
            def __init__(self, ord_val):
                super().__init__()
                self.ord = ord_val

            def forward(self, x):
                return torch.linalg.norm(x, ord=self.ord, dim=(0, 2))

        x = torch.randn(2, 3, 5, 5)
        self.run_test(LinalgMultiDimModel("fro"), x)
        self.run_test(LinalgMultiDimModel(float("inf")), x)
        self.run_test(LinalgMultiDimModel(-float("inf")), x)
        self.run_test(LinalgMultiDimModel(1), x)
        self.run_test(LinalgMultiDimModel(-1), x)

        class LinalgNoDimNoOrdModel(torch.nn.Module):
            def forward(self, x):
                return torch.linalg.norm(x)

        x = torch.randn(2, 3, 5, 5)
        self.run_test(LinalgNoDimNoOrdModel(), x)
        y = torch.randn(2, 3)
        self.run_test(LinalgNoDimNoOrdModel(), y)
        z = torch.randn(2)
        self.run_test(LinalgNoDimNoOrdModel(), z)

        class LinalgNoDim1DModel(torch.nn.Module):
            def __init__(self, ord_val):
                super().__init__()
                self.ord = ord_val

            def forward(self, x):
                return torch.linalg.norm(x, ord=self.ord)

        x = torch.randn(2)
        self.run_test(LinalgNoDim1DModel(None), x)
        self.run_test(LinalgNoDim1DModel(2), x)
        self.run_test(LinalgNoDim1DModel(float("inf")), x)
        self.run_test(LinalgNoDim1DModel(-float("inf")), x)
        self.run_test(LinalgNoDim1DModel(-4), x)
        self.run_test(LinalgNoDim1DModel(1.5), x)

        class LinalgNoDim2DModel(torch.nn.Module):
            def __init__(self, ord_val):
                super().__init__()
                self.ord = ord_val

            def forward(self, x):
                return torch.linalg.norm(x, ord=self.ord)

        x = torch.randn(2, 3)
        self.run_test(LinalgNoDim2DModel("fro"), x)
        self.run_test(LinalgNoDim2DModel(float("inf")), x)
        self.run_test(LinalgNoDim2DModel(-float("inf")), x)
        self.run_test(LinalgNoDim2DModel(1), x)
        self.run_test(LinalgNoDim2DModel(-1), x)

    @skipIfUnsupportedMinOpsetVersion(11)
    def test_linalg_vector_norm_zero(self):
        class LinalgVectorNormModel(torch.nn.Module):
            def __init__(self, ord_val):
                super().__init__()
                self.ord = ord_val

            def forward(self, x):
                return torch.linalg.vector_norm(x, ord=self.ord)

        x = torch.randn(2, 3, 5, 5)
        self.run_test(LinalgVectorNormModel(0), x)

    def test_linalg_vector_norm(self):
        class LinalgVectorNormModel(torch.nn.Module):
            def __init__(self, ord_val, dim_info):
                super().__init__()
                self.ord = ord_val
                self.dim, self.keepdim = dim_info

            def forward(self, x):
                return torch.linalg.vector_norm(
                    x, ord=self.ord, dim=self.dim, keepdim=self.keepdim
                )

        x = torch.randn(2, 3, 5, 5)
        ord_options = [2, float("inf"), -float("inf"), -4, 1.5]
        dim_options = [(None, False), (1, False), ((1, 2), False), ((1, 2), True)]
        for ord_val in ord_options:
            for dim_info in dim_options:
                self.run_test(LinalgVectorNormModel(ord_val, dim_info), x)

    def test_linalg_matrix_norm(self):
        class LinalgMatrixNormModel(torch.nn.Module):
            def __init__(self, ord_val, dim_val=(-2, -1), keepdim_val=False):
                super().__init__()
                self.ord = ord_val
                self.dim = dim_val
                self.keepdim = keepdim_val

            def forward(self, x):
                return torch.linalg.matrix_norm(
                    x, ord=self.ord, dim=self.dim, keepdim=self.keepdim
                )

        x = torch.randn(2, 3, 5, 5)
        ord_options = ["fro", float("inf"), -float("inf"), 1, -1]
        for ord_val in ord_options:
            self.run_test(LinalgMatrixNormModel(ord_val), x)
            self.run_test(LinalgMatrixNormModel(ord_val, (0, 2)), x)
            self.run_test(LinalgMatrixNormModel(ord_val, (0, 2), True), x)

    @skipIfUnsupportedMinOpsetVersion(9)
    def test_linalg_cross(self):
        class Cross(torch.nn.Module):
            def forward(self, x, y):
                return torch.linalg.cross(x, y, dim=1), torch.linalg.cross(x, y)

        x = torch.randn(5, 3, 2, 3)
        y = torch.randn(1, 3, 1, 3)
        self.run_test(Cross(), input_args=(x, y))

    # This test checks output scalar type in the ONNX graph should not be null
    # https://github.com/pytorch/pytorch/issues/28607
    @skipIfUnsupportedMinOpsetVersion(10)
    def test_trace_script(self):
        @torch.jit.script
        def center_slice_helper(input, h_offset):
            return input[:, h_offset:]

        class CenterCrop(torch.nn.Module):
            def forward(self, input):
                return center_slice_helper(input, torch.tensor(input.shape[1] - 1))

        x = torch.randn(3, 4)
        self.run_test(CenterCrop(), x)

    @skipIfNoLapack
    @skipIfUnsupportedMinOpsetVersion(11)
    def test_logdet(self):
        class LogDet(torch.nn.Module):
            def forward(self, x):
                return torch.logdet(x)

        x = torch.randn(2, 3, 5, 5)
        self.run_test(LogDet(), x)

    def test_dim(self):
        class DimModel(torch.jit.ScriptModule):
            @torch.jit.script_method
            def forward(self, input):
                out = input * 2
                out *= out.dim()
                return out

        empty_input = torch.randn(0, requires_grad=True)
        multi_dim_input = torch.randn(1, 2, 3, requires_grad=True)
        self.run_test(DimModel(), empty_input)
        self.run_test(DimModel(), multi_dim_input)

    @skipIfUnsupportedMinOpsetVersion(11)
    def test_dim_1(self):
        class M(torch.jit.ScriptModule):
            @torch.jit.script_method
            def forward(self, poses):
                boxes = torch.zeros([poses.shape[0], 2, 4])
                batch_boxes = []
                for kp_boxes in boxes:
                    kp_boxes = torchvision.ops.clip_boxes_to_image(kp_boxes, (2, 3))
                    batch_boxes.append(kp_boxes)
                return batch_boxes

        dummy_inputs = torch.rand(2, 2, 3)
        self.run_test(M(), (dummy_inputs,), input_names=["x"], dynamic_axes={"x": [0]})

    @skipIfUnsupportedMinOpsetVersion(12)
    @skipDtypeChecking
    def test_outer(self):
        class Outer(torch.nn.Module):
            def forward(self, x, y):
                return torch.outer(x, y)

        x = torch.arange(1, 5)
        y = torch.arange(1, 4)
        self.run_test(Outer(), input_args=(x, y))

        x = torch.arange(1, 6).to(dtype=torch.float32)
        y = torch.arange(1, 4).to(dtype=torch.long)
        self.run_test(Outer(), input_args=(x, y))

        x = torch.arange(2, 5).to(dtype=torch.float32)
        y = torch.arange(2, 4).to(dtype=torch.float64)
        self.run_test(Outer(), input_args=(x, y))

        x = torch.arange(3, 6).to(dtype=torch.int32)
        y = torch.arange(4, 7).to(dtype=torch.long)
        self.run_test(Outer(), input_args=(x, y))

    @skipIfUnsupportedMinOpsetVersion(9)
    def test_movedim(self):
        class MovedimModel(torch.nn.Module):
            def forward(self, x):
                return (
                    x.movedim(1, 3),
                    x.movedim(2, 0),
                    x.movedim(1, 1),
                    x.movedim((1, 2, 3), (3, 0, 1)),
                    x.movedim((0, 1, 2), (1, 2, 3)),
                    x.movedim((1, 3, 2), (1, 3, 2)),
                )

        x = torch.randn(5, 3, 4, 2)

        self.run_test(MovedimModel(), x)

    @skipIfUnsupportedMinOpsetVersion(9)
    def test_moveaxis(self):
        # moveaxis is an alias of movedim; thus, mostly copied from `test_movedim`.
        class MoveaxisModel(torch.nn.Module):
            def forward(self, x):
                return (
                    x.moveaxis(1, 3),
                    x.moveaxis(2, 0),
                    x.moveaxis(1, 1),
                    x.moveaxis((1, 2, 3), (3, 0, 1)),
                    x.moveaxis((0, 1, 2), (1, 2, 3)),
                    x.moveaxis((1, 3, 2), (1, 3, 2)),
                )

        x = torch.randn(5, 3, 4, 2)

        self.run_test(MoveaxisModel(), x)

    @skipIfUnsupportedMinOpsetVersion(12)
    def test_einsum(self):
        class EinsumModelBatchDiagonal(torch.nn.Module):
            def forward(self, x):
                eqn = "...ii ->...i"
                return torch.einsum(eqn, x)

        for x in [torch.randn(3, 5, 5), torch.randn(3, 5, 5).to(dtype=torch.bool)]:
            self.run_test(EinsumModelBatchDiagonal(), input_args=(x,))

        class EinsumModelBatchMatmul(torch.nn.Module):
            def forward(self, x, y):
                eqn = "bij, bjk -> bik"
                return torch.einsum(eqn, x, y)

        x = torch.randn(5, 2, 3)
        y = torch.randn(5, 3, 4)
        self.run_test(EinsumModelBatchMatmul(), input_args=(x, y))

        class EinsumModelInnerProd(torch.nn.Module):
            def forward(self, x, y):
                eqn = "i,i"
                return torch.einsum(eqn, x, y)

        x = torch.randn(5)
        y = torch.randn(5)
        self.run_test(EinsumModelInnerProd(), input_args=(x, y))

        class EinsumModelTranspose(torch.nn.Module):
            def forward(self, x):
                eqn = "ij->ji"
                return torch.einsum(eqn, x)

        for x in [torch.randn(3, 4), torch.randn(3, 4).to(dtype=torch.bool)]:
            self.run_test(EinsumModelTranspose(), input_args=(x,))

    @skipIfUnsupportedMinOpsetVersion(9)
    def test_cosine_similarity(self):
        x = torch.randn(5, 3, 2)
        y = torch.randn(5, 3, 2)
        self.run_test(torch.nn.CosineSimilarity(dim=2), input_args=(x, y))

    @skipIfUnsupportedMinOpsetVersion(9)
    def test_pairwise_distance(self):
        x = torch.randn(5, 3, 2)
        y = torch.randn(5, 3, 2)
        self.run_test(torch.nn.PairwiseDistance(p=2.0), input_args=(x, y))

    @skipIfUnsupportedMinOpsetVersion(9)
    def test_cross(self):
        class Cross(torch.nn.Module):
            def forward(self, x, y):
                return torch.cross(x, y, dim=3), torch.cross(x, y)

        x = torch.randn(5, 3, 2, 3)
        y = torch.randn(5, 3, 2, 3)
        self.run_test(Cross(), input_args=(x, y))

    @skipIfUnsupportedMinOpsetVersion(9)
    def test_cdist(self):
        class Cdist(torch.nn.Module):
            def forward(self, x, y):
                return torch.cdist(x, y)

        x = torch.randn(5, 3, 3)
        y = torch.randn(5, 2, 3)
        self.run_test(Cdist(), input_args=(x, y))

    @skipIfUnsupportedMinOpsetVersion(12)
    def test_crossentropyloss(self):
        for ignore_index in [-100, 1]:
            x = torch.randn(3, 5)
            y = torch.empty(3, dtype=torch.long).random_(5)
            y[y == 1] = ignore_index

            self._crossentropyloss(x, y, ignore_index)

            x = torch.randn(3, 5, 2)
            y = torch.empty(3, 2, dtype=torch.long).random_(5)
            y[y == 1] = ignore_index
            self._crossentropyloss(x, y, ignore_index)

            x = torch.randn(3, 5, 2, 7)
            y = torch.empty(3, 2, 7, dtype=torch.long).random_(5)
            y[y == 1] = ignore_index
            self._crossentropyloss(x, y, ignore_index)

    def _crossentropyloss(self, x, y, ignore_index):
        class CrossEntropyLossNone(torch.nn.Module):
            def __init__(self, ignore_index):
                super().__init__()
                if ignore_index == -100:
                    self.loss = torch.nn.CrossEntropyLoss(reduction="none")
                else:
                    self.loss = torch.nn.CrossEntropyLoss(
                        reduction="none", ignore_index=ignore_index
                    )

            def forward(self, input, target):
                return self.loss(input, target)

        self.run_test(CrossEntropyLossNone(ignore_index), input_args=(x, y))

        class CrossEntropyLossNoneWeight(torch.nn.Module):
            def __init__(self, ignore_index):
                super().__init__()
                if ignore_index == -100:
                    self.loss = torch.nn.CrossEntropyLoss(
                        reduction="none", weight=torch.randn(5)
                    )
                else:
                    self.loss = torch.nn.CrossEntropyLoss(
                        reduction="none",
                        weight=torch.randn(5),
                        ignore_index=ignore_index,
                    )

            def forward(self, input, target):
                return self.loss(input, target)

        self.run_test(CrossEntropyLossNoneWeight(ignore_index), input_args=(x, y))

        class CrossEntropyLossSum(torch.nn.Module):
            def __init__(self, ignore_index):
                super().__init__()
                if ignore_index == -100:
                    self.loss = torch.nn.CrossEntropyLoss(reduction="sum")
                else:
                    self.loss = torch.nn.CrossEntropyLoss(
                        reduction="sum", ignore_index=ignore_index
                    )

            def forward(self, input, target):
                return self.loss(input, target)

        self.run_test(CrossEntropyLossSum(ignore_index), input_args=(x, y))

        class CrossEntropyLossSumWeight(torch.nn.Module):
            def __init__(self, ignore_index):
                super().__init__()
                if ignore_index == -100:
                    self.loss = torch.nn.CrossEntropyLoss(
                        reduction="sum", weight=torch.randn(5)
                    )
                else:
                    self.loss = torch.nn.CrossEntropyLoss(
                        reduction="sum",
                        weight=torch.randn(5),
                        ignore_index=ignore_index,
                    )

            def forward(self, input, target):
                return self.loss(input, target)

        self.run_test(CrossEntropyLossSumWeight(ignore_index), input_args=(x, y))

        class CrossEntropyLossMean(torch.nn.Module):
            def __init__(self, ignore_index):
                super().__init__()
                if ignore_index == -100:
                    self.loss = torch.nn.CrossEntropyLoss()
                else:
                    self.loss = torch.nn.CrossEntropyLoss(ignore_index=ignore_index)

            def forward(self, input, target):
                return self.loss(input, target)

        self.run_test(CrossEntropyLossMean(ignore_index), input_args=(x, y))

        class CrossEntropyLossMeanWeight(torch.nn.Module):
            def __init__(self, ignore_index):
                super().__init__()
                if ignore_index == -100:
                    self.loss = torch.nn.CrossEntropyLoss(weight=torch.randn(5))
                else:
                    self.loss = torch.nn.CrossEntropyLoss(
                        weight=torch.randn(5), ignore_index=ignore_index
                    )

            def forward(self, input, target):
                return self.loss(input, target)

        self.run_test(CrossEntropyLossMeanWeight(ignore_index), input_args=(x, y))

    @skipIfUnsupportedMinOpsetVersion(9)
    def test_kldiv_loss(self):

        x = torch.rand(5).log()
        y = torch.rand(5)
        self._kldiv_loss(x, y)

        x = torch.rand(2, 3, 5).log()
        y = torch.rand(2, 3, 5)
        self._kldiv_loss(x, y)

        x = torch.rand(2, 3, 5, 7).log()
        y = torch.rand(2, 3, 5, 7)
        self._kldiv_loss(x, y)

    def _kldiv_loss(self, x, y):
        class KLDivLossNone(torch.nn.Module):
            def __init__(self):
                super().__init__()
                self.loss = torch.nn.KLDivLoss(reduction="none", log_target=True)

            def forward(self, input, target):
                return self.loss(input, target.log())

        self.run_test(KLDivLossNone(), input_args=(x, y))

        class KLDivLossMean(torch.nn.Module):
            def __init__(self):
                super().__init__()
                self.loss = torch.nn.KLDivLoss(reduction="mean", log_target=False)

            def forward(self, input, target):
                return self.loss(input, target)

        self.run_test(KLDivLossMean(), input_args=(x, y))

        class KLDivLossSum(torch.nn.Module):
            def __init__(self):
                super().__init__()
                self.loss = torch.nn.KLDivLoss(reduction="sum", log_target=True)

            def forward(self, input, target):
                return self.loss(input, target.log())

        self.run_test(KLDivLossSum(), input_args=(x, y))

        class KLDivLossBatchMean(torch.nn.Module):
            def __init__(self):
                super().__init__()
                self.loss = torch.nn.KLDivLoss(reduction="batchmean", log_target=False)

            def forward(self, input, target):
                return self.loss(input, target)

        self.run_test(KLDivLossBatchMean(), input_args=(x, y))

        class KLDivLossMiniBatchMean(torch.nn.Module):
            def __init__(self):
                super().__init__()
                self.loss = torch.nn.KLDivLoss(
                    reduction="batchmean", size_average=False, log_target=True
                )

            def forward(self, input, target):
                return self.loss(input, target.log())

        self.run_test(KLDivLossMiniBatchMean(), input_args=(x, y))

    @skipIfUnsupportedMinOpsetVersion(12)
    def test_nllloss(self):
        class NLLModel(torch.nn.Module):
            def __init__(self):
                super().__init__()
                self.loss = torch.nn.NLLLoss(reduction="none")
                self.m = torch.nn.LogSoftmax(dim=1)

            def forward(self, input, target):
                output = self.loss(self.m(2 * input), target)
                return output

        N, C = 5, 4
        input = torch.randn(N, 16)
        target = torch.empty(N, dtype=torch.long).random_(0, C)

        # using test data containing default ignore_index=-100
        target[target == 1] = -100
        self.run_test(NLLModel(), (input, target))

    @skipIfUnsupportedMinOpsetVersion(12)
    def test_nllloss_2d_none(self):
        class NLLModel(torch.nn.Module):
            def __init__(self):
                super().__init__()
                self.loss = torch.nn.NLLLoss(reduction="none")
                self.conv = torch.nn.Conv2d(16, C, (3, 3))
                self.m = torch.nn.LogSoftmax(dim=1)

            def forward(self, input, target):
                output = self.loss(self.m(self.conv(input)), target)
                return output

        N, C = 5, 4
        input = torch.randn(N, 16, 10, 10)
        target = torch.empty(N, 8, 8, dtype=torch.long).random_(0, C)

        # using test data containing default ignore_index=-100
        target[target == 1] = -100
        self.run_test(NLLModel(), (input, target))

    @skipIfUnsupportedMinOpsetVersion(12)
    def test_nllloss_2d_mean(self):
        class NLLModel(torch.nn.Module):
            def __init__(self):
                super().__init__()
                self.loss = torch.nn.NLLLoss(reduction="mean")
                self.conv = torch.nn.Conv2d(16, C, (3, 3))
                self.m = torch.nn.LogSoftmax(dim=1)

            def forward(self, input, target):
                output = self.loss(self.m(self.conv(input)), target)
                return output

        N, C = 5, 4
        input = torch.randn(N, 16, 10, 10)
        target = torch.empty(N, 8, 8, dtype=torch.long).random_(0, C)

        # using test data containing default ignore_index=-100
        target[target == 1] = -100
        self.run_test(NLLModel(), (input, target))

    @skipIfUnsupportedMinOpsetVersion(12)
    def test_nllloss_2d_sum(self):
        class NLLModel(torch.nn.Module):
            def __init__(self):
                super().__init__()
                self.loss = torch.nn.NLLLoss(reduction="sum")
                self.conv = torch.nn.Conv2d(16, C, (3, 3))
                self.m = torch.nn.LogSoftmax(dim=1)

            def forward(self, input, target):
                output = self.loss(self.m(self.conv(input)), target)
                return output

        N, C = 5, 4
        input = torch.randn(N, 16, 10, 10)
        target = torch.empty(N, 8, 8, dtype=torch.long).random_(0, C)

        # using test data containing default ignore_index=-100
        target[target == 1] = -100
        self.run_test(NLLModel(), (input, target))

    @skipIfUnsupportedMinOpsetVersion(12)
    def test_nllloss_2d_mean_weights(self):
        class NLLModel(torch.nn.Module):
            def __init__(self):
                super().__init__()
                self.loss = torch.nn.NLLLoss(reduction="mean", weight=torch.randn(C))
                self.conv = torch.nn.Conv2d(16, C, (3, 3))
                self.m = torch.nn.LogSoftmax(dim=1)

            def forward(self, input, target):
                output = self.loss(self.m(self.conv(input)), target)
                return output

        N, C = 5, 4
        input = torch.randn(N, 16, 10, 10)
        target = torch.empty(N, 8, 8, dtype=torch.long).random_(0, C)

        # using test data containing default ignore_index=-100
        target[target == 1] = -100
        self.run_test(NLLModel(), (input, target))

    @skipIfUnsupportedMinOpsetVersion(12)
    def test_nllloss_2d_mean_ignore_index(self):
        class NLLModel(torch.nn.Module):
            def __init__(self):
                super().__init__()
                self.loss = torch.nn.NLLLoss(reduction="mean", ignore_index=1)
                self.conv = torch.nn.Conv2d(16, C, (3, 3))
                self.m = torch.nn.LogSoftmax(dim=1)

            def forward(self, input, target):
                output = self.loss(self.m(self.conv(input)), target)
                return output

        N, C = 5, 4
        input = torch.randn(N, 16, 10, 10)
        target = torch.empty(N, 8, 8, dtype=torch.long).random_(0, C)
        self.run_test(NLLModel(), (input, target))

    @skipIfUnsupportedMinOpsetVersion(12)
    def test_nllloss_dynamic_ignore_index(self):
        import torch.nn.functional as F

        def linear_combination(x, y, epsilon):
            return epsilon * x + (1 - epsilon) * y

        def reduce_loss(loss, reduction="mean"):
            return (
                loss.mean()
                if reduction == "mean"
                else loss.sum()
                if reduction == "sum"
                else loss
            )

        class LabelSmoothingCrossEntropy(torch.nn.Module):
            def __init__(self, epsilon: float = 0.1, reduction="mean"):
                super().__init__()
                self.epsilon = epsilon
                self.reduction = reduction

            def forward(self, preds, target, start_position):
                n = preds.size()[-1]
                log_preds = F.log_softmax(preds, dim=-1)
                ignore_index = start_position.size(1)
                nll = F.nll_loss(
                    log_preds,
                    target,
                    reduction=self.reduction,
                    ignore_index=ignore_index,
                )
                return nll + start_position.float()

        N = 5
        preds = torch.randn(N, 16)
        target = torch.randint(5, (N,))
        start_position = torch.randint(10, (N, N))
        self.run_test(LabelSmoothingCrossEntropy(), (preds, target, start_position))

    @skipIfUnsupportedMinOpsetVersion(12)
    def test_nllloss_2d_mean_ignore_index_weights(self):
        class NLLModel(torch.nn.Module):
            def __init__(self):
                super().__init__()
                self.loss = torch.nn.NLLLoss(
                    reduction="mean", weight=torch.randn(C), ignore_index=1
                )
                self.conv = torch.nn.Conv2d(16, C, (3, 3))
                self.m = torch.nn.LogSoftmax(dim=1)

            def forward(self, input, target):
                output = self.loss(self.m(self.conv(input)), target)
                return output

        N, C = 5, 4
        input = torch.randn(N, 16, 10, 10)
        target = torch.empty(N, 8, 8, dtype=torch.long).random_(0, C)
        self.run_test(NLLModel(), (input, target))

    @skipIfUnsupportedMinOpsetVersion(12)
    def test_binary_cross_entropy_with_logits(self):
        x = torch.randn(5)
        y = torch.empty(5).random_(2)
        self._bce_logits(x, y)

        x = torch.randn(3, 4)
        y = torch.empty(3, 4).random_(2)
        weight = torch.tensor([3])
        self._bce_logits_wegiht(x, y, weight)

        x = torch.randn(3, 2, 4)
        y = torch.empty(3, 2, 4).random_(2)
        pos_weight = torch.empty([2, 4]).random_(2)
        self._bce_logits_posweight(x, y, pos_weight)

        x = torch.randn(3, 3, 4)
        y = torch.empty(3, 3, 4).random_(2)
        weight = torch.tensor([3])
        pos_weight = torch.empty([3, 4]).random_(2)
        self._bce_logits_loss_weight_posweight(x, y, weight, pos_weight)

    def _bce_logits(self, x, y):
        class BCEWithLogitsLossNone(torch.nn.Module):
            def forward(self, input, target):
                return torch.nn.functional.binary_cross_entropy_with_logits(
                    input, target, reduction="none"
                )

        self.run_test(BCEWithLogitsLossNone(), input_args=(x, y))

        class BCEWithLogitsLossMean(torch.nn.Module):
            def forward(self, input, target):
                return torch.nn.functional.binary_cross_entropy_with_logits(
                    input, target, reduction="mean"
                )

        self.run_test(BCEWithLogitsLossMean(), input_args=(x, y))

        class BCEWithLogitsLossSum(torch.nn.Module):
            def forward(self, input, target):
                return torch.nn.functional.binary_cross_entropy_with_logits(
                    input, target, reduction="sum"
                )

        self.run_test(BCEWithLogitsLossSum(), input_args=(x, y))

    def _bce_logits_wegiht(self, x, y, weight):
        class BCEWithLogitsLossWegihtNone(torch.nn.Module):
            def forward(self, input, target, weight):
                return torch.nn.functional.binary_cross_entropy_with_logits(
                    input, target, weight=weight, reduction="none"
                )

        self.run_test(BCEWithLogitsLossWegihtNone(), input_args=(x, y, weight))

        class BCEWithLogitsLossWegihtMean(torch.nn.Module):
            def forward(self, input, target, weight):
                return torch.nn.functional.binary_cross_entropy_with_logits(
                    input, target, weight=weight, reduction="mean"
                )

        self.run_test(BCEWithLogitsLossWegihtMean(), input_args=(x, y, weight))

        class BCEWithLogitsLossWegihtSum(torch.nn.Module):
            def forward(self, input, target, weight):
                return torch.nn.functional.binary_cross_entropy_with_logits(
                    input, target, weight=weight, reduction="sum"
                )

        self.run_test(BCEWithLogitsLossWegihtSum(), input_args=(x, y, weight))

    def _bce_logits_posweight(self, x, y, pos_weight):
        class BCEWithLogitsLossPosWegihtNone(torch.nn.Module):
            def forward(self, input, target, pos_weight):
                return torch.nn.functional.binary_cross_entropy_with_logits(
                    input, target, pos_weight=pos_weight, reduction="none"
                )

        self.run_test(BCEWithLogitsLossPosWegihtNone(), input_args=(x, y, pos_weight))

        class BCEWithLogitsLossPosWegihtMean(torch.nn.Module):
            def forward(self, input, target, pos_weight):
                return torch.nn.functional.binary_cross_entropy_with_logits(
                    input, target, pos_weight=pos_weight, reduction="mean"
                )

        self.run_test(BCEWithLogitsLossPosWegihtMean(), input_args=(x, y, pos_weight))

        class BCEWithLogitsLossPosWegihtSum(torch.nn.Module):
            def forward(self, input, target, pos_weight):
                return torch.nn.functional.binary_cross_entropy_with_logits(
                    input, target, pos_weight=pos_weight, reduction="sum"
                )

        self.run_test(BCEWithLogitsLossPosWegihtSum(), input_args=(x, y, pos_weight))

    def _bce_logits_loss_weight_posweight(self, x, y, weight, pos_weight):
        class BCEWithLogitsLossWeightPosweightNone(torch.nn.Module):
            def forward(self, input, target, weight, pos_weight):
                return torch.nn.functional.binary_cross_entropy_with_logits(
                    input,
                    target,
                    weight=weight,
                    pos_weight=pos_weight,
                    reduction="none",
                )

        self.run_test(
            BCEWithLogitsLossWeightPosweightNone(),
            input_args=(x, y, weight, pos_weight),
        )

        class BCEWithLogitsLossWeightPosweightMean(torch.nn.Module):
            def forward(self, input, target, weight, pos_weight):
                return torch.nn.functional.binary_cross_entropy_with_logits(
                    input,
                    target,
                    weight=weight,
                    pos_weight=pos_weight,
                    reduction="mean",
                )

        self.run_test(
            BCEWithLogitsLossWeightPosweightMean(),
            input_args=(x, y, weight, pos_weight),
        )

        class BCEWithLogitsLossWeightPosweightSum(torch.nn.Module):
            def forward(self, input, target, weight, pos_weight):
                return torch.nn.functional.binary_cross_entropy_with_logits(
                    input, target, weight=weight, pos_weight=pos_weight, reduction="sum"
                )

        self.run_test(
            BCEWithLogitsLossWeightPosweightSum(), input_args=(x, y, weight, pos_weight)
        )

    def test_torch_mm(self):
        class M(torch.nn.Module):
            def forward(self, mat1, mat2):
                mm = torch.mm(mat1, mat2)
                return mm

        mat1 = torch.randn(2, 3)
        mat2 = torch.randn(3, 3)
        self.run_test(M(), input_args=(mat1, mat2))

    @skipIfUnsupportedMinOpsetVersion(
        9
    )  # Because where op is not supported for opset < 9.
    def test_where_with_bool_tensor(self):
        class M(torch.nn.Module):
            def forward(self, mat1, mat2):
                out = torch.where(mat1 > 0, mat1, mat2)
                return out

        mat1 = torch.randn(2, 3)
        mat2 = torch.ones(2, 3)
        self.run_test(M(), input_args=(mat1, mat2))

    @skipIfUnsupportedMinOpsetVersion(
        9
    )  # Because where op is not supported for opset < 9.
    def test_where_with_byte_tensor(self):
        class M(torch.nn.Module):
            def forward(self, cond, mat1, mat2):
                out = torch.where(cond, mat1, mat2)
                return out

        cond = torch.ones(2, 3, dtype=torch.uint8)
        cond[1, 2] = 0
        mat1 = torch.randn(2, 3)
        mat2 = torch.ones(2, 3)
        self.run_test(M(), input_args=(cond, mat1, mat2))

    @skipIfUnsupportedMinOpsetVersion(10)  # ONNX IsInf op is added in opset 10.
    def test_isinf(self):
        class M(torch.nn.Module):
            def forward(self, x):
                return x.isinf()

        x = torch.tensor([[1, 2, float("inf")], [2, float("nan"), float("inf")]])
        self.run_test(M(), (x,))

    @skipIfUnsupportedMinOpsetVersion(10)
    def test_isfinite(self):
        class M(torch.nn.Module):
            def forward(self, x):
                return x.isfinite()

        x = torch.tensor([[1, 2, float("inf")], [2, float("nan"), -float("inf")]])
        self.run_test(M(), (x,))

    @skipIfUnsupportedMinOpsetVersion(9)  # ONNX IsNaN op is added in opset 9.
    def test_isnan(self):
        class M(torch.nn.Module):
            def forward(self, x):
                return x.isnan()

        x = torch.tensor([[1, 2, float("inf")], [2, float("nan"), float("inf")]])
        self.run_test(M(), (x,))

    @skipIfUnsupportedMinOpsetVersion(
        10
    )  # ONNX IsNaN, IsInf op is added in opset 9, 10 respectively.
    def test_nan_to_num(self):
        class NoParams(torch.nn.Module):
            def forward(self, x):
                return x.nan_to_num()

        x = torch.tensor([[1, 2, float("inf")], [2, float("nan"), -float("inf")]])
        xint = torch.ones((2, 4), dtype=torch.int)
        xhalf = torch.ones((2, 4), dtype=torch.half)
        self.run_test(NoParams(), (x,))
        self.run_test(NoParams(), (xint,))
        self.run_test(NoParams(), (xhalf,))

        class WithParams(torch.nn.Module):
            def forward(self, x):
                return x.nan_to_num(nan=2.3, posinf=4.5, neginf=6.7)

        x = torch.tensor([[1, 2, float("inf")], [2, float("nan"), -float("inf")]])
        self.run_test(WithParams(), (x,))

    @skipIfUnsupportedMinOpsetVersion(9)
    def test_maximum_minimum(self):
        class ModelWithNan(torch.nn.Module):
            def forward(self, x, y):
                return torch.maximum(x, y), torch.minimum(x, y)

        x = torch.tensor([-2, -2, float("nan")])
        y = torch.rand(1, 3)
        self.run_test(ModelWithNan(), (x, y))

    @skipIfUnsupportedMinOpsetVersion(12)
    def test_minimum_dtypes(self):
        class MinimumModel(torch.nn.Module):
            def forward(self, x, y):
                return torch.minimum(x, y)

        x = torch.randn((5, 5), dtype=torch.float16)
        y = torch.randn((5, 5), dtype=torch.float)
        self.run_test(MinimumModel(), (x, y))

        x = torch.randn((5, 5), dtype=torch.float16)
        y = torch.randint(10, (5, 5), dtype=torch.int16)
        self.run_test(MinimumModel(), (x, y))

        x = torch.randint(10, (5, 5), dtype=torch.int16)
        y = torch.randint(10, (5, 5), dtype=torch.int32)
        self.run_test(MinimumModel(), (x, y))

        x = torch.randint(10, (5, 5), dtype=torch.int)
        y = torch.full_like(x, True)
        self.run_test(MinimumModel(), (x, y))

    @skipIfUnsupportedMinOpsetVersion(9)
    def test_any(self):
        class M(torch.nn.Module):
            def forward(self, x):
                return x.any()

        x = torch.tensor([[True, False], [False, False]])
        self.run_test(M(), (x,))

        class MDim(torch.nn.Module):
            def forward(self, x):
                return x.any(dim=1)

        x = torch.rand(3, 4).bool()
        self.run_test(MDim(), (x,))

        class MKeepdim(torch.nn.Module):
            def forward(self, x):
                return x.any(dim=1, keepdim=True)

        x = torch.rand(3, 4).bool()
        self.run_test(MKeepdim(), (x,))

    @skipIfUnsupportedMinOpsetVersion(9)
    def test_all(self):
        class M(torch.nn.Module):
            def forward(self, x):
                return x.all()

        x = torch.tensor([[True, False], [False, False]])
        self.run_test(M(), (x,))

        class MDim(torch.nn.Module):
            def forward(self, x):
                return x.all(dim=1)

        x = torch.rand(3, 4).bool()
        self.run_test(MDim(), (x,))

        class MKeepdim(torch.nn.Module):
            def forward(self, x):
                return x.all(dim=1, keepdim=True)

        x = torch.rand(3, 4).bool()
        self.run_test(MKeepdim(), (x,))

    def test_dropout(self):
        class M(torch.nn.Module):
            def __init__(self):
                super().__init__()
                self.dropout = torch.nn.Dropout(0.3)

            def forward(self, x):
                dropout = self.dropout(x)
                return dropout

        x = torch.randn(10, 3, 53)
        self.run_test(M(), (x))

    def test_rrelu_eval(self):
        x = torch.tensor([0.5, -0.5])
        self.run_test(torch.nn.RReLU(0.1, 0.3).eval(), x)

    def test_shape_constant_fold(self):
        class ShapeModule(torch.nn.Module):
            def __init__(self):
                super().__init__()
                self.register_buffer("weight", torch.ones(5))

            def forward(self, x):
                shape = self.weight.shape[0]
                return x + shape

        x = torch.randn(2, 5)
        self.run_test(ShapeModule(), (x,), rtol=1e-3, atol=1e-5)

    @skipIfUnsupportedMinOpsetVersion(12)
    def test_celu(self):
        class Celu(torch.nn.Module):
            def __init__(self):
                super().__init__()
                self.celu = torch.nn.CELU(alpha=1.0)

            def forward(self, input):
                return self.celu(input)

        input = torch.randn(2)
        self.run_test(Celu(), (input,))

    @skipIfUnsupportedMinOpsetVersion(12)
    def test_celu_default(self):
        class Celu(torch.nn.Module):
            def __init__(self):
                super().__init__()
                self.celu = torch.nn.CELU()

            def forward(self, input):
                return self.celu(input)

        input = torch.randn(2)
        self.run_test(Celu(), (input,))

    @skipIfUnsupportedMinOpsetVersion(12)
    def test_celu_alpha(self):
        class Celu(torch.nn.Module):
            def __init__(self):
                super().__init__()
                self.celu = torch.nn.CELU(alpha=2.0)

            def forward(self, input):
                return self.celu(input)

        input = torch.randn(2)
        self.run_test(Celu(), (input,))

    @skipIfUnsupportedMinOpsetVersion(12)
    def test_celu_cast(self):
        class Celu(torch.nn.Module):
            def __init__(self):
                super().__init__()
                self.celu = torch.nn.CELU()

            def forward(self, input):
                return self.celu(input)

        input = torch.randn(2, 5, 7, dtype=torch.float64)
        self.run_test(Celu(), (input,))

    def test_lower_tuple(self):
        class TupleModule(torch.nn.Module):
            def forward(self, input1: Tensor, input2: Tensor, input3: Tensor) -> Tensor:
                a = (input1, input2)
                b = a
                c = (input1, input2, input3)
                for i in range(5):
                    d = a[0]
                    for j in range(2):
                        e, f = a
                        a = (d, f)
                        f = c[2]
                        if f.size(0) != input1.size(-1):
                            g = b[1]
                            b = (g, f)
                        else:
                            k = c[1:]
                            b = (f, k[0])
                    m, n = b
                    c = (input1, n, m)
                p, q, r = c
                return p + q + r

        input1 = torch.randn(2)
        input2 = torch.randn(2)
        input3 = torch.randn(2)
        self.run_test(TupleModule(), (input1, input2, input3))

    def test_lower_tuple_2(self):
        class TupleModule(torch.nn.Module):
            def forward(self, input1: Tensor, input2: Tensor) -> Tuple[Tensor, Tensor]:
                a = (input1, input2)
                for x in range(5):
                    c, d = a
                    a = (c, d)
                return a

        input1 = torch.randn(2)
        input2 = torch.randn(2)
        self.run_test(TupleModule(), (input1, input2))

    def test_lower_tuple_3(self):
        class TupleModule(torch.nn.Module):
            def forward(
                self,
                input1: Tuple[Tensor, Tensor],
                input2: Tuple[Tensor, Tensor],
            ) -> Tuple[Tuple[Tensor, Tensor], Tuple[Tensor, Tensor]]:
                a = input1
                b = input2
                for x in range(5):
                    c, d = a
                    e, f = b
                    if c.shape[0] == e.shape[0]:
                        e = e + c
                    else:
                        f = f + d
                    a = (e, f)
                    b = (c, d)
                return a, b

        input1 = (torch.randn(2), torch.randn(2))
        input2 = (torch.randn(2), torch.randn(2))
        self.run_test(TupleModule(), (input1, input2))

    @skipIfUnsupportedMinOpsetVersion(9)
    def test_where(self):
        class Model(torch.nn.Module):
            def forward(self, cond, input, other):
                return torch.where(cond, input, other)

        x = torch.randint(0, 1, (2, 3, 4), dtype=torch.bool)
        y = torch.randn(2, 1, 4)
        z = torch.ones(2, 3, 1)
        self.run_test(Model(), (x, y, z))

    @skipIfUnsupportedMinOpsetVersion(9)
    @skipScriptTest()  # scripting tests run for opsets > 11. See: test_where_condition_script
    def test_where_condition(self):
        class Model1(torch.nn.Module):
            def forward(self, input):
                return torch.stack(torch.where(input > 0.5), dim=1)

        x = torch.randint(0, 2, (2, 3, 4), dtype=bool)
        self.run_test(Model1(), (x))

        class Model2(torch.nn.Module):
            def forward(self, input, other):
                return torch.stack(torch.where(input > other), dim=1)

        x = torch.randint(0, 1, (2, 3, 4), dtype=bool)
        y = torch.randint(1, 2, (2, 3, 4), dtype=bool)
        self.run_test(Model2(), (x, y))

    @skipIfUnsupportedOpsetVersion([13])
    @skipIfUnsupportedMinOpsetVersion(11)
    def test_where_condition_script(self):
        class Model1(torch.nn.Module):
            def forward(self, input):
                return torch.stack(torch.where(input > 0.5), dim=1)

        x = torch.randint(0, 2, (2, 3, 4), dtype=bool)
        self.run_test(Model1(), (x))

        class Model2(torch.nn.Module):
            def forward(self, input, other):
                return torch.stack(torch.where(input > other), dim=1)

        x = torch.randint(0, 1, (2, 3, 4), dtype=bool)
        y = torch.randint(1, 2, (2, 3, 4), dtype=bool)
        self.run_test(Model2(), (x, y))

    def test_empty_branch(self):
        class EmptyBranchModel(torch.jit.ScriptModule):
            @torch.jit.script_method
            def forward(self, input):
                out = input + 1
                if out.dim() > 2:
                    if out.dim() > 3:
                        out += 3
                    else:
                        pass
                else:
                    pass
                return out

        x = torch.randn(1, 2, 3, requires_grad=True)
        self.run_test(EmptyBranchModel(), x)

    @skipIfUnsupportedMinOpsetVersion(11)
    def test_derive_index_scripting(self):
        class MyModule(torch.nn.Module):
            def forward(self, x: Tensor):
                j = []
                for idx in range(len(x) - 1, -len(x), -2):
                    y = x[idx]
                    j += [x * y]
                return j

        x = torch.randn(5, 13)
        self.run_test(MyModule(), x)

        class MyModule(torch.nn.Module):
            def forward(self, x: Tensor):
                j = []
                for idx in range(-len(x), len(x) - 1, 2):
                    y = x[idx]
                    j += [x * y]
                return j

        x = torch.randn(5, 13)
        self.run_test(MyModule(), x)

        class MyModule(torch.nn.Module):
            def forward(self, x: Tensor):
                j = []
                for idx in range(len(x) - 1, -len(x), -3):
                    y = x[idx]
                    j += [x * y]
                return j

        self.run_test(MyModule(), x)

        class MyModule(torch.nn.Module):
            def forward(self, x: Tensor):
                j = []
                for idx in range(-len(x), len(x) - 1, 3):
                    y = x[idx]
                    j += [x * y]
                return j

        self.run_test(MyModule(), x)

    @skipScriptTest()  # Scripting fails for add lists for opsets < 11. Chek test_derive_index_scripting
    def test_derive_index(self):
        class MyModule(torch.nn.Module):
            def forward(self, x: Tensor):
                j = []
                for idx in range(len(x) - 1, -len(x), -2):
                    y = x[idx]
                    j += [x * y]
                return j

        x = torch.randn(5, 13)
        self.run_test(MyModule(), x)

        class MyModule(torch.nn.Module):
            def forward(self, x: Tensor):
                j = []
                for idx in range(-len(x), len(x) - 1, 2):
                    y = x[idx]
                    j += [x * y]
                return j

        x = torch.randn(5, 13)
        self.run_test(MyModule(), x)

        class MyModule(torch.nn.Module):
            def forward(self, x: Tensor):
                j = []
                for idx in range(len(x) - 1, -len(x), -3):
                    y = x[idx]
                    j += [x * y]
                return j

        self.run_test(MyModule(), x)

        class MyModule(torch.nn.Module):
            def forward(self, x: Tensor):
                j = []
                for idx in range(-len(x), len(x) - 1, 3):
                    y = x[idx]
                    j += [x * y]
                return j

        self.run_test(MyModule(), x)

    @skipIfUnsupportedMinOpsetVersion(11)
    def test_if_transpose(self):
        class IfModel(torch.nn.Module):
            def forward(self, x):
                x = x.transpose(0, 1)
                if x.size(0) == 2:
                    return x.transpose(0, 1)
                else:
                    return x

        x = torch.randn(2, 3)
        self.run_test(
            torch.jit.script(IfModel()),
            x,
            output_names=["output_1"],
            dynamic_axes={"output_1": [0, 1]},
        )

    @skipIfUnsupportedMinOpsetVersion(13)
    def test_if_list(self):
        class IfModel(torch.nn.Module):
            def forward(self, x, y, cond):
                res = []
                if cond:
                    res = res + [x]
                else:
                    res = res + [y]
                return res

        x = torch.randn(2, 3)
        y = torch.randn(3, 3)
        cond = torch.tensor(1, dtype=torch.bool)
        self.run_test(torch.jit.script(IfModel()), (x, y, cond))

    @skipIfUnsupportedMinOpsetVersion(13)
    def test_if_view(self):
        class IfModel(torch.nn.Module):
            def forward(self, x, y, cond):
                bs, seq = y.shape[:2]
                if cond:
                    res = x.view(bs, seq, -1)
                else:
                    res = y
                return res.transpose(1, 2)

        x = torch.randn(2, 16, 2, 2)
        y = torch.randn(2, 16, 8)
        cond = torch.tensor(1, dtype=torch.bool)
        self.run_test(
            torch.jit.script(IfModel()),
            (x, y, cond),
            output_names=["output_1"],
            dynamic_axes={"output_1": [1]},
        )

    @skipScriptTest(min_opset_version=11)  # dynamic split support addded in 11
    def test_split_tensor_scalar(self):
        class SplitModel(torch.nn.Module):
            def forward(self, x):
                return torch.split(x, x.size(1))

        x = torch.randn(1, 2, 3, requires_grad=True)
        self.run_test(SplitModel(), x)

    def test_split_tensor_multi(self):
        class SplitModel(torch.nn.Module):
            def forward(self, x):
                return torch.split(x, torch.ones(3))

        x = torch.randn(1, 2, 3, requires_grad=True)

        def run_model():
            SplitModel(x)

        self.assertRaises(TypeError, run_model)

    @skipIfUnsupportedMinOpsetVersion(9)
    def test_embedding(self):
        class EmbedModel(torch.nn.Module):
            def forward(self, input, emb):
                return torch.nn.functional.embedding(input, emb, padding_idx=1)

        model = EmbedModel()
        x = torch.randint(4, (4,))
        x[2] = x[0] = 1
        embedding_matrix = torch.rand(10, 3)
        self.run_test(model, (x, embedding_matrix))

        x = torch.randint(4, (4, 3, 2))
        x[2] = 1
        x[0][1] = 1
        self.run_test(model, (x, embedding_matrix))
        self.run_test(
            model, (x, embedding_matrix), training=torch.onnx.TrainingMode.TRAINING
        )

        class EmbedModelWithoutPaddingIdx(torch.nn.Module):
            def forward(self, input, emb):
                return torch.nn.functional.embedding(input, emb)

        model = EmbedModelWithoutPaddingIdx()
        x = torch.randint(4, (4, 3, 2))
        self.run_test(model, (x, embedding_matrix))

    @skipIfUnsupportedMinOpsetVersion(9)
    def test_embedding_module(self):
        class EmbedModel(torch.nn.Module):
            def __init__(self):
                super().__init__()
                self.emb = torch.nn.Embedding(4, 3, padding_idx=1)
                self.emb2 = torch.nn.Embedding(4, 3, padding_idx=1)
                with torch.no_grad():
                    self.emb2.weight[1] = torch.ones(3)

            def forward(self, input):
                return self.emb(input), self.emb2(input)

        model = EmbedModel()
        x = torch.randint(4, (4,))
        x[2] = x[0] = 1
        self.run_test(model, (x,))

        x = torch.randint(4, (4, 3, 2))
        x[2] = 1
        x[0][1] = 1
        self.run_test(model, (x,))

        class EmbedModelWithoutPaddingIdx(torch.nn.Module):
            def __init__(self):
                super().__init__()
                self.emb = torch.nn.Embedding(4, 3)

            def forward(self, input):
                return self.emb(input)

        model = EmbedModelWithoutPaddingIdx()
        x = torch.randint(4, (4, 3, 2))
        self.run_test(model, (x,))

    @skipIfUnsupportedMinOpsetVersion(11)
    def test_embedding_renorm(self):
        n, d = 7, 5
        embedding = torch.nn.Embedding(n, d, max_norm=0.2)
        idx = torch.tensor([2, 1])
        self.run_test(embedding, idx)

        embedding = torch.nn.Embedding(n, d, max_norm=0.5, norm_type=1.0)
        idx = torch.tensor([4, 3, 4, 2])
        self.run_test(embedding, idx)

    def _dispatch_rnn_test(self, name, *args, **kwargs):
        if name == "elman":
            self._elman_rnn_test(*args, **kwargs)
        if name == "lstm":
            self._lstm_test(*args, **kwargs)
        if name == "gru":
            self._gru_test(*args, **kwargs)

    def _elman_rnn_test(
        self,
        layers,
        nonlinearity,
        bidirectional,
        initial_state,
        packed_sequence,
        dropout,
        **extra_kwargs,
    ):
        class ElmanWithStateModel(torch.nn.Module):
            def __init__(self, layers, nonlinearity, bidirect, dropout, batch_first):
                super().__init__()

                self.batch_first = batch_first
                self.inner_model = torch.nn.RNN(
                    RNN_INPUT_SIZE,
                    RNN_HIDDEN_SIZE,
                    layers,
                    nonlinearity=nonlinearity,
                    bidirectional=bidirectional,
                    dropout=dropout,
                    batch_first=batch_first,
                )

            def forward(self, input: rnn_utils.PackedSequence, hx=None):
                return self.inner_model(input, hx)

        class ElmanWithoutStateModel(torch.nn.Module):
            def __init__(self, layers, nonlinearity, bidirect, dropout, batch_first):
                super().__init__()
                self.batch_first = batch_first
                self.inner_model = torch.nn.RNN(
                    RNN_INPUT_SIZE,
                    RNN_HIDDEN_SIZE,
                    layers,
                    nonlinearity=nonlinearity,
                    bidirectional=bidirectional,
                    dropout=dropout,
                    batch_first=batch_first,
                )

            def forward(self, input: rnn_utils.PackedSequence):
                return self.inner_model(input)

        batch_first = packed_sequence == 2

        if initial_state:
            model = ElmanWithStateModel(
                layers=layers,
                bidirect=bidirectional,
                nonlinearity=nonlinearity,
                dropout=dropout,
                batch_first=batch_first,
            )
            if packed_sequence:
                model = (
                    rnn_model_with_packed_sequence.RnnModelWithPackedSequenceWithState(
                        model, batch_first
                    )
                )
        else:
            model = ElmanWithStateModel(
                layers=layers,
                bidirect=bidirectional,
                nonlinearity=nonlinearity,
                dropout=dropout,
                batch_first=batch_first,
            )
            if packed_sequence:
                model = rnn_model_with_packed_sequence.RnnModelWithPackedSequenceWithoutState(
                    model, batch_first
                )

        def make_input(batch_size):
            seq_lengths = np.random.randint(1, RNN_SEQUENCE_LENGTH + 1, size=batch_size)
            seq_lengths = list(reversed(sorted(map(int, seq_lengths))))
            inputs = [torch.randn(l, RNN_INPUT_SIZE) for l in seq_lengths]
            inputs = rnn_utils.pad_sequence(inputs, batch_first=batch_first)
            inputs = [inputs]

            directions = 2 if bidirectional else 1

            if initial_state:
                h0 = torch.randn(directions * layers, batch_size, RNN_HIDDEN_SIZE)
                inputs.append(h0)
            if packed_sequence != 0:
                inputs.append(torch.IntTensor(seq_lengths))
            if len(inputs) == 1:
                input = inputs[0]
            else:
                input = tuple(inputs)
            return input

        input = make_input(RNN_BATCH_SIZE)
        self.run_test(model, input)

        # test that the model still runs with a different batch size
        other_input = make_input(RNN_BATCH_SIZE + 1)
        self.run_test(model, other_input)

    def _lstm_test(
        self,
        layers,
        bidirectional,
        initial_state,
        packed_sequence,
        dropout,
        **extra_kwargs,
    ):
        batch_first = packed_sequence == 2

        if packed_sequence:
            model = lstm_flattening_result.LstmFlatteningResultWithSeqLength(
                RNN_INPUT_SIZE,
                RNN_HIDDEN_SIZE,
                layers,
                bidirectional,
                dropout,
                batch_first,
            )
            if initial_state:
                model = (
                    rnn_model_with_packed_sequence.RnnModelWithPackedSequenceWithState(
                        model, batch_first
                    )
                )
            else:
                model = rnn_model_with_packed_sequence.RnnModelWithPackedSequenceWithoutState(
                    model, batch_first
                )
        else:
            model = lstm_flattening_result.LstmFlatteningResultWithoutSeqLength(
                RNN_INPUT_SIZE,
                RNN_HIDDEN_SIZE,
                layers,
                bidirectional,
                dropout,
                batch_first,
            )

        def make_input(batch_size):
            seq_lengths = np.random.randint(1, RNN_SEQUENCE_LENGTH + 1, size=batch_size)
            seq_lengths = list(reversed(sorted(map(int, seq_lengths))))
            inputs = [torch.randn(l, RNN_INPUT_SIZE) for l in seq_lengths]
            inputs = rnn_utils.pad_sequence(inputs, batch_first=batch_first)
            inputs = [inputs]

            directions = 2 if bidirectional else 1

            if initial_state:
                h0 = torch.randn(directions * layers, batch_size, RNN_HIDDEN_SIZE)
                c0 = torch.randn(directions * layers, batch_size, RNN_HIDDEN_SIZE)
                inputs.append((h0, c0))
            if packed_sequence != 0:
                inputs.append(torch.IntTensor(seq_lengths))
            if len(inputs) == 1:
                input = inputs[0]
            else:
                input = tuple(inputs)
            return input

        input = make_input(RNN_BATCH_SIZE)
        self.run_test(model, input)

        # test that the model still runs with a different batch size
        other_input = make_input(RNN_BATCH_SIZE + 1)
        self.run_test(model, other_input)

    def _gru_test(
        self,
        layers,
        bidirectional,
        initial_state,
        packed_sequence,
        dropout,
        **extra_kwargs,
    ):
        class GRUWithStateModel(torch.nn.Module):
            def __init__(self, layers, bidirect, dropout, batch_first):
                super().__init__()

                self.batch_first = batch_first
                self.inner_model = torch.nn.GRU(
                    RNN_INPUT_SIZE,
                    RNN_HIDDEN_SIZE,
                    num_layers=layers,
                    bidirectional=bidirectional,
                    dropout=dropout,
                    batch_first=batch_first,
                )

            def forward(self, input: rnn_utils.PackedSequence, hx):
                return self.inner_model(input, hx)

        class GRUWithoutStateModel(torch.nn.Module):
            def __init__(self, layers, bidirect, dropout, batch_first):
                super().__init__()
                self.batch_first = batch_first
                self.inner_model = torch.nn.GRU(
                    RNN_INPUT_SIZE,
                    RNN_HIDDEN_SIZE,
                    num_layers=layers,
                    bidirectional=bidirectional,
                    dropout=dropout,
                    batch_first=batch_first,
                )

            def forward(self, input: rnn_utils.PackedSequence):
                return self.inner_model(input)

        class GRUNoSeqLengthWithoutStateModel(torch.nn.Module):
            def __init__(self, layers, bidirect, dropout, batch_first):
                super().__init__()
                self.batch_first = batch_first
                self.inner_model = torch.nn.GRU(
                    RNN_INPUT_SIZE,
                    RNN_HIDDEN_SIZE,
                    num_layers=layers,
                    bidirectional=bidirectional,
                    dropout=dropout,
                    batch_first=batch_first,
                )

            def forward(self, input):
                return self.inner_model(input)

        class GRUNoSeqLengthWithStateModel(torch.nn.Module):
            def __init__(self, layers, bidirect, dropout, batch_first):
                super().__init__()
                self.batch_first = batch_first
                self.inner_model = torch.nn.GRU(
                    RNN_INPUT_SIZE,
                    RNN_HIDDEN_SIZE,
                    num_layers=layers,
                    bidirectional=bidirectional,
                    dropout=dropout,
                    batch_first=batch_first,
                )

            def forward(self, input, hx):
                return self.inner_model(input, hx)

        batch_first = packed_sequence == 2

        if packed_sequence:
            if initial_state:
                model = GRUWithStateModel(
                    layers=layers,
                    bidirect=bidirectional,
                    dropout=dropout,
                    batch_first=batch_first,
                )
                model = (
                    rnn_model_with_packed_sequence.RnnModelWithPackedSequenceWithState(
                        model, batch_first
                    )
                )
            else:
                model = GRUWithoutStateModel(
                    layers=layers,
                    bidirect=bidirectional,
                    dropout=dropout,
                    batch_first=batch_first,
                )
                model = rnn_model_with_packed_sequence.RnnModelWithPackedSequenceWithoutState(
                    model, batch_first
                )
        else:
            if initial_state:
                model = GRUNoSeqLengthWithStateModel(
                    layers=layers,
                    bidirect=bidirectional,
                    dropout=dropout,
                    batch_first=batch_first,
                )
            else:
                model = GRUNoSeqLengthWithoutStateModel(
                    layers=layers,
                    bidirect=bidirectional,
                    dropout=dropout,
                    batch_first=batch_first,
                )

        def make_input(batch_size):
            seq_lengths = np.random.randint(1, RNN_SEQUENCE_LENGTH + 1, size=batch_size)
            seq_lengths = list(reversed(sorted(map(int, seq_lengths))))
            inputs = [torch.randn(l, RNN_INPUT_SIZE) for l in seq_lengths]
            inputs = rnn_utils.pad_sequence(inputs, batch_first=batch_first)
            inputs = [inputs]

            directions = 2 if bidirectional else 1

            if initial_state:
                h0 = torch.randn(directions * layers, batch_size, RNN_HIDDEN_SIZE)
                inputs.append(h0)
            if packed_sequence != 0:
                inputs.append(torch.IntTensor(seq_lengths))
            if len(inputs) == 1:
                input = inputs[0]
            else:
                input = tuple(inputs)
            return input

        input = make_input(RNN_BATCH_SIZE)
        self.run_test(model, input)

        # test that the model still runs with a different batch size
        other_input = make_input(RNN_BATCH_SIZE + 1)
        self.run_test(model, other_input)

    @skipIfUnsupportedMinOpsetVersion(10)
    def test_fake_quantize_per_tensor(self):
        class FakeQuantizePerTensorModel(torch.nn.Module):
            def forward(self, input):
                scale = 1.0 / 127
                zero_point = 0
                quant_min = -128
                quant_max = 127
                return torch.fake_quantize_per_tensor_affine(
                    input, scale, zero_point, quant_min, quant_max
                )

        x = torch.randn(6, 4, 3, 3)
        self.run_test(FakeQuantizePerTensorModel(), (x))

    @skipIfUnsupportedMinOpsetVersion(13)
    def test_fake_quantize_per_tensor_dynamic_scale_zeropoint(self):
        class FakeQuantizePerTensorModel(torch.nn.Module):
            def forward(self, input, scale, zero_point):
                quant_min = -128
                quant_max = 127
                return torch.fake_quantize_per_tensor_affine(
                    input, scale, zero_point, quant_min, quant_max
                )

        x = torch.randn(6, 4, 3, 3)
        scale = torch.tensor(1.0 / 127)
        zero_point = torch.tensor(0)
        self.run_test(FakeQuantizePerTensorModel(), (x, scale, zero_point))

    @skipIfUnsupportedMinOpsetVersion(13)
    def test_fake_quantize_per_channel(self):
        class FakeQuantizePerChannelModel(torch.nn.Module):
            def forward(self, input):
                amax = torch.ones(4)
                scale = amax / 127.0
                zero_point = torch.zeros_like(amax, dtype=torch.int)
                # Quantize twice to test differnet branches
                y = torch.fake_quantize_per_channel_affine(
                    input, scale, zero_point, 1, 0, 255
                )
                return torch.fake_quantize_per_channel_affine(
                    y, scale, zero_point, 1, -128, 127
                )

        x = torch.randn(6, 4, 3, 3)
        self.run_test(FakeQuantizePerChannelModel(), (x))

    @skipIfUnsupportedMinOpsetVersion(13)
    # RuntimeError: Can't redefine method:
    # forward on class: __torch__.torch.nn.modules.linear.Linear
    @skipScriptTest()
    def test_fake_quantize_activation(self):
        from torch import quantization

        m = torch.nn.Linear(1, 1)
        m.qconfig = quantization.QConfig(
            activation=quantization.default_fake_quant,
            weight=quantization.default_per_channel_weight_fake_quant,
        )
        quantization.prepare_qat(m.train(), inplace=True)
        m.apply(quantization.enable_observer)
        m.apply(quantization.enable_fake_quant)
        for module in m.modules():
            if isinstance(module, quantization.FakeQuantize):
                module.calculate_qparams()

        m.apply(quantization.disable_observer)
        m.eval()

        # Fake quantize activation is a special case, as it restricts quantized range to be (0, 127),
        # while standard 8bit quantization range is (-128, 127) or (0, 255).
        # Set fixed weight, bias and inputs to test if ONNX handles the overflow correctly.
        m.weight = torch.nn.Parameter(torch.tensor([[1.0], [1.0], [1.0]]))
        m.bias = torch.nn.Parameter(torch.tensor([0.0]))
        x = torch.tensor([[150.0], [127.0], [-5.0]])
        self.run_test(m, x)

    def test_batchnorm_training(self):
        class MyModule(torch.nn.Module):
            def __init__(self):
                super().__init__()
                self.bn1 = torch.nn.BatchNorm2d(3, affine=False)
                self.cv1 = torch.nn.Conv2d(3, 3, 10)
                self.bn2 = torch.nn.BatchNorm2d(3, affine=True)
                self.cv2 = torch.nn.Conv2d(3, 3, 10)
                self.bn3 = torch.nn.BatchNorm2d(3, affine=False)

            def forward(self, x):
                x = self.bn1(x)
                x = self.cv1(x)
                x = self.bn2(x)
                x = self.cv2(x)
                x = self.bn3(x)
                return x

        x = torch.randn(10, 3, 20, 20) * 2
        model_export = MyModule()
        self.run_test(
            model_export,
            (x,),
            training=torch.onnx.TrainingMode.TRAINING,
            rtol=1e-3,
            atol=1e-5,
        )
        model_export.train()
        self.run_test(
            model_export,
            (x,),
            training=torch.onnx.TrainingMode.PRESERVE,
            rtol=1e-3,
            atol=1e-5,
        )

    def test_batchnorm_training_mode_fix_layer(self):
        class MyModule(torch.nn.Module):
            def __init__(self):
                super().__init__()
                self.bn1 = torch.nn.BatchNorm2d(3, affine=True)
                self.cv1 = torch.nn.Conv2d(3, 3, 10)
                self.bn2 = torch.nn.BatchNorm2d(3, affine=False)
                self.cv2 = torch.nn.Conv2d(3, 3, 10)
                self.bn3 = torch.nn.BatchNorm2d(3, affine=True)
                self.bn3.eval()

            def forward(self, x):
                x = self.bn1(x)
                x = self.cv1(x)
                x = self.bn2(x)
                x = self.cv2(x)
                x = self.bn3(x)
                return x

        x = torch.randn(10, 3, 128, 128)
        model_export = MyModule()
        self.run_test(
            model_export,
            (x,),
            training=torch.onnx.TrainingMode.TRAINING,
            rtol=1e-3,
            atol=1e-5,
        )
        model_export.train()
        self.run_test(
            model_export,
            (x,),
            training=torch.onnx.TrainingMode.PRESERVE,
            rtol=1e-3,
            atol=1e-5,
        )

    def test_batchnorm_eval_mode_train_layer(self):
        class MyModule(torch.nn.Module):
            def __init__(self):
                super().__init__()
                self.bn1 = torch.nn.BatchNorm2d(3, affine=True)
                self.cv1 = torch.nn.Conv2d(3, 3, 10)
                self.bn2 = torch.nn.BatchNorm2d(3, affine=False)
                self.cv2 = torch.nn.Conv2d(3, 3, 10)
                self.bn3 = torch.nn.BatchNorm2d(3, affine=True)
                self.bn3.train()

            def forward(self, x):
                x = self.bn1(x)
                x = self.cv1(x)
                x = self.bn2(x)
                x = self.cv2(x)
                x = self.bn3(x)
                return x

        x = torch.randn(10, 3, 128, 128)
        model_export = MyModule()
        self.run_test(
            model_export,
            (x,),
            training=torch.onnx.TrainingMode.EVAL,
            rtol=1e-3,
            atol=1e-5,
        )
        model_export.eval()
        self.run_test(
            model_export,
            (x,),
            training=torch.onnx.TrainingMode.PRESERVE,
            rtol=1e-3,
            atol=1e-5,
        )

    def test_instancenorm_training(self):
        class MyModule(torch.nn.Module):
            def __init__(self):
                super().__init__()
                self.in1 = torch.nn.InstanceNorm2d(3, affine=True)
                self.cv1 = torch.nn.Conv2d(3, 3, 10)
                self.in2 = torch.nn.InstanceNorm2d(3, affine=False)
                self.cv2 = torch.nn.Conv2d(3, 3, 10)
                self.in3 = torch.nn.InstanceNorm2d(3, affine=True)

            def forward(self, x):
                x = self.in1(x)
                x = self.cv1(x)
                x = self.in2(x)
                x = self.cv2(x)
                x = self.in3(x)
                return x

        x = torch.randn(10, 3, 128, 128)
        model_export = MyModule()
        self.run_test(
            model_export,
            (x,),
            training=torch.onnx.TrainingMode.TRAINING,
            rtol=1e-3,
            atol=1e-5,
        )
        model_export.train()
        self.run_test(
            model_export,
            (x,),
            training=torch.onnx.TrainingMode.PRESERVE,
            rtol=1e-3,
            atol=1e-5,
        )

    def test_instancenorm_training_mode_fix_layer(self):
        class MyModule(torch.nn.Module):
            def __init__(self):
                super().__init__()
                self.in1 = torch.nn.InstanceNorm2d(3, affine=True)
                self.cv1 = torch.nn.Conv2d(3, 3, 10)
                self.in2 = torch.nn.InstanceNorm2d(3, affine=False)
                self.cv2 = torch.nn.Conv2d(3, 3, 10)
                self.in3 = torch.nn.InstanceNorm2d(3, affine=True)
                self.in3.eval()

            def forward(self, x):
                x = self.in1(x)
                x = self.cv1(x)
                x = self.in2(x)
                x = self.cv2(x)
                x = self.in3(x)
                return x

        x = torch.randn(10, 3, 128, 128)
        model_export = MyModule()
        self.run_test(
            model_export,
            (x,),
            training=torch.onnx.TrainingMode.TRAINING,
            rtol=1e-3,
            atol=1e-5,
        )
        model_export.train()
        self.run_test(
            model_export,
            (x,),
            training=torch.onnx.TrainingMode.PRESERVE,
            rtol=1e-3,
            atol=1e-5,
        )

    def test_instancenorm_eval_mode_train_layer(self):
        class MyModule(torch.nn.Module):
            def __init__(self):
                super().__init__()
                self.in1 = torch.nn.InstanceNorm2d(8, affine=True)
                self.cv1 = torch.nn.Conv2d(8, 8, 10)
                self.in2 = torch.nn.InstanceNorm2d(8, affine=False)
                self.cv2 = torch.nn.Conv2d(8, 8, 10)
                self.in3 = torch.nn.InstanceNorm2d(8, affine=True)
                self.in3.train()

            def forward(self, x):
                x = self.in1(x)
                x = self.cv1(x)
                x = self.in2(x)
                x = self.cv2(x)
                x = self.in3(x)
                return x

        x = torch.randn(10, 8, 128, 128)
        model_export = MyModule()
        self.run_test(
            model_export,
            (x,),
            training=torch.onnx.TrainingMode.EVAL,
            rtol=1e-3,
            atol=1e-5,
        )
        model_export.eval()
        self.run_test(
            model_export,
            (x,),
            training=torch.onnx.TrainingMode.PRESERVE,
            rtol=1e-3,
            atol=1e-5,
        )

    @skipIfUnsupportedMinOpsetVersion(12)
    def test_dropout_training(self):
        class MyModule(torch.nn.Module):
            def __init__(self):
                super().__init__()
                self.dropout = torch.nn.Dropout(0.4)

            def forward(self, x):
                dropout = self.dropout(x)
                return dropout

        model = MyModule()
        x = torch.randn(10)
        model.train()

        model_onnx = io.BytesIO()
        torch.onnx.export(
            model,
            x,
            model_onnx,
            opset_version=self.opset_version,
            do_constant_folding=False,
            training=torch.onnx.TrainingMode.TRAINING,
        )
        ort_sess = verification._ort_session(model_onnx)
        ort_outs = verification._run_ort(ort_sess, (x,))
        assert not torch.all(torch.eq(x, torch.from_numpy(ort_outs[0])))

        script_model = torch.jit.script(model)
        output = model(x)
        model_onnx = io.BytesIO()
        torch.onnx.export(
            model,
            x,
            model_onnx,
            opset_version=self.opset_version,
            do_constant_folding=False,
            training=torch.onnx.TrainingMode.TRAINING,
        )
        ort_outs = verification._run_ort(ort_sess, (x,))
        assert not torch.all(torch.eq(x, torch.from_numpy(ort_outs[0])))

    @skipIfUnsupportedMinOpsetVersion(12)
    def test_dropout_training_zero(self):
        class MyModule(torch.nn.Module):
            def __init__(self):
                super().__init__()
                self.dropout = torch.nn.Dropout(0.5)

            def forward(self, x):
                dropout = self.dropout(x)
                return dropout

        model = MyModule()

        # ensure there are no zeros in the input
        x = torch.randn(10, 3, 128, 128)
        y = x.numpy()
        y_mask = np.where(y == 0, 1, y)
        input = torch.from_numpy(y_mask)
        nb_elements = torch.numel(input)

        model.train()
        model_onnx = io.BytesIO()
        torch.onnx.export(
            model,
            x,
            model_onnx,
            opset_version=self.opset_version,
            do_constant_folding=False,
            training=torch.onnx.TrainingMode.TRAINING,
        )
        ort_sess = verification._ort_session(model_onnx)
        ort_outs = verification._run_ort(ort_sess, (x,))

        y = model(input)
        output = y.cpu().numpy()
        ort_mask = np.where(ort_outs[0] != 0, 1, 0)
        pyt_mask = np.where(output != 0, 1, 0)

        ratio_pytorch = np.sum(pyt_mask) / nb_elements
        ratio_ort = np.sum(ort_mask) / nb_elements

        np.testing.assert_allclose(ratio_pytorch, ratio_ort, rtol=0.01, atol=0.01)

        script_model = torch.jit.script(model)
        y = model(input)
        output = y.cpu().numpy()
        model_onnx = io.BytesIO()
        torch.onnx.export(
            model,
            x,
            model_onnx,
            opset_version=self.opset_version,
            do_constant_folding=False,
            training=torch.onnx.TrainingMode.TRAINING,
        )
        ort_sess = verification._ort_session(model_onnx)
        ort_outs = verification._run_ort(ort_sess, (x,))
        ort_mask = np.where(ort_outs[0] != 0, 1, 0)
        pyt_mask = np.where(output != 0, 1, 0)

        ratio_pytorch = np.sum(pyt_mask) / nb_elements
        ratio_ort = np.sum(ort_mask) / nb_elements

        np.testing.assert_allclose(ratio_pytorch, ratio_ort, rtol=0.01, atol=0.01)

    def test_conv_bn(self):
        class MyModule(torch.nn.Module):
            def __init__(self):
                super().__init__()
                self.conv = torch.nn.Conv2d(
                    3, 16, kernel_size=1, stride=2, padding=3, bias=True
                )
                self.bn = torch.nn.BatchNorm2d(16, affine=True)

            def forward(self, x):
                x = self.conv(x)
                bn = self.bn(x)
                return bn

        model_export = MyModule()
        x = torch.randn(10, 3, 128, 128)
        self.run_test(model_export, (x,), training=torch.onnx.TrainingMode.EVAL)
        self.run_test(
            model_export,
            (x,),
            training=torch.onnx.TrainingMode.TRAINING,
            rtol=1e-3,
            atol=1e-5,
        )

    def test_multiple_conv_bn(self):
        class MyModule(torch.nn.Module):
            def __init__(self):
                super().__init__()
                self.conv1 = torch.nn.Conv2d(
                    3, 64, kernel_size=7, stride=2, padding=3, bias=False
                )
                self.conv2 = torch.nn.Conv2d(
                    64, 2, kernel_size=1, stride=1, padding=0, bias=False
                )
                self.conv3 = torch.nn.Conv2d(
                    2, 2, kernel_size=3, stride=1, padding=1, bias=False
                )
                self.bn = torch.nn.BatchNorm2d(64)
                self.bn2 = torch.nn.BatchNorm2d(2)
                self.relu = torch.nn.ReLU(inplace=True)
                self.maxpool = torch.nn.MaxPool2d(kernel_size=3, stride=2, padding=1)

            def forward(self, x):
                x = self.conv1(x)
                x = self.bn(x)
                x = self.relu(x)
                x = self.maxpool(x)
                x = self.conv2(x)
                x = self.bn2(x)
                x = self.relu(x)
                x = self.conv3(x)
                x = self.bn2(x)
                x = self.relu(x)
                return x

        model_export = MyModule()
        x = torch.randn(2, 3, 224, 224)
        self.run_test(
            model_export,
            (x,),
            training=torch.onnx.TrainingMode.TRAINING,
            rtol=1e-3,
            atol=1e-5,
        )
        self.run_test(model_export, (x,), training=torch.onnx.TrainingMode.EVAL)

    @skipIfUnsupportedMinOpsetVersion(11)
    def test_nms(self):
        num_boxes = 100
        boxes = torch.rand(num_boxes, 4)
        boxes[:, 2:] += boxes[:, :2]
        scores = torch.randn(num_boxes)

        class Module(torch.nn.Module):
            def forward(self, boxes, scores):
                return torchvision.ops.nms(boxes, scores, 0.5)

        self.run_test(Module(), (boxes, scores))

    @unittest.skip(
        "Broken in recent TorchVision, see https://github.com/pytorch/pytorch/issues/81121"
    )
    @skipIfUnsupportedMinOpsetVersion(11)
    # TODO: Fails with vision 0.13. See #77671
    def test_batched_nms(self):
        num_boxes = 100
        boxes = torch.rand(num_boxes, 4)
        boxes[:, 2:] += boxes[:, :2]
        scores = torch.randn(num_boxes)
        idxs = torch.randint(0, 5, size=(num_boxes,))

        class Module(torch.nn.Module):
            def forward(self, boxes, scores, idxs):
                return torchvision.ops.batched_nms(boxes, scores, idxs, 0.5)

        self.run_test(Module(), (boxes, scores, idxs))

    @skipIfUnsupportedMinOpsetVersion(11)
    @skipScriptTest()
    def test_clip_boxes_to_image(self):
        boxes = torch.randn(5, 4) * 500
        boxes[:, 2:] += boxes[:, :2]
        size = torch.randn(200, 300)

        size_2 = torch.randn(300, 400)

        class Module(torch.nn.Module):
            def forward(self, boxes, size):
                shape = (size.shape[0], size.shape[1])
                return torchvision.ops.boxes.clip_boxes_to_image(boxes, shape)

        self.run_test(
            Module(),
            (boxes, size),
            input_names=["boxes", "size"],
            dynamic_axes={"size": [0, 1]},
            additional_test_inputs=[(boxes, size), (boxes, size_2)],
        )

    @unittest.skip(
        "Broken in recent TorchVision, see https://github.com/pytorch/pytorch/issues/81121"
    )
    @skipIfUnsupportedMaxOpsetVersion(15)  # TODO: Opset 16 RoiAlign result mismatch
    @skipIfUnsupportedMinOpsetVersion(11)
    def test_roi_align(self):
        x = torch.rand(1, 1, 10, 10, dtype=torch.float32)
        single_roi = torch.tensor([[0, 0, 0, 4, 4]], dtype=torch.float32)
        model = torchvision.ops.RoIAlign((5, 5), 1.0, 2)
        self.run_test(model, (x, single_roi))

    @unittest.skip(
        "Broken in recent TorchVision, see https://github.com/pytorch/pytorch/issues/81121"
    )
    @skipIfUnsupportedMaxOpsetVersion(15)  # TODO: Opset 16 RoiAlign result mismatch
    @skipIfUnsupportedMinOpsetVersion(11)
    def test_roi_align_aligned(self):
        x = torch.rand(1, 1, 10, 10, dtype=torch.float32)
        single_roi = torch.tensor([[0, 1.5, 1.5, 3, 3]], dtype=torch.float32)
        model1 = torchvision.ops.RoIAlign((5, 5), 1.0, 2, aligned=True)
        self.run_test(model1, (x, single_roi))

        x = torch.rand(1, 1, 10, 10, dtype=torch.float32)
        single_roi = torch.tensor([[0, 0.2, 0.3, 4.5, 3.5]], dtype=torch.float32)
        model2 = torchvision.ops.RoIAlign((5, 5), 0.5, 3, aligned=True)
        self.run_test(model2, (x, single_roi))

        x = torch.rand(1, 1, 10, 10, dtype=torch.float32)
        single_roi = torch.tensor([[0, 0.2, 0.3, 4.5, 3.5]], dtype=torch.float32)
        model3 = torchvision.ops.RoIAlign((5, 5), 1.8, 2, aligned=True)
        self.run_test(model3, (x, single_roi))

        x = torch.rand(1, 1, 10, 10, dtype=torch.float32)
        single_roi = torch.tensor([[0, 0.2, 0.3, 4.5, 3.5]], dtype=torch.float32)
        model4 = torchvision.ops.RoIAlign((2, 2), 2.5, 0, aligned=True)
        self.run_test(model4, (x, single_roi))

    @unittest.skip(
        "Broken in recent TorchVision, see https://github.com/pytorch/pytorch/issues/81121"
    )
    @skipIfUnsupportedMinOpsetVersion(11)
    def test_roi_pool(self):
        x = torch.rand(1, 1, 10, 10, dtype=torch.float32)
        rois = torch.tensor([[0, 0, 0, 4, 4]], dtype=torch.float32)
        pool_h = 5
        pool_w = 5
        model = torchvision.ops.RoIPool((pool_h, pool_w), 2.0)
        self.run_test(model, (x, rois))

    @skipIfUnsupportedMinOpsetVersion(11)
    def test_resize_images(self):
        class TransformModule(torch.nn.Module):
            def __init__(self):
                super().__init__()
                self.transform = _init_test_generalized_rcnn_transform()

            def forward(self, images):
                return self.transform.resize(images, None)[0]

        input = torch.rand(3, 10, 20)
        input_test = torch.rand(3, 100, 150)
        self.run_test(
            TransformModule(),
            (input,),
            input_names=["input1"],
            dynamic_axes={"input1": [0, 1, 2]},
            additional_test_inputs=[(input,), (input_test,)],
        )

    @skipIfUnsupportedMinOpsetVersion(11)
    @skipScriptTest()
    def test_transform_images(self):
        class TransformModule(torch.nn.Module):
            def __init__(self):
                super().__init__()
                self.transform = _init_test_generalized_rcnn_transform()

            def forward(self, images: List[Tensor]):
                return self.transform(images)[0].tensors

        input = torch.rand(3, 100, 200), torch.rand(3, 200, 200)
        input_test = torch.rand(3, 100, 200), torch.rand(3, 200, 200)
        self.run_test(
            TransformModule(),
            (input,),
            additional_test_inputs=[(input,), (input_test,)],
        )

    def get_features(self, images):
        s0, s1 = images.shape[-2:]
        features = [
            ("0", torch.rand(2, 256, s0 // 4, s1 // 4)),
            ("1", torch.rand(2, 256, s0 // 8, s1 // 8)),
            ("2", torch.rand(2, 256, s0 // 16, s1 // 16)),
            ("3", torch.rand(2, 256, s0 // 32, s1 // 32)),
            ("4", torch.rand(2, 256, s0 // 64, s1 // 64)),
        ]
        features = OrderedDict(features)
        return features

    @skipIfUnsupportedMinOpsetVersion(11)
    @skipScriptTest()
    def test_rpn(self):
        class RPNModule(torch.nn.Module):
            def __init__(self):
                super().__init__()
                self.rpn = _init_test_rpn()

            def forward(self, images, features: Dict[str, Tensor]):
                images_m = torchvision.models.detection.image_list.ImageList(
                    images, [(i.shape[-1], i.shape[-2]) for i in images]
                )
                return self.rpn(images_m, features)

        images = torch.rand(2, 3, 150, 150)
        features = self.get_features(images)
        images2 = torch.rand(2, 3, 80, 80)
        test_features = self.get_features(images2)

        model = RPNModule()
        model.eval()
        model(images, features)
        self.run_test(
            model,
            (images, features),
            input_names=["input1", "input2", "input3", "input4", "input5", "input6"],
            dynamic_axes={
                "input1": [0, 1, 2, 3],
                "input2": [0, 1, 2, 3],
                "input3": [0, 1, 2, 3],
                "input4": [0, 1, 2, 3],
                "input5": [0, 1, 2, 3],
                "input6": [0, 1, 2, 3],
            },
            additional_test_inputs=[(images, features), (images2, test_features)],
            # dict_check=False,
        )

    @skipIfUnsupportedMaxOpsetVersion(15)  # TODO: Opset 16 RoiAlign result mismatch
    @skipIfUnsupportedMinOpsetVersion(11)
    @skipScriptTest()
    def test_multi_scale_roi_align(self):
        class TransformModule(torch.nn.Module):
            def __init__(self):
                super().__init__()
                self.model = torchvision.ops.MultiScaleRoIAlign(
                    ["feat1", "feat2"], 3, 2
                )
                self.image_sizes = [(512, 512)]

            def forward(self, input: Dict[str, Tensor], boxes: List[Tensor]) -> Tensor:
                return self.model(input, boxes, self.image_sizes)

        i = OrderedDict()
        i["feat1"] = torch.rand(1, 5, 64, 64)
        i["feat2"] = torch.rand(1, 5, 16, 16)
        boxes = torch.rand(6, 4) * 256
        boxes[:, 2:] += boxes[:, :2]

        i1 = OrderedDict()
        i1["feat1"] = torch.rand(1, 5, 64, 64)
        i1["feat2"] = torch.rand(1, 5, 16, 16)
        boxes1 = torch.rand(6, 4) * 256
        boxes1[:, 2:] += boxes1[:, :2]

        self.run_test(
            TransformModule(),
            (
                i,
                [boxes],
            ),
            additional_test_inputs=[
                (
                    i,
                    [boxes],
                ),
                (
                    i1,
                    [boxes1],
                ),
            ],
        )

    def test_set_(self):
        class M(torch.nn.Module):
            def forward(self, x, y):
                x.set_(y)
                return x

        x = torch.ones(2, 3)
        y = torch.randn(4, 6)
        self.run_test(M(), (x, y), remained_onnx_input_idx=[1])

        y2 = torch.randn(5, 2)
        self.run_test(
            M(),
            (x, y),
            remained_onnx_input_idx=[1],
            input_names=["x", "y"],
            dynamic_axes={"x": [0, 1], "y": [0, 1]},
            additional_test_inputs=[(y, y2)],
        )

    @skipIfUnsupportedMinOpsetVersion(9)
    def test_set_attr_modules(self):
        class InnerModule2(torch.nn.Module):
            def __init__(self, embedding_dim):
                super().__init__()
                self.weights = InnerModule2.get_embedding(embedding_dim)
                self.register_buffer("_float_tensor", torch.FloatTensor(1))
                self.const = 2

            @staticmethod
            def get_embedding(embedding_dim: int):
                emb = 4 / ((embedding_dim // 2) - 1)
                emb = torch.exp(
                    torch.arange((embedding_dim // 2), dtype=torch.float) * -emb
                )
                return emb

            def forward(self, input, incremental_state: Optional[Tensor] = None):
                bsz, seq_len = input.shape[0], input.shape[1]
                self.const = 3
                if self.weights is None:
                    self.weights = InnerModule.get_embedding(self.embedding_dim)
                self.weights = self.weights.to(self._float_tensor)
                self.weights = self.weights * self.const
                if incremental_state is not None:
                    pos = seq_len
                    return self.weights[1 + pos, :].expand(bsz, 1, -1)
                return self.weights.index_select(
                    0, torch.ones((bsz * seq_len), dtype=torch.int64)
                ).view(bsz, seq_len, -1)

        class InnerModule(torch.nn.Module):
            def __init__(self, embedding_dim):
                super().__init__()
                self.weights = InnerModule.get_embedding(embedding_dim)
                self.module = InnerModule2(embedding_dim=8)

            @staticmethod
            def get_embedding(embedding_dim: int):
                emb = 4 / ((embedding_dim // 2) - 1)
                emb = torch.exp(
                    torch.arange((embedding_dim // 2), dtype=torch.float) * -emb
                )
                return emb

            def forward(self, x):
                return self.module(x) + self.weights

        class Module(torch.nn.Module):
            def __init__(self):
                super().__init__()
                self.module = InnerModule(embedding_dim=8)

            def forward(self, x):
                return self.module(x)

        x = torch.randn(3, 256)
        self.run_test(Module(), (x,), input_names=["x"], dynamic_axes={"x": [0, 1]})
        self.run_test(Module(), (x,), remained_onnx_input_idx=[])

    @skipIfUnsupportedMinOpsetVersion(9)
    def test_set_attr_modules_2(self):
        class InnerModule(torch.nn.Module):
            def __init__(self, embedding_dim):
                super().__init__()
                self.embedding_dim = embedding_dim
                self.const = 2.5
                self.weights = InnerModule.get_embedding(self.embedding_dim)
                self.register_buffer("_float_tensor", torch.FloatTensor(1))

            @staticmethod
            def get_embedding(embedding_dim: int):
                emb = 4 / ((embedding_dim // 2) - 1)
                emb = torch.exp(
                    torch.arange((embedding_dim // 2), dtype=torch.float) * -emb
                )
                return emb

            def forward(self, input, incremental_state: Optional[Tensor] = None):
                bsz, seq_len = input.shape[0], input.shape[1]
                self.const = 1.5
                self.weights = InnerModule.get_embedding(self.embedding_dim)
                return (
                    self.weights.index_select(
                        0, torch.ones((bsz * seq_len), dtype=torch.int64)
                    ).view(bsz, seq_len, -1)
                ) * self.const

        class Module(torch.nn.Module):
            def __init__(self):
                super().__init__()
                self.module = InnerModule(embedding_dim=8)

            def forward(self, x):
                return self.module(x)

        x = torch.randn(3, 256)
        self.run_test(Module(), (x,), input_names=["x"], dynamic_axes={"x": [0, 1]})
        self.run_test(Module(), (x,), remained_onnx_input_idx=[])

    def test_set_attr(self):
        class MyModule(torch.nn.Module):
            def __init__(self):
                super().__init__()
                self.conv = torch.nn.Conv1d(3, 10, 2)
                self.b = False

            def forward(self, box_regression, weight):
                self.b = True
                self.conv.weight = weight
                w = torch.softmax(self.conv.weight, dim=0)
                self.conv.weight = w + w
                if self.b:
                    return box_regression + self.conv.weight
                else:
                    return box_regression - self.conv.weight

        model = torch.jit.script(MyModule())
        weight = torch.ones(3, 2)
        box_regression = torch.randn(3, 2)
        self.run_test(model, (box_regression, weight))

    @skipIfUnsupportedMinOpsetVersion(11)
    def test_set_attr_2(self):
        class MyModule(torch.nn.Module):
            def __init__(self):
                super().__init__()
                self.conv = torch.nn.Conv1d(10, 3, 3)
                self.conv.bias = torch.nn.Parameter(torch.zeros(3, 10, 3))

            def set_cell_anchors(self, anchors):
                if self.conv.bias is not None:
                    b = self.conv.bias
                    assert b is not None
                    self.conv.bias = anchors + b
                elif self.conv.weight is not None:
                    self.conv.weight = torch.randn(3, 10)
                    self.conv.bias = self.conv.weight[:]

            def forward(self, anchors) -> Optional[Tensor]:
                self.set_cell_anchors(anchors)
                return self.conv.bias

        model = torch.jit.script(MyModule())
        anchors = torch.ones(3, 10, 3)
        self.run_test(model, (anchors))

    @skipIfUnsupportedMinOpsetVersion(11)
    def test_set_attr_3(self):
        class MyModule(torch.nn.Module):
            def __init__(self):
                super().__init__()
                self.conv = torch.nn.Conv1d(10, 3, 3)
                self.conv.weight = torch.nn.Parameter(torch.zeros(3, 10))
                self.conv.bias = torch.nn.Parameter(torch.zeros(3, 10, 3))

            def set_cell_anchors(self, anchors, boxes):
                self.conv.weight = torch.ones(3, 10)
                if self.conv.bias is not None:
                    self.conv.bias = torch.randn(3, 10, 3)
                    self.conv.weight = anchors + self.conv.weight
                    boxes[:] = torch.zeros(2, 3)

            def forward(self, anchors) -> Tuple[Tensor, Tensor]:
                boxes = torch.ones(2, 2, 3)
                self.set_cell_anchors(anchors, boxes)
                if self.conv.bias is not None:
                    return self.conv.weight, boxes
                return anchors, boxes

        model = torch.jit.script(MyModule())
        anchors = torch.rand(3, 10)
        self.run_test(model, (anchors))

    @skipIfUnsupportedMinOpsetVersion(11)
    def test_set_attr_4(self):
        class MyModule(torch.nn.Module):
            def __init__(self):
                super().__init__()
                self.conv = torch.nn.Conv1d(10, 3, 3)
                self.conv.bias = torch.nn.Parameter(torch.zeros(3, 10, 3))

            def set_cell_anchors(self, anchors):
                self.conv.weight = torch.zeros(10, 3)
                if self.conv.bias is not None:
                    w = self.conv.bias
                    assert w is not None
                    self.conv.bias = anchors + w
                else:
                    self.conv.bias = torch.ones(3, 10, 3)

            def forward(self, feature_maps, anchors) -> Tuple[Tensor, Tensor]:
                self.set_cell_anchors(anchors)
                result = []
                if self.conv.bias is not None:
                    a = self.conv.bias
                    assert a is not None
                    result += [a]
                result += [feature_maps]
                return result[0], result[1]

        model = torch.jit.script(MyModule())
        x = torch.rand(5, 11, 30)
        anchors = torch.ones(3, 10, 3)
        self.run_test(model, (x, anchors))

    @skipIfUnsupportedMinOpsetVersion(11)
    def test_set_attr_5(self):
        class MyModule(torch.nn.Module):
            def __init__(self):
                super().__init__()
                self.conv = torch.nn.Conv1d(10, 3, 3)
                self.conv.bias = torch.nn.Parameter(torch.zeros(3, 10, 3))

            def set_cell_anchors(self, anchors):
                self.conv.weight = torch.arange(10)
                for i in range(10):
                    if i == 3:
                        for j in range(10):
                            w = self.conv.weight
                            self.conv.weight = torch.arange(10) + w

                    self.conv.weight = self.conv.weight + torch.arange(10)
                    # NOTE: `is not None` and `assert` is for passing torchscript.
                    if self.conv.bias is not None:
                        a = self.conv.bias
                        assert a is not None
                        self.conv.bias = anchors + a

            def forward(self, anchors):
                self.set_cell_anchors(anchors)
                return self.conv.weight, self.conv.bias

        model = torch.jit.script(MyModule())
        anchors = torch.ones(3, 10, 3)
        self.run_test(model, (anchors))

    @skipIfUnsupportedMinOpsetVersion(11)
    def test_set_attr_in_loop(self):
        class MyModule(torch.nn.Module):
            def __init__(self):
                super().__init__()
                self.conv = torch.nn.Conv1d(10, 3, 3)
                self.conv.weight = torch.nn.Parameter(torch.zeros(3, 10))
                self.conv.bias = torch.nn.Parameter(torch.zeros(3, 10, 3))

            def set_cell_anchors(self, anchors, boxes):
                self.conv.weight = torch.randn(3, 10)
                for i in range(self.conv.weight.size(0)):
                    for j in range(10):
                        self.conv.bias = torch.randn(3, 10, 3)
                        self.conv.weight = anchors * i
                        boxes[j] += torch.ones(3, 3)

            def forward(self, anchors) -> Tuple[Tensor, Tensor]:
                boxes = torch.ones(10, 3, 3)
                self.set_cell_anchors(anchors, boxes)
                if self.conv.bias is not None:
                    return self.conv.weight, boxes
                return anchors, boxes

        model = torch.jit.script(MyModule())
        anchors = torch.rand(10)
        self.run_test(model, anchors)

    @skipIfUnsupportedMinOpsetVersion(13)
    def test_set_attr_in_loop_with_list(self):
        class MyModule(torch.nn.Module):
            def __init__(self):
                super().__init__()
                self.conv = torch.nn.Conv1d(10, 3, 3)
                self.conv.weight = torch.nn.Parameter(torch.zeros(3, 10))
                self.conv.bias = torch.nn.Parameter(torch.zeros(3, 10, 3))
                self.boxes: List[Tensor] = [
                    torch.ones(1)
                ]  # Workaround placeholder for TorchScript

            def set_cell_anchors(self, anchors):
                self.conv.weight = torch.randn(3, 10)
                for i in range(self.conv.weight.size(0)):
                    for j in range(10):
                        self.conv.bias = torch.randn(3, 10, 3)
                        self.conv.weight = anchors * i
                        self.boxes.append(torch.ones(3, 3))

            def forward(self, anchors) -> Tuple[Tensor, List[Tensor]]:
                self.boxes = []
                self.set_cell_anchors(anchors)
                if self.conv.bias is not None:
                    return self.conv.weight, self.boxes
                return anchors, self.boxes

        model = torch.jit.script(MyModule())
        anchors = torch.rand(10)
        self.run_test(model, anchors)

    @skipIfUnsupportedMinOpsetVersion(11)
    def test_index_put_if(self):
        @torch.jit.script
        def check_init(
            input_data: Tensor, hidden_size: int, prev_state: Tensor
        ) -> Tuple[Tensor, Tensor]:
            batch_size = input_data.size(0)
            spatial_size_0 = input_data.size(2)
            spatial_size_1 = input_data.size(3)
            # generate empty prev_state, if None is provided
            state_size = (2, batch_size, hidden_size, spatial_size_0, spatial_size_1)
            state = torch.zeros(state_size, device=input_data.device)
            state_copy = torch.zeros(state_size, device=input_data.device)
            if prev_state.size(0) == 0:
                state[:] = (
                    torch.zeros(batch_size, hidden_size, spatial_size_0, spatial_size_1)
                    + state[:]
                )
                state_copy[:] = (
                    torch.ones(batch_size, hidden_size, spatial_size_0, spatial_size_1)
                    * 2
                )
                state_copy[:] = (
                    torch.zeros(batch_size, hidden_size, spatial_size_0, spatial_size_1)
                    * 2
                )
            else:
                state[:] = (
                    torch.ones(batch_size, hidden_size, spatial_size_0, spatial_size_1)
                    * 4
                )
            return state, state_copy

        class Example(torch.nn.Module):
            def __init__(self, hidden_size):
                super().__init__()
                self.hidden_size = hidden_size

            def forward(self, input_data, prev_state):
                prev_state = check_init(input_data, self.hidden_size, prev_state)
                return prev_state[0], prev_state[1]

        model = Example(10)
        random_data = torch.rand((1, 5, 30, 30))
        empty_tensor = torch.tensor([], dtype=torch.float).view(0, 0, 0, 0, 0)
        self.run_test(
            model,
            (random_data, empty_tensor),
            input_names=["random_data", "empty_tensor"],
            dynamic_axes={"random_data": [0, 1, 2, 3], "empty_tensor": [0, 1, 2, 3, 4]},
        )
        self.run_test(model, (random_data, empty_tensor), remained_onnx_input_idx=[])

    @skipIfUnsupportedMinOpsetVersion(11)
    def test_index_put_if_2(self):
        @torch.jit.script
        def check_init(
            input_data: Tensor, hidden_size: int, prev_state: Tensor
        ) -> Tuple[Tensor, Tensor]:
            batch_size = input_data.size(0)
            spatial_size_0 = input_data.size(2)
            spatial_size_1 = input_data.size(3)
            # generate empty prev_state, if None is provided
            state_size = (2, batch_size, hidden_size, spatial_size_0, spatial_size_1)
            state = torch.zeros(state_size, device=input_data.device)
            state_copy = torch.zeros(state_size, device=input_data.device)
            if prev_state.size(0) == 0:
                for i in range(2):
                    state[:] = (
                        torch.ones(
                            batch_size, hidden_size, spatial_size_0, spatial_size_1
                        )
                        * i
                    )
                    state_copy[:] = (
                        torch.ones(
                            batch_size, hidden_size, spatial_size_0, spatial_size_1
                        )
                        * i
                    )
            elif prev_state.size(0) == 1:
                s = state[:]
                state[:] = prev_state + s
            elif prev_state.size(0) == 2:
                state[:] = (
                    torch.ones(batch_size, hidden_size, spatial_size_0, spatial_size_1)
                    * 4
                )
            return state, state_copy

        class Example(torch.nn.Module):
            def __init__(self, hidden_size):
                super().__init__()
                self.hidden_size = hidden_size

            def forward(self, input_data, prev_state):
                prev_state = check_init(input_data, self.hidden_size, prev_state)
                return prev_state[0], prev_state[1]

        model = Example(10)
        random_data = torch.rand((1, 5, 30, 30))
        empty_tensor = torch.tensor([], dtype=torch.float).view(0, 0, 0, 0, 0)
        random_state = torch.rand((1, 1, 10, 30, 30))
        self.run_test(
            model,
            (random_data, empty_tensor),
            input_names=["data", "state"],
            dynamic_axes={"data": [0, 1, 2], "state": [0, 1, 2, 3, 4]},
            additional_test_inputs=[(random_data, random_state)],
        )
        self.run_test(
            model,
            (random_data, empty_tensor),
            input_names=["data", "state"],
            dynamic_axes={"state": [0, 1, 2, 3, 4]},
            additional_test_inputs=[(random_data, random_state)],
            remained_onnx_input_idx=[1],
        )
        self.run_test(model, (random_data, empty_tensor), remained_onnx_input_idx=[])

    @skipIfUnsupportedMinOpsetVersion(11)
    def test_index_put_if_3(self):
        @torch.jit.script
        def check_init(
            input_data: Tensor, hidden_size: int, prev_state: Tensor
        ) -> Tensor:
            batch_size = input_data.size(0)
            spatial_size_0 = input_data.size(2)
            spatial_size_1 = input_data.size(3)
            # generate empty prev_state, if None is provided
            state_size = (2, batch_size, hidden_size, spatial_size_0, spatial_size_1)
            state = torch.zeros(state_size, device=input_data.device)
            if prev_state.size(0) < 2:
                state = state * 3
                if prev_state.size(0) == 0:
                    state[:] = (
                        torch.ones(
                            batch_size, hidden_size, spatial_size_0, spatial_size_1
                        )
                        * 3
                    )
                else:
                    state = state + 2

            return state

        class Example(torch.nn.Module):
            def __init__(self, hidden_size):
                super().__init__()
                self.hidden_size = hidden_size

            def forward(self, input_data, prev_state):
                prev_state = check_init(input_data, self.hidden_size, prev_state)
                return prev_state

        model = Example(4)
        random_data = torch.rand((1, 5, 4, 4))
        empty_tensor = torch.tensor([], dtype=torch.float).view(0, 0, 0, 0, 0)
        self.run_test(
            model,
            (random_data, empty_tensor),
            input_names=["random_data", "empty_tensor"],
            dynamic_axes={"random_data": [0, 1, 2, 3], "empty_tensor": [0, 1, 2, 3, 4]},
        )
        self.run_test(model, (random_data, empty_tensor), remained_onnx_input_idx=[])

    @skipIfUnsupportedMinOpsetVersion(11)
    def test_index_put_if_4(self):
        @torch.jit.script
        def check_init(
            input_data: Tensor, hidden_size: int, prev_state: Tensor
        ) -> Tensor:
            batch_size = input_data.size(0)
            spatial_size_0 = input_data.size(2)
            spatial_size_1 = input_data.size(3)
            # generate empty prev_state, if None is provided
            state_size = (2, batch_size, hidden_size, spatial_size_0, spatial_size_1)
            state = torch.zeros(state_size, device=input_data.device)
            if prev_state.size(0) == 0:
                state = state + 3
                state[:] = (
                    torch.ones(batch_size, hidden_size, spatial_size_0, spatial_size_1)
                    * 3
                )
                state = state + 3
                state[:] = (
                    torch.ones(batch_size, hidden_size, spatial_size_0, spatial_size_1)
                    * 4
                )
            else:
                state = state + 2
            return state

        class Example(torch.nn.Module):
            def __init__(self, hidden_size):
                super().__init__()
                self.hidden_size = hidden_size

            def forward(self, input_data, prev_state):
                prev_state = check_init(input_data, self.hidden_size, prev_state)
                return prev_state

        model = Example(4)
        random_data = torch.rand((1, 5, 4, 4))
        empty_tensor = torch.tensor([], dtype=torch.float).view(0, 0, 0, 0, 0)
        self.run_test(
            model,
            (random_data, empty_tensor),
            input_names=["random_data", "empty_tensor"],
            dynamic_axes={"random_data": [0, 1, 2, 3], "empty_tensor": [0, 1, 2, 3, 4]},
        )
        self.run_test(model, (random_data, empty_tensor), remained_onnx_input_idx=[])

    @skipIfUnsupportedMinOpsetVersion(11)
    def test_index_put_if_5(self):
        @torch.jit.script
        def check_init(
            input_data: Tensor, hidden_size: int, prev_state: Tensor
        ) -> Tuple[Tensor, Tensor]:
            batch_size = input_data.size(0)
            spatial_size_0 = input_data.size(2)
            spatial_size_1 = input_data.size(3)
            # generate empty prev_state, if None is provided
            state_size = (2, batch_size, hidden_size, spatial_size_0, spatial_size_1)
            state = torch.zeros(state_size, device=input_data.device)
            state_ref = state
            if prev_state.size(0) == 0:
                state[:] = (
                    torch.ones(batch_size, hidden_size, spatial_size_0, spatial_size_1)
                    * 3
                )
                state = state + 3
                state[:] = (
                    torch.ones(batch_size, hidden_size, spatial_size_0, spatial_size_1)
                    * 4
                )
            else:
                state = state + 2
            return state, state_ref

        class Example(torch.nn.Module):
            def __init__(self, hidden_size):
                super().__init__()
                self.hidden_size = hidden_size

            def forward(self, input_data, prev_state):
                prev_state, state_ref = check_init(
                    input_data, self.hidden_size, prev_state
                )
                return prev_state, state_ref

        model = Example(4)
        random_data = torch.rand((1, 5, 4, 4))
        empty_tensor = torch.tensor([], dtype=torch.float).view(0, 0, 0, 0, 0)
        self.run_test(
            model,
            (random_data, empty_tensor),
            input_names=["random_data", "empty_tensor"],
            dynamic_axes={"random_data": [0, 1, 2, 3], "empty_tensor": [0, 1, 2, 3, 4]},
        )
        self.run_test(model, (random_data, empty_tensor), remained_onnx_input_idx=[])

    @skipIfUnsupportedMinOpsetVersion(11)
    def test_list_append_in_block(self):
        class ListModel(torch.nn.Module):
            def forward(self, x, y):
                res = []
                for i in range(x.size(0)):
                    res.append(torch.matmul(x[i], y))
                return res

        model = torch.jit.script(ListModel())
        x = torch.randn(16, 3, 4)
        y = torch.randn(4, 5)
        self.run_test(model, (x, y))

    @skipIfUnsupportedMinOpsetVersion(13)
    def test_list_append_in_nested_block(self):
        class ListModel(torch.nn.Module):
            def forward(self, x, y):
                res = []
                for i in range(x.size(0)):
                    for j in range(x.size(1)):
                        res.append(torch.matmul(x[i][j], y))
                return res

        model = torch.jit.script(ListModel())
        x = torch.randn(4, 4, 3, 4)
        y = torch.randn(4, 5)
        self.run_test(model, (x, y))

    @skipIfUnsupportedMinOpsetVersion(13)
    def test_list_pop_in_block(self):
        class ListModel(torch.nn.Module):
            def forward(self, x, y):
                res = []
                elem = torch.matmul(x[0], y)
                for i in range(x.size(0)):
                    res.append(torch.matmul(x[i], y))
                for i in range(x.size(0)):
                    elem = res.pop()
                for i in range(x.size(0)):
                    res.append(torch.matmul(x[i], y))
                    elem = res.pop()
                return res.append(elem)

        model = torch.jit.script(ListModel())
        x = torch.randn(16, 3, 4)
        y = torch.randn(4, 5)
        self.run_test(model, (x, y))

    @skipIfUnsupportedMinOpsetVersion(13)
    def test_list_del_in_block(self):
        class ListModel(torch.nn.Module):
            def forward(self, x, y):
                res = []
                elem = torch.matmul(x[0], y)
                for i in range(x.size(0)):
                    res.append(torch.matmul(x[i], y))
                for i in range(x.size(0)):
                    del res[0]
                for i in range(x.size(0)):
                    res.append(torch.matmul(x[i], y))
                    del res[0]
                return res.append(elem)

        model = torch.jit.script(ListModel())
        x = torch.randn(16, 3, 4)
        y = torch.randn(4, 5)
        self.run_test(model, (x, y))

    @skipIfUnsupportedMinOpsetVersion(11)
    def test_list_unpack(self):
        class ListModel(torch.nn.Module):
            def forward(self, x, y):
                res = []
                elem = torch.matmul(x[0], y)
                for i in range(x.size(0)):
                    res.append(torch.matmul(x[i], y))
                a, b, c = res
                return a, b

        model = torch.jit.script(ListModel())
        x = torch.randn(3, 3, 4)
        y = torch.randn(4, 5)
        self.run_test(model, (x, y))

    @skipIfUnsupportedMinOpsetVersion(11)
    def test_index_put_inplace_ops(self):
        @torch.jit.script
        def check_init(input_data: Tensor, hidden_size: int) -> Tensor:
            batch_size = input_data.size(0)
            spatial_size_0 = input_data.size(2)
            spatial_size_1 = input_data.size(3)
            # generate empty prev_state, if None is provided
            state_size = (2, batch_size, hidden_size, spatial_size_0, spatial_size_1)
            state = torch.zeros(state_size, device=input_data.device)
            if input_data.size(0) == 1:
                state[1] += (
                    torch.ones(batch_size, hidden_size, spatial_size_0, spatial_size_1)
                    * 2
                )
                state[1] /= (
                    torch.ones(batch_size, hidden_size, spatial_size_0, spatial_size_1)
                    * 3
                )
            for i in range(input_data.size(0)):
                state[1] += torch.ones(
                    batch_size, hidden_size, spatial_size_0, spatial_size_1
                )
                state[1] /= (
                    torch.ones(batch_size, hidden_size, spatial_size_0, spatial_size_1)
                    * i
                )
            return state

        class Example(torch.nn.Module):
            def __init__(self, hidden_size):
                super().__init__()
                self.hidden_size = hidden_size

            def forward(self, input_data):
                state = check_init(input_data, self.hidden_size)
                return state

        model = Example(10)
        random_data = torch.rand((1, 5, 30, 30))
        self.run_test(
            model,
            (random_data),
            input_names=["random_data"],
            dynamic_axes={"random_data": [0, 1, 2, 3]},
        )
        self.run_test(model, (random_data), remained_onnx_input_idx=[])

    @skipIfUnsupportedMinOpsetVersion(11)
    def test_input_mask_model(self):
        class InputMaskModel(torch.nn.Module):
            def __init__(self, output_size):
                super().__init__()
                self.bias = torch.nn.Parameter(
                    torch.empty(output_size, dtype=torch.float)
                )
                with torch.no_grad():
                    self.bias.zero_()

            def forward(self, model_input, y):
                input_mask = (model_input <= 0) | (model_input > 25)
                y[input_mask, :] = 0.0
                output = y + self.bias
                return output

        output_size = 4
        m = InputMaskModel(output_size)
        x = torch.tensor([0, 4, 24, 25], dtype=torch.int64)
        y = torch.tensor(
            [
                [0.1, 0.2, 0.3, 0.4],
                [0.1, 0.2, 0.3, 0.4],
                [0.1, 0.2, 0.3, 0.4],
                [0.1, 0.2, 0.3, 0.4],
            ],
            dtype=torch.float,
        )
        self.run_test(m, (x, y))

        class InputMaskModel(torch.nn.Module):
            def __init__(self, output_size):
                super().__init__()

            def forward(self, model_input_1, model_input_2, y):
                input_mask_1 = (model_input_1 <= 0) | (model_input_1 > 25)
                input_mask_2 = (model_input_2 < 1) | (model_input_2 >= 12)
                y[input_mask_1, input_mask_2] = 0.0
                return y

        output_size = 4
        m = InputMaskModel(output_size)
        x1 = torch.tensor([0, 4, 24, 25], dtype=torch.int64)
        x2 = torch.tensor([0, 3, 12, 15], dtype=torch.int64)
        y = torch.tensor(
            [
                [0.1, 0.2, 0.3, 0.4],
                [0.1, 0.2, 0.3, 0.4],
                [0.1, 0.2, 0.3, 0.4],
                [0.1, 0.2, 0.3, 0.4],
            ],
            dtype=torch.float,
        )
        self.run_test(m, (x1, x2, y))

    @skipScriptTest()
    def test_unsafe_chunk(self):
        class ChunkModel(torch.nn.Module):
            def forward(self, x):
                return torch.unsafe_chunk(x, 3, dim=1)

        model = ChunkModel()
        model.eval()
        x = torch.randn(1, 18)
        self.run_test(model, x, input_names=["x"])

    def test_symbolic_shape_inference(self):
        # ConstantOfShape is tested in test_embedding_bag
        # Tile is tested in test_repeat
        # test Shape, Reshape, Transpose, Gather
        class ShapeModel(torch.nn.Module):
            def forward(self, x, y):
                shape = x.size()[:3] + (-1,)  # shape [4], ("batch", 3, 4, -1)
                y = y.reshape(shape)  # batch, 3, 4, 10/batch
                return y.transpose(1, 2)

        model = ShapeModel()
        model.eval()
        x = torch.ones(2, 3, 4, 5)
        y = torch.ones(3, 4, 5, 2)
        self.run_test(
            model,
            (x, y),
            input_names=["x", "y"],
            dynamic_axes={"x": [0, 1, 2, 3], "y": [0, 1, 2, 3]},
        )
        self.run_test(model, (x, y), remained_onnx_input_idx=[1])

        class ViewModel(torch.nn.Module):
            def forward(self, x):
                return x.view(-1)

        model = ViewModel()
        model.eval()
        x = torch.tensor(2.0)
        self.run_test(model, (x,))

        # test prim::ListConstruct for Reshape input 1
        class ViewModel_2(torch.nn.Module):
            def forward(self, x):
                N, C, H, W = x.shape[0], x.shape[2], x.shape[3], x.shape[4]
                x1 = x.view(N, -1, C, H, W)
                x2 = x1.permute(0, 3, 4, 1, 2)
                return x2.reshape(N, -1, C)

        model = ViewModel_2()
        model.eval()
        x = torch.ones(2, 3, 4, 5, 6)
        self.run_test(model, x)

    @skipIfUnsupportedMinOpsetVersion(9)
    def test_symbolic_shape_inference_arange(self):
        # test Range
        class ArangeModel(torch.nn.Module):
            def forward(self, signal):
                frame_step = 2
                outer_dimensions = signal.size()[:-2]
                frames, frame_length = signal.size()[-2:]

                subframe_length = signal.size()[0]
                subframe_step = frame_step // subframe_length
                subframes_per_frame = frame_length // subframe_length
                output_size = frame_step * (frames - 1) + frame_length
                output_subframes = output_size // subframe_length

                frame = torch.arange(0, output_subframes)
                return frame

        model = ArangeModel()
        model.eval()
        M, C, K, N = 1, 2, 3, 4
        x = torch.randint(5, (M, C, K, N))
        y = torch.randint(5, (M, C + 1, K + 1, N + 1))
        self.run_test(model, x, input_names=["x"], dynamic_axes={"x": [0, 1, 2, 3]})
        self.run_test(model, x, remained_onnx_input_idx=[])
        self.run_test(
            model,
            x,
            input_names=["x"],
            dynamic_axes={"x": [0, 1, 2, 3]},
            additional_test_inputs=[(x,), (y,)],
        )

    @skipIfUnsupportedMinOpsetVersion(11)
    def test_symbolic_shape_inference_box(self):
        # test NonZero
        class BoxModel(torch.nn.Module):
            def forward(self, boxes):
                min_size = 1e-2
                ws, hs = boxes[:, 2] - boxes[:, 0], boxes[:, 3] - boxes[:, 1]
                keep = (ws >= min_size) & (hs >= min_size)
                keep = torch.where(keep)[0]
                return keep

        model = BoxModel()
        model.eval()
        x = torch.ones(2, 4)
        y = torch.ones(3, 5)
        self.run_test(model, x)
        self.run_test(
            model,
            x,
            input_names=["x"],
            dynamic_axes={"x": [0, 1]},
            additional_test_inputs=[(x,), (y,)],
        )

    @skipIfUnsupportedMinOpsetVersion(11)
    def test_symbolic_shape_inference_box_if(self):
        # test If
        class BoxIfModel(torch.nn.Module):
            def forward(self, boxes, scores):
                score_thresh = 0.0
                inds = torch.where(scores > score_thresh)[0]
                boxes_1 = boxes[inds]
                if boxes_1.numel() > 3:
                    return boxes_1
                else:
                    return boxes_1 * 2

        model = BoxIfModel()
        model.eval()
        boxes = torch.ones(2, 4)
        scores = torch.ones(1, 4)
        self.run_test(model, (boxes, scores))

    @skipIfUnsupportedMinOpsetVersion(11)
    @skipDtypeChecking
    def test_symbolic_shape_inference_arange_2(self):
        # test Range
        class ArangeModel(torch.nn.Module):
            def forward(self, start):
                return torch.arange(start.size(0), 8.5, 1.5, dtype=torch.int64)

        x = torch.randn(2, 3, 4)
        self.run_test(
            ArangeModel(), (x,), input_names=["x"], dynamic_axes={"x": [0, 1, 2]}
        )
        self.run_test(ArangeModel(), (x,), remained_onnx_input_idx=[])

        class ArangeModel2(torch.nn.Module):
            def forward(self, start):
                return torch.arange(start.size(0), 8.5, 1.5, dtype=torch.double)

        x = torch.randn(2, 3, 4)
        self.run_test(
            ArangeModel2(), (x,), input_names=["x"], dynamic_axes={"x": [0, 1, 2]}
        )
        self.run_test(ArangeModel2(), (x,), remained_onnx_input_idx=[])

    @skipIfUnsupportedMinOpsetVersion(9)
    def test_symbolic_shape_inference_nonzero(self):
        class OneLikeModel(torch.nn.Module):
            def forward(self, x):
                ones = torch.ones_like(
                    x,
                    dtype=torch.float,
                    layout=torch.strided,
                    device=torch.device("cpu"),
                )
                return torch.nonzero(ones)

        x = torch.randn(2)
        self.run_test(OneLikeModel(), x, input_names=["x"], dynamic_axes={"x": [0]})
        self.run_test(OneLikeModel(), x, remained_onnx_input_idx=[])
        x = torch.randn(2, 3, 4)
        self.run_test(
            OneLikeModel(), x, input_names=["x"], dynamic_axes={"x": [0, 1, 2]}
        )
        self.run_test(OneLikeModel(), x, remained_onnx_input_idx=[])

        class ZeroLikeModel(torch.nn.Module):
            def forward(self, x):
                zeros = torch.zeros_like(
                    x,
                    dtype=torch.float,
                    layout=torch.strided,
                    device=torch.device("cpu"),
                )
                return torch.nonzero(zeros)

        x = torch.randn(2)
        self.run_test(ZeroLikeModel(), x, input_names=["x"], dynamic_axes={"x": [0]})
        self.run_test(ZeroLikeModel(), x, remained_onnx_input_idx=[])
        x = torch.randn(2, 3, 4)
        self.run_test(
            ZeroLikeModel(), x, input_names=["x"], dynamic_axes={"x": [0, 1, 2]}
        )
        self.run_test(ZeroLikeModel(), x, remained_onnx_input_idx=[])

    @skipIfUnsupportedMinOpsetVersion(9)
    def test_symbolic_shape_inference_expand_1(self):
        class ExpandModel(torch.nn.Module):
            def forward(self, x):
                return x.expand(4, 6, 2)

        x = torch.randn(6, 1, requires_grad=True)
        self.run_test(ExpandModel(), (x,))

    @skipIfUnsupportedMinOpsetVersion(9)
    def test_symbolic_shape_inference_expand_2(self):
        class M(torch.nn.Module):
            def forward(self, x):
                input_shape = x.size()
                batch_size, seq_length = input_shape
                seq_ids = torch.arange(seq_length)
                causal_mask = (
                    seq_ids[None, None, :].repeat(batch_size, seq_length, 1)
                    <= seq_ids[None, :, None]
                )
                return causal_mask.transpose(0, 1)

        x = torch.randn(3, 16)
        self.run_test(M(), (x,), input_names=["x"], dynamic_axes={"x": [0, 1]})
        self.run_test(M(), (x,), remained_onnx_input_idx=[])

    @skipIfUnsupportedMinOpsetVersion(10)
    def test_symbolic_shape_inference_slice(self):
        class M(torch.nn.Module):
            def forward(self, x, position_bias):
                input_shape = x.size()
                batch_size, seq_length = input_shape
                position_bias = position_bias[:, :, -seq_length:, :]
                return position_bias.transpose(0, 1)

        x = torch.randn(3, 16)
        position_bias = torch.randn(1, 3, 20, 8)
        self.run_test(
            M(),
            (x, position_bias),
            input_names=["x", "position_bias"],
            dynamic_axes={"x": [0, 1], "position_bias": [0, 1, 2, 3]},
        )
        self.run_test(M(), (x, position_bias), remained_onnx_input_idx=[1])

    def test_symbolic_shape_inference_slice_2(self):
        class M(torch.nn.Module):
            def forward(self, position_bias):
                position_bias = position_bias[:, :, -2:, :]
                return position_bias.transpose(0, 1)

        position_bias = torch.randn(1, 3, 20, 8)
        self.run_test(M(), (position_bias,))

    @skipIfUnsupportedMinOpsetVersion(9)
    @skipScriptTest()
    def test_symbolic_shape_inference_time(self):
        input = torch.randn(RNN_SEQUENCE_LENGTH, BATCH_SIZE, RNN_INPUT_SIZE)
        h0 = torch.randn(1, BATCH_SIZE, RNN_HIDDEN_SIZE)
        c0 = torch.randn(1, BATCH_SIZE, RNN_HIDDEN_SIZE)
        model_lstm = torch.nn.LSTM(
            RNN_INPUT_SIZE, RNN_HIDDEN_SIZE, 1, bidirectional=False
        )
        self.run_test(
            model_lstm,
            (input, (h0, c0)),
            input_names=["x", "y"],
            dynamic_axes={"x": [0, 1]},
        )
        model_gru = torch.nn.GRU(
            RNN_INPUT_SIZE, RNN_HIDDEN_SIZE, 1, bidirectional=False, bias=False
        )
        self.run_test(
            model_gru, (input, h0), input_names=["x", "y"], dynamic_axes={"x": [0, 1]}
        )
        model_rnn = torch.nn.RNN(
            RNN_INPUT_SIZE, RNN_HIDDEN_SIZE, 1, bidirectional=False, bias=False
        )
        self.run_test(
            model_rnn, (input, h0), input_names=["x", "y"], dynamic_axes={"x": [0, 1]}
        )

    def test_symbolic_shape_inference_dynamic_axes(self):
        class M(torch.nn.Module):
            def forward(self, input_ids):
                input_shape = input_ids.size()
                input_ids = input_ids.view(-1, input_shape[-1])
                return input_ids.transpose(0, 1)

        x = torch.randn(3, 16)
        self.run_test(
            M(),
            (x,),
            input_names=["input_ids"],
            dynamic_axes={"input_ids": {0: "batch", 1: "sequence"}},
        )

    @skipIfUnsupportedMinOpsetVersion(9)
    def test_hann_window_periodic(self):
        class HannWindowModule_Periodic(torch.nn.Module):
            def __init__(self):
                super().__init__()
                self.window_length = 0

            def forward(self, x, window_length: int):
                self.window_length = window_length
                return torch.add(
                    x,
                    torch.hann_window(
                        self.window_length, periodic=True, dtype=torch.float
                    ),
                )

        win_length = 100
        x = torch.randn(win_length)

        module = HannWindowModule_Periodic()
        self.run_test(module, (x, win_length))

    @skipIfUnsupportedMinOpsetVersion(9)
    def test_hann_window_not_periodic(self):
        class HannWindowModule_NotPeriodic(torch.nn.Module):
            def __init__(self):
                super().__init__()
                self.window_length = 0

            def forward(self, x, window_length: int):
                self.window_length = window_length
                return torch.add(
                    x,
                    torch.hann_window(
                        self.window_length, periodic=False, dtype=torch.float
                    ),
                )

        win_length = 100
        x = torch.randn(win_length)

        module = HannWindowModule_NotPeriodic()
        self.run_test(module, (x, win_length))

    @skipIfUnsupportedMinOpsetVersion(9)
    @skipScriptTest()
    def test_hann_window_default_values(self):
        class HannWindowModule(torch.nn.Module):
            def __init__(self):
                super().__init__()
                self.window_length = 0

            def forward(self, x, window_length: int):
                import torch.nn.functional as F

                self.window_length = window_length
                return torch.add(x, F.relu(torch.hann_window(self.window_length)))

        win_length = 100
        x = torch.randn(win_length, dtype=torch.float)
        module = HannWindowModule()

        output = module(x, win_length)
        self.run_test(module, (x, win_length))

    @skipIfUnsupportedMinOpsetVersion(12)
    def test_tensordot_dim_count(self):
        class M(torch.nn.Module):
            def forward(self, x, y):
                output = torch.tensordot(x, y, 2)
                return output

        x = torch.randint(6, (7, 5, 3, 4))
        y = torch.randint(6, (3, 4, 9, 2))

        self.run_test(M(), (x, y))

    @skipIfUnsupportedMinOpsetVersion(12)
    def test_tensordot_dim_list(self):
        class M(torch.nn.Module):
            def forward(self, x, y):
                output = torch.tensordot(x, y, ([1, -2, -1], [1, 0, 3]))
                return output

        x = torch.randint(6, (7, 4, 3, 5, 2))
        y = torch.randint(6, (5, 4, 4, 2, 6))

        self.run_test(M(), (x, y))

    @skipIfUnsupportedMinOpsetVersion(12)
    def test_tensordot_dynamic_dim(self):
        class M(torch.nn.Module):
            def forward(self, x, y):
                output = torch.tensordot(x, y, 2)
                return output

        x = torch.randint(6, (7, 5, 3, 4))
        y = torch.randint(6, (3, 4, 9, 2))

        new_x = torch.randint(6, (8, 6, 2, 5))
        new_y = torch.randint(6, (2, 5, 3, 4))

        self.run_test(
            M(),
            (x, y),
            additional_test_inputs=[(new_x, new_y)],
            input_names=["input_x", "input_y"],
            dynamic_axes={"input_x": [0, 1, 2, 3], "input_y": [0, 1, 2, 3]},
        )

    @skipIfUnsupportedMinOpsetVersion(9)
    def test_to_device(self):
        class M_ToDevice(torch.nn.Module):
            def forward(self, x, y):
                return x.to(y.device), y

        class M_ToDeviceDtype(torch.nn.Module):
            def forward(self, x, y):
                return x.to(y.device, dtype=torch.long), y

        x = torch.randn(6)
        y = torch.randn(6)

        self.run_test(M_ToDevice(), (x, y))
        self.run_test(M_ToDeviceDtype(), (x, y))

    @skipIfUnsupportedMinOpsetVersion(9)
    @skipScriptTest()
    def test_fill(self):
        class FillModule(torch.nn.Module):
            def forward(self, x, filled_value: int):
                return x.fill_(filled_value)

        x = torch.randn((4, 5, 6))
        filled_value = 7
        self.run_test(FillModule(), (x, filled_value))

        class FillScalarModule(torch.nn.Module):
            def forward(self, x):
                res = x + 2
                res.fill_(2.5)
                return res, x

        x = torch.ones(2, 3, 4, dtype=torch.long)
        self.run_test(FillScalarModule(), x)

    @skipIfUnsupportedMinOpsetVersion(9)
    def test_index_add_normal(self):
        class M(torch.nn.Module):
            def __init__(self, dim, index, updates):
                super().__init__()
                self.dim = dim
                self.index = index
                self.updates = updates

            def forward(self, x):
                x.index_add_(self.dim, self.index, self.updates)
                return x

        x = torch.ones(5, 4, 3)
        updates = torch.tensor([[1], [4], [7], [3], [2]], dtype=torch.float)
        index = torch.tensor([0, 2, 3, 1, 4])
        self.run_test(M(0, index, updates), (x,))

        updates = torch.tensor(
            [[[1, 5, 7], [2, 4, 5], [5, 5, 6], [2, 3, 4]]], dtype=torch.float
        )
        index = torch.tensor([0, 2, 3, 1])
        self.run_test(M(1, index, updates), (x,))

        updates = torch.tensor(
            [[[1, 2, 3], [4, 5, 6], [7, 8, 9], [2, 3, 4]]], dtype=torch.float
        )
        index = torch.tensor([0, 2, 1])
        self.run_test(M(2, index, updates), (x,))

    @skipIfUnsupportedMinOpsetVersion(9)
    def test_index_add_dim_size_differ(self):
        class M(torch.nn.Module):
            def __init__(self, dim, index, updates):
                super().__init__()
                self.dim = dim
                self.index = index
                self.updates = updates

            def forward(self, x):
                x.index_add_(self.dim, self.index, self.updates)
                return x

        x = torch.ones(5, 4, 3)
        updates = torch.tensor([[[1, 5, 7], [2, 4, 5], [5, 5, 6]]], dtype=torch.float)
        index = torch.tensor([0, 2, 1])
        self.run_test(M(1, index, updates), (x,))

    @skipIfUnsupportedMinOpsetVersion(9)
    def test_index_add_in_loop(self):
        class M(torch.nn.Module):
            def __init__(self, dim, index, updates, loop_count):
                super().__init__()
                self.dim = dim
                self.index = index
                self.updates = updates
                self.loop_count = loop_count

            def forward(self, x):
                for i in range(self.loop_count):
                    x.index_add_(self.dim, self.index, self.updates)
                return x

        x = torch.ones(5, 4, 3)
        updates = torch.tensor(
            [[[1, 5, 7], [2, 4, 5], [5, 5, 6], [2, 3, 4]]], dtype=torch.float
        )
        index = torch.tensor([0, 2, 3, 1])
        loop_count = torch.randint(20, (1,))[0].item()
        self.run_test(M(1, index, updates, loop_count), (x,))

    @skipIfUnsupportedMinOpsetVersion(9)
    def test_index_add_if(self):
        class M(torch.nn.Module):
            def __init__(self, dim, updates, index_true, index_false):
                super().__init__()
                self.dim = dim
                self.updates = updates
                self.index_true = index_true
                self.index_false = index_false

            def forward(self, x, cond):
                if cond:
                    x.index_add_(self.dim, self.index_true, self.updates)
                else:
                    x.index_add_(self.dim, self.index_false, self.updates)
                return x

        x = torch.ones(5, 4, 3)
        updates = torch.tensor(
            [[[1, 5, 7], [2, 4, 5], [5, 5, 6], [2, 3, 4]]], dtype=torch.float
        )
        index_true = torch.tensor([0, 2, 3, 1])
        index_false = torch.tensor([1, 0, 2, 3])
        cond = torch.tensor(1, dtype=torch.bool)
        self.run_test(
            torch.jit.script(M(1, updates, index_true, index_false)), (x, cond)
        )

    @skipIfUnsupportedMinOpsetVersion(9)
    def test_index_add_dynamic_axes(self):
        class M(torch.nn.Module):
            def __init__(self, dim, index, updates):
                super().__init__()
                self.dim = dim
                self.index = index
                self.updates = updates

            def forward(self, x):
                x.index_add_(self.dim, self.index, self.updates)
                return x

        x = torch.ones(5, 4, 3)
        y = torch.ones(7, 8, 3)
        updates = torch.tensor(
            [[[1, 5, 7], [2, 4, 5], [5, 5, 6], [2, 3, 4]]], dtype=torch.float
        )
        index = torch.tensor([0, 2, 3, 1])

        self.run_test(
            M(1, index, updates),
            (x,),
            additional_test_inputs=[y],
            input_names=["input_1"],
            dynamic_axes={"input_1": [0, 1]},
        )

    def test_roll(self):
        class M(torch.nn.Module):
            def __init__(self, shifts, dims):
                super().__init__()
                self.shifts = shifts
                self.dims = dims

            def forward(self, x):
                return torch.roll(x, self.shifts, self.dims)

        x = torch.randn(2, 3, 4)
        self.run_test(M([1, 1], [1, 0]), (x,))
        self.run_test(M([0, 1, 2], [1, 0, 2]), (x,))
        self.run_test(M(2, 1), (x,))
        self.run_test(M([-1, 3], [-2, -1]), (x,))

    def test_sum(self):
        class M(torch.nn.Module):
            def forward(self, x):
                return torch.sum(x)

        x = torch.ones(12, 3)
        self.run_test(M(), (x,), input_names=["x"], dynamic_axes={"x": [0]})

    @skipShapeChecking
    def test_sum_empty_tensor(self):
        class M(torch.nn.Module):
            def forward(self, x):
                return x[0:0].sum(), x.sum()

        x = torch.ones(12)
        self.run_test(M(), (x,))

        x = torch.ones(2, 0, 3)
        self.run_test(M(), (x,))

        x = torch.ones(0)
        self.run_test(M(), (x,))

    @skipIfUnsupportedMinOpsetVersion(11)
    def test_broad_cast_tensors(self):
        class M(torch.nn.Module):
            def forward(self, x, y):
                m = torch.broadcast_tensors(x, y)
                return m

        x = torch.randint(5, (1,))
        y = torch.randint(5, (5,))

        self.run_test(M(), (x, y))

        x = torch.randint(5, (4, 2, 1, 4))
        y = torch.randint(5, (2, 3, 1))

        self.run_test(M(), (x, y))

        x = torch.randn(2, 1, 4)
        y = torch.randn(5, 2, 3, 1)

        self.run_test(M(), (x, y))

    @skipScriptTest()
    @skipIfUnsupportedMinOpsetVersion(11)
    def test_dist_normal(self):
        class M(torch.nn.Module):
            def forward(self, x, y):
                return torch.distributions.Normal(x, y).sample().size(0), x, y

        self.run_test(M(), (torch.tensor([0.0]), torch.tensor([[1.0], [2.0]])))
        self.run_test(M(), (torch.tensor([0.0]), torch.tensor([1.0])))

        self.run_test(
            M(),
            (
                torch.tensor([[[0.0], [10.0]], [[2.0], [8.0]], [[2.0], [8.0]]]),
                torch.tensor([[1.0], [3.0]]),
            ),
        )

    @skipScriptTest()
    @skipIfUnsupportedMinOpsetVersion(11)
    def test_dist_normal_correctness(self):
        class M(torch.nn.Module):
            def forward(self, x, y):
                return torch.distributions.Normal(x, y).sample([20000])

        expected_mean = 5.0
        expected_std = 10.0

        model_export = M()
        dummy_input = (torch.tensor([expected_mean]), torch.tensor([expected_std]))
        model_onnx = io.BytesIO()
        torch.onnx.export(
            model_export, dummy_input, model_onnx, opset_version=self.opset_version
        )
        ort_sess = verification._ort_session(model_onnx)
        ort_out = verification._run_ort(ort_sess, inputs=dummy_input)

        actual_std = np.std(ort_out)
        actual_mean = np.mean(ort_out)

        assert (
            abs(abs(actual_mean) - expected_mean) <= expected_mean * 0.1
        ), "the gap of mean between ort outputs and expected one is unacceptable."
        assert (
            abs(abs(actual_std) - expected_std) <= expected_std * 0.1
        ), "the gap of variance between ort outputs and expected one is unacceptable."

    @skipScriptTest()
    @skipIfUnsupportedMinOpsetVersion(11)
    def test_dist_uniform(self):
        class M(torch.nn.Module):
            def forward(self, x, y):
                return torch.distributions.Uniform(x, y).sample().size(0), x, y

        self.run_test(M(), (torch.tensor([0.0]), torch.tensor([10.0])))
        self.run_test(M(), (torch.tensor([[0.0], [6.0]]), torch.tensor([[1.0], [7.0]])))
        self.run_test(
            M(), (torch.tensor([1.0]), torch.tensor([[10.0], [7.0], [9.0], [20.0]]))
        )

    @skipScriptTest()
    @skipIfUnsupportedMinOpsetVersion(11)
    def test_dist_uniform_correctness(self):
        class M(torch.nn.Module):
            def forward(self, x, y):
                return torch.distributions.Uniform(x, y).sample([10000])

        expected_min = 5.0
        expected_max = 10.0
        expected_mean = (expected_min + expected_max) / 2

        model_export = M()
        dummy_input = (torch.tensor([expected_min]), torch.tensor([expected_max]))
        model_onnx = io.BytesIO()
        torch.onnx.export(
            model_export, dummy_input, model_onnx, opset_version=self.opset_version
        )
        ort_sess = verification._ort_session(model_onnx)

        ort_out = verification._run_ort(ort_sess, inputs=dummy_input)
        actual_min = np.min(ort_out)
        actual_max = np.max(ort_out)
        actual_mean = np.mean(ort_out)

        assert (
            actual_min >= expected_min
        ), "the minimum value of ort outputs is out of scope."
        assert (
            actual_max <= expected_max
        ), "the maximum value of ort outputs is out of scope."
        assert (
            abs(actual_mean - expected_mean) <= expected_mean * 0.05
        ), "the mean value of ort outputs is out of scope."

    @skipIfUnsupportedMinOpsetVersion(13)
    def test_sequence_to_int(self):
        class M(torch.nn.Module):
            def forward(self, x):
                result = torch.tensor([2 for i in range(x.size()[0])], dtype=torch.int)
                return x, result

        x = torch.randn(10, 5)
        self.run_test(M(), (x,))

    @skipIfUnsupportedMinOpsetVersion(13)
    def test_sequence_to_float(self):
        class M(torch.nn.Module):
            def forward(self, x):
                result = torch.tensor(
                    [1.1 for i in range(x.size()[0])], dtype=torch.float
                )
                return x, result

        x = torch.randn(10, 5)
        self.run_test(M(), (x,))

    @skipIfUnsupportedMinOpsetVersion(13)
    def test_sequence_to_bool(self):
        class M(torch.nn.Module):
            def forward(self, x):
                result = torch.tensor(
                    [False for i in range(x.size()[0])], dtype=torch.bool
                )
                return x, result

        x = torch.randn(10, 5)
        self.run_test(M(), (x,))

    def test_tuple_output_from_if_with_raised_exception(self):
        class M(torch.nn.Module):
            def __init__(self):
                super().__init__()

            def forward(self, t: Tensor) -> Tuple[Tensor, Tensor]:
                if float(t) < 0:
                    raise Exception("Negative input")
                else:
                    return torch.zeros(5), torch.zeros(5)

        x = torch.zeros(1)
        self.run_test(torch.jit.script(M()), (x,))

    # NOTE: For quantization tests, choose scale and zero point carefully
    #       such that inputs and outputs do not always overflow/underflow.
    #       Otherwise test results could be inaccurate.
    @skipIfUnsupportedMinOpsetVersion(10)
    def test_quantized_linear(self):
        model = torch.ao.nn.quantized.Linear(4, 8)
        # Set fixed weight to avoid flaky test.
        weight = torch.quantize_per_tensor(
            torch.arange(32, dtype=torch.float).view(8, 4), 0.5, 0, torch.qint8
        )
        # Set non-zero bias.
        bias = torch.arange(8, dtype=torch.float)
        model.set_weight_bias(weight, bias)
        # Set fixed input to avoid flaky test.
        input = torch.randn(4, 4)
        input = torch.arange(16, dtype=torch.float).view(4, 4) - 8
        input_tensor = torch.quantize_per_tensor(input, 0.5, 128, torch.quint8)
        self.run_test(model, input_tensor)

    @skipIfUnsupportedMinOpsetVersion(10)
    def test_quantized_conv2d(self):
        model = torch.ao.nn.quantized.Conv2d(16, 33, 3, stride=2)
        # Manually initialize model weight and bias to random numbers.
        # By default all zeros.
        q_weight = torch.quantize_per_tensor(
            torch.randn(33, 16, 3, 3), 0.5, 0, torch.qint8
        )
        bias = torch.arange(33).to(torch.float) - 16
        model.set_weight_bias(q_weight, bias)
        input = torch.randn(3, 16, 32, 32)
        q_input = torch.quantize_per_tensor(input, 0.5, 128, torch.quint8)
        self.run_test(model, q_input)

    @skipIfUnsupportedMinOpsetVersion(10)
    def test_quantized_adaptive_avg_pool2d(self):
        model = torch.nn.AdaptiveAvgPool2d((5, 7))
        input = torch.randn(4, 3, 10, 14)
        q_input = torch.quantize_per_tensor(input, 0.2, 128, torch.quint8)
        self.run_test(model, q_input)

    @skipIfUnsupportedMinOpsetVersion(10)
    def test_quantized_conv2d_relu(self):
        model = torch.nn.intrinsic.quantized.ConvReLU2d(16, 33, 3, stride=2)
        # Manually initialize model weight and bias to random numbers.
        # By default all zeros.
        q_weight = torch.quantize_per_tensor(
            torch.randn(33, 16, 3, 3), 0.5, 0, torch.qint8
        )
        bias = torch.arange(33).to(torch.float) - 16
        model.set_weight_bias(q_weight, bias)
        input = torch.randn(3, 16, 32, 32)
        q_input = torch.quantize_per_tensor(input, 0.5, 128, torch.quint8)
        self.run_test(model, q_input)

    @common_utils.parametrize(
        "function_or_module",
        [
            common_utils.subtest(
                torch.nn.ReLU(),
                name="relu",
            ),
            common_utils.subtest(
                torch.nn.LeakyReLU(),
                name="leaky_relu",
            ),
            common_utils.subtest(
                torch.nn.quantized.LeakyReLU(2.0, 1),
                name="quantized_leaky_relu",
            ),
            common_utils.subtest(
                torch.nn.quantized.Hardswish(2.0, 1),
                name="quantized_hardswish",
            ),
            common_utils.subtest(
                torch.nn.Sigmoid(),
                name="sigmoid",
            ),
            common_utils.subtest(
                torch.nn.quantized.Sigmoid(2.0, 1),
                name="quantized_sigmoid",
            ),
            common_utils.subtest(
                torch.nn.Hardsigmoid(),
                name="hardsigmoid",
            ),
            common_utils.subtest(
                torch.nn.Tanh(),
                name="tanh",
            ),
            common_utils.subtest(
                torch.nn.Hardtanh(),
                name="hardtanh",
            ),
            common_utils.subtest(
                lambda x: torch.transpose(x, 0, 1),
                name="transpose",
            ),
            common_utils.subtest(
                lambda x: x.expand(2, 4, 2, 3),
                name="expand",
            ),
            common_utils.subtest(
                lambda x: x.view(1, 4, 6),
                name="view",
            ),
            common_utils.subtest(
                lambda x: x.select(1, 1),
                name="select",
            ),
            common_utils.subtest(
                torch.nn.quantized.LayerNorm(
                    [4, 2, 3],
                    torch.nn.Parameter(torch.ones([4, 2, 3])),
                    torch.nn.Parameter(torch.zeros([4, 2, 3])),
                    2.0,
                    1,
                ),
                name="layer_norm",
            ),
            common_utils.subtest(
                torch.nn.quantized.InstanceNorm1d(
                    2,
                    torch.nn.Parameter(torch.ones(4)),
                    torch.nn.Parameter(torch.zeros(4)),
                    2.0,
                    1,
                ),
                name="instance_norm",
            ),
            common_utils.subtest(
                torch.nn.quantized.GroupNorm(
                    2,
                    4,
                    torch.nn.Parameter(torch.zeros(4)),
                    torch.nn.Parameter(torch.zeros(4)),
                    2.0,
                    1,
                ),
                name="group_norm",
            ),
            common_utils.subtest(
                lambda x: torch.as_strided(x, (2, 2), (1, 2)),
                name="as_strided",
            ),
        ],
    )
    @skipScriptTest()
    @skipIfUnsupportedMinOpsetVersion(10)
    def test_quantized_unary_ops(self, function_or_module):
        input = torch.randn(1, 4, 2, 3)
        q_input = torch.quantize_per_tensor(input, 0.26, 128, torch.quint8)

        class Model(torch.nn.Module):
            def __init__(self, function_or_module):
                super().__init__()
                self.function_or_module = function_or_module

            def forward(self, x):
                return self.function_or_module(x)

        self.run_test(Model(function_or_module), q_input)

    @skipIfUnsupportedMinOpsetVersion(10)
    def test_quantized_flatten(self):
        class FlattenModel(torch.nn.Module):
            def forward(self, input):
                return torch.flatten(input)

        x = torch.quantize_per_tensor(torch.randn(1, 2, 3, 4), 1, 0, torch.quint8)
        self.run_test(FlattenModel(), x)

    @unittest.skip(
        "ONNX Runtime 1.11 does not support quantized cat. Enable after ORT 1.12 is enabled in CI."
    )
    @skipIfUnsupportedMinOpsetVersion(10)
    @skipScriptTest()  # torch.jit.frontend.FrontendError: Cannot instantiate class 'QFunctional' in a script function:
    def test_quantized_cat_when_concatinating_the_same_tensor(self):
        class QuantizedSelfConcatenationModel(torch.nn.Module):
            def forward(self, x):
                return torch.nn.quantized.QFunctional().cat((x, x), dim=1)

        q_input = torch.quantize_per_tensor(torch.ones(2, 3), 0.26, 128, torch.quint8)
        self.run_test(QuantizedSelfConcatenationModel(), q_input)

    @common_utils.parametrize(
        "x, y",
        [
            common_utils.subtest(
                [
                    torch.quantize_per_tensor(
                        torch.ones(2, 3), 0.26, 128, torch.quint8
                    ),
                    torch.quantize_per_tensor(
                        torch.zeros(1, 3), 0.26, 128, torch.quint8
                    ),
                ],
                name="different_shape",
            ),
            common_utils.subtest(
                [
                    torch.quantize_per_tensor(
                        torch.ones(2, 3), 0.26, 128, torch.quint8
                    ),
                    torch.quantize_per_tensor(torch.ones(2, 3), 42, 1, torch.quint8),
                ],
                name="different_scale",
            ),
            common_utils.subtest(
                [
                    torch.quantize_per_tensor(
                        torch.ones(2, 3), 0.26, 128, torch.quint8
                    ),
                    torch.quantize_per_tensor(torch.ones(2, 3), 0.26, 63, torch.quint8),
                ],
                name="different_zero_point",
            ),
            common_utils.subtest(
                [
                    torch.quantize_per_tensor(
                        torch.ones(2, 3), 0.26, 128, torch.quint8
                    ),
                    torch.quantize_per_tensor(torch.ones(2, 3), 0.1, 63, torch.quint8),
                ],
                name="different_zero_point_and_scale",
            ),
        ],
    )
    @unittest.skip(
        "ONNX Runtime 1.11 does not support quantized cat. Enable after ORT 1.12 is enabled in CI."
    )
    @skipIfUnsupportedMinOpsetVersion(10)
    @skipScriptTest()  # torch.jit.frontend.FrontendError: Cannot instantiate class 'QFunctional' in a script function:
    def test_quantized_cat(self, x: torch.Tensor, y: torch.Tensor):
        class QuantizedConcatenationModel(torch.nn.Module):
            def forward(self, x, y):
                return torch.nn.quantized.QFunctional().cat((x, y), dim=0)

        self.run_test(QuantizedConcatenationModel(), (x, y))

    @skipIfUnsupportedMinOpsetVersion(10)
    # torch.jit.frontend.FrontendError:
    # Cannot instantiate class 'QFunctional' in a script function
    @skipScriptTest()
    def test_quantized_arithmetic_qfunctional(self):
        x = torch.quantize_per_tensor(torch.randn(3, 4), 0.2, 128, torch.quint8)
        y = torch.quantize_per_tensor(torch.randn(3, 4), 0.2, 128, torch.quint8)

        class ArithmeticModel(torch.nn.Module):
            def forward(self, x, y):
                o = torch.ao.nn.quantized.QFunctional().add(x, y)
                o = torch.ao.nn.quantized.QFunctional().mul(o, x)
                return o

        self.run_test(ArithmeticModel(), (x, y))

    @skipIfUnsupportedMinOpsetVersion(10)
    def test_quantized_arithmetic(self):
        x = torch.quantize_per_tensor(torch.randn(3, 4), 0.2, 128, torch.quint8)
        y = torch.quantize_per_tensor(torch.randn(3, 4), 0.2, 128, torch.quint8)

        class ArithmeticModel2(torch.nn.Module):
            def forward(self, x, y):
                o = torch.ops.quantized.add(x, y, 0.4, 100)
                o = torch.ops.quantized.mul(o, x, 0.4, 100)
                return o

        self.run_test(ArithmeticModel2(), (x, y))

    @skipIfUnsupportedMinOpsetVersion(10)
    def test_quantize_per_tensor(self):
        class Module(torch.nn.Module):
            def forward(self, x):
                return (
                    torch.quantize_per_tensor(x, 0.2, 0, torch.qint8),
                    torch.quantize_per_tensor(x, 0.2, 128, torch.quint8),
                )

        x = torch.randn(4, 6)
        self.run_test(Module(), x)

    @skipIfUnsupportedMinOpsetVersion(10)
    def test_dequantize(self):
        class Module(torch.nn.Module):
            def forward(self, x):
                return torch.dequantize(x)

        x = torch.quantize_per_tensor(torch.randn(3, 4), 0.2, 0, torch.qint8)
        self.run_test(Module(), x)

    @skipIfUnsupportedMinOpsetVersion(13)
    def test_qat_linear_per_channel(self):
        class M(torch.nn.Module):
            def __init__(self):
                super().__init__()
                self.quant = torch.quantization.QuantStub()
                self.linear = torch.nn.Linear(4, 3)
                self.dequant = torch.quantization.DeQuantStub()

            def forward(self, x):
                x = self.quant(x)
                x = self.linear(x)
                x = self.dequant(x)
                return x

        model = M()
        model.qconfig = torch.quantization.get_default_qconfig("fbgemm")
        model = torch.quantization.prepare_qat(model)
        # Set fixed weight and bias to avoid flaky test.
        model.linear.weight = torch.nn.Parameter(
            _construct_tensor_for_quantization_test((3, 4))
        )
        model.linear.bias = torch.nn.Parameter(torch.arange(3, dtype=torch.float))
        model = torch.quantization.convert(model)

        # Set fixed input to avoid flaky test.
        input = _construct_tensor_for_quantization_test((4, 4), offset=-8)
        self.run_test(model, input)

    @skipIfUnsupportedMinOpsetVersion(13)
    def test_qat_relu(self):
        class M(torch.nn.Module):
            def __init__(self):
                super().__init__()
                self.quant = torch.quantization.QuantStub()
                self.relu = torch.nn.ReLU()
                self.dequant = torch.quantization.DeQuantStub()

            def forward(self, x):
                x = self.quant(x)
                x = self.relu(x)
                x = self.dequant(x)
                return x

        model = M()
        model.qconfig = torch.quantization.get_default_qconfig("fbgemm")
        model = torch.quantization.prepare_qat(model)
        model = torch.quantization.convert(model)
        input = torch.randn(8, 4)
        self.run_test(model, input)

    @skipIfUnsupportedMinOpsetVersion(13)
    def test_qat_conv2d(self):
        class M(torch.nn.Module):
            def __init__(self):
                super().__init__()
                self.quant = torch.quantization.QuantStub()
                self.conv = torch.nn.Conv2d(2, 4, 3, stride=2)
                self.dequant = torch.quantization.DeQuantStub()

            def forward(self, x):
                x = self.quant(x)
                x = self.conv(x)
                x = self.dequant(x)
                return x

        model = M()
        model.qconfig = torch.quantization.get_default_qconfig("fbgemm")
        model = torch.quantization.prepare_qat(model)
        # Set fixed weight and bias to avoid flaky test.
        model.conv.weight = torch.nn.Parameter(
            _construct_tensor_for_quantization_test((2, 4, 3, 3), max_val=2)
        )
        model.conv.bias = torch.nn.Parameter(torch.tensor([0.0, 1.0]))
        model = torch.quantization.convert(model)

        # Set fixed input to avoid flaky test.
        input = _construct_tensor_for_quantization_test(
            (3, 4, 8, 8), offset=-384, max_val=12
        )
        self.run_test(model, input)

    @skipIfUnsupportedMinOpsetVersion(13)
    def test_qat_conv2d_relu(self):
        class M(torch.nn.Module):
            def __init__(self):
                super().__init__()
                self.quant = torch.quantization.QuantStub()
                self.conv = torch.nn.Conv2d(2, 4, 3, stride=2)
                self.relu = torch.nn.ReLU()
                self.dequant = torch.quantization.DeQuantStub()

            def forward(self, x):
                x = self.quant(x)
                x = self.conv(x)
                x = self.relu(x)
                x = self.dequant(x)
                return x

        model = M()
        model.qconfig = torch.quantization.get_default_qconfig("fbgemm")
        model = torch.quantization.prepare_qat(model)
        # Set fixed weight and bias to avoid flaky test.
        model.conv.weight = torch.nn.Parameter(
            _construct_tensor_for_quantization_test((2, 4, 3, 3), max_val=2)
        )
        model.conv.bias = torch.nn.Parameter(torch.tensor([0.0, 1.0]))
        model = torch.quantization.convert(model)

        # Set fixed input to avoid flaky test.
        input = _construct_tensor_for_quantization_test(
            (3, 4, 8, 8), offset=-384, max_val=12
        )
        self.run_test(model, input)

    @skipIfUnsupportedMinOpsetVersion(13)
    def test_qat_conv2d_relu_fused(self):
        class M(torch.nn.Module):
            def __init__(self):
                super().__init__()
                self.quant = torch.quantization.QuantStub()
                self.conv = torch.nn.Conv2d(2, 4, 3, stride=2)
                self.relu = torch.nn.ReLU()
                self.dequant = torch.quantization.DeQuantStub()

            def forward(self, x):
                x = self.quant(x)
                x = self.conv(x)
                x = self.relu(x)
                x = self.dequant(x)
                return x

        model = M()
        model.qconfig = torch.quantization.get_default_qconfig("fbgemm")
        model = torch.quantization.fuse_modules(model.eval(), [["conv", "relu"]])
        model = torch.quantization.prepare_qat(model.train())
        # Set fixed weight and bias to avoid flaky test.
        model.conv.weight = torch.nn.Parameter(
            _construct_tensor_for_quantization_test((2, 4, 3, 3), max_val=2)
        )
        model.conv.bias = torch.nn.Parameter(torch.tensor([0.0, 1.0]))
        model = torch.quantization.convert(model)

        # Set fixed input to avoid flaky test.
        input = _construct_tensor_for_quantization_test(
            (3, 4, 8, 8), offset=-384, max_val=12
        )
        self.run_test(model, input)

    @skipIfUnsupportedMinOpsetVersion(10)
    def test_qat_maxpool2d(self):
        class M(torch.nn.Module):
            def __init__(self):
                super().__init__()
                self.quant = torch.quantization.QuantStub()
                self.pool = torch.nn.MaxPool2d(kernel_size=3, stride=2, padding=1)
                self.dequant = torch.quantization.DeQuantStub()

            def forward(self, x):
                x = self.quant(x)
                x = self.pool(x)
                x = self.dequant(x)
                return x

        model = M()
        model.qconfig = torch.quantization.get_default_qconfig("fbgemm")
        model = torch.quantization.prepare_qat(model.train())
        model = torch.quantization.convert(model)

        # Set fixed input to avoid flaky test.
        input = _construct_tensor_for_quantization_test((4, 4, 3, 2))
        self.run_test(model, input)

    @skipIfUnsupportedMinOpsetVersion(10)
    def test_qat_avg_pool2d(self):
        model = torch.nn.Sequential(
            torch.quantization.QuantStub(),
            torch.nn.AvgPool2d(kernel_size=3, stride=2, padding=1),
            torch.quantization.DeQuantStub(),
        )
        model.qconfig = torch.quantization.get_default_qconfig("fbgemm")
        model = torch.quantization.prepare_qat(model.train())
        model = torch.quantization.convert(model)
        input = _construct_tensor_for_quantization_test((4, 4, 3, 2))
        self.run_test(model, input)

    @skipIfUnsupportedMinOpsetVersion(11)
    def test_qat_upsample_nearest2d(self):
        model = torch.nn.Sequential(
            torch.quantization.QuantStub(),
            torch.nn.UpsamplingNearest2d(scale_factor=1.5),
            torch.quantization.DeQuantStub(),
        )
        model.qconfig = torch.quantization.get_default_qconfig("fbgemm")
        model = torch.quantization.prepare_qat(model.train())
        model = torch.quantization.convert(model)
        input = _construct_tensor_for_quantization_test((4, 3, 2, 2))
        self.run_test(model, input)

    @skipIfUnsupportedMinOpsetVersion(9)
    def test_convolution_allow_tf32(self):
        class Module(torch.nn.Module):
            def __init__(self, allow_tf32):
                super().__init__()

                self.allow_tf32 = allow_tf32
                weight = torch.rand(32, 3, 3, 3)
                self.weight = torch.nn.Parameter(weight)

            def forward(self, x):
                if self.allow_tf32:
                    return torch._convolution(
                        x,
                        self.weight,
                        None,
                        [2, 2],
                        [0, 0],
                        [1, 1],
                        False,
                        [0, 0],
                        1,
                        False,
                        False,
                        True,
                        True,
                    )
                else:
                    return torch._convolution(
                        x,
                        self.weight,
                        None,
                        [2, 2],
                        [0, 0],
                        [1, 1],
                        False,
                        [0, 0],
                        1,
                        False,
                        False,
                        True,
                    )

        x = torch.randn(1, 3, 224, 224)
        self.run_test(Module(False), x, rtol=1e-3, atol=1e-6)
        self.run_test(Module(True), x, rtol=1e-3, atol=1e-6)

    @skipIfUnsupportedMinOpsetVersion(16)
    @common_utils.parametrize(
        "mode",
        ("bilinear", "nearest", "bicubic"),
    )
    @common_utils.parametrize(
        "padding_mode",
        ("zeros", "border", "reflection"),
    )
    @common_utils.parametrize(
        "align_corners",
        (True, False),
        name_fn=lambda align_corners: str(align_corners),
    )
    def test_grid_sample(self, mode, padding_mode, align_corners):

        n, c, h_in, w_in, h_out, w_out = 1, 1, 3, 2, 2, 4

        class GridSampleModule(torch.nn.Module):
            def __init__(self, mode, padding_mode, align_corners) -> None:
                super().__init__()
                self.mode, self.padding_mode, self.align_corners = (
                    mode,
                    padding_mode,
                    align_corners,
                )

            def forward(self, input, grid):
                return torch.nn.functional.grid_sample(
                    input, grid, self.mode, self.padding_mode, self.align_corners
                )

        atol_rtol = {}
        if (mode, padding_mode) == ("bicubic", "border"):
            if align_corners:
                atol_rtol.update({"atol": 0.3, "rtol": 0.4})
            else:
                atol_rtol.update({"atol": 0.02, "rtol": 0.02})
        input, grid = torch.randn(n, c, h_in, w_in), torch.randn(n, h_out, w_out, 2)
        self.run_test(
            GridSampleModule(mode, padding_mode, align_corners),
            (input, grid),
            **atol_rtol,
        )

<<<<<<< HEAD
=======
    class IfNoneInput(torch.nn.Module):
        def forward(self, x) -> Optional[Tensor]:
            y: Optional[Tensor] = None
            if x.size(0) > 1:
                y = x
            return y

    class IfNoneOutput(torch.nn.Module):
        def forward(self, x) -> Optional[Tensor]:
            y: Optional[Tensor] = x
            if x.size(0) > 1:
                y = None
            return y

    #  Skip now to wait more insight on https://github.com/onnx/onnx/issues/4424
    #  Model fails on type inference, as it's input/output type mismatch.
    class LoopNoneInput(torch.nn.Module):
        def forward(self, x) -> Optional[Tensor]:
            y: Optional[Tensor] = None
            for _ in range(x.size(0)):
                y = x
            return y

    class LoopNoneOutput(torch.nn.Module):
        def forward(self, x) -> Optional[Tensor]:
            y: Optional[Tensor] = x
            for _ in range(x.size(0)):
                y = None
            return y

    @common_utils.parametrize(
        "module_class",
        (IfNoneOutput, IfNoneInput, LoopNoneOutput, LoopNoneInput),
        name_fn=lambda module_class: module_class.__name__,
    )
    @common_utils.parametrize("x_size", (0, 1), name_fn=lambda x_size: str(x_size))
    @skipTraceTest()
    @skipIfUnsupportedMinOpsetVersion(16)
    def test_optional_output(self, module_class: Type[torch.nn.Module], x_size: int):
        # Need scripting to preserve control flow for this test to be
        # meaningful.
        model = torch.jit.script(module_class())
        f = io.BytesIO()
        x = torch.ones(x_size)
        dynamic_axis_name = "condition"
        torch.onnx.export(
            model,
            x,
            f,
            opset_version=self.opset_version,
            # Ensure condition is not constant
            dynamic_axes={"x": {0: dynamic_axis_name}},
            input_names=["x"],
        )
        exported = onnx.load_from_string(f.getvalue())
        expected_elem_type = torch.onnx.JitScalarType.from_dtype(x.dtype).onnx_type()
        expected_output_type = onnx.helper.make_optional_type_proto(
            onnx.helper.make_tensor_type_proto(expected_elem_type, (dynamic_axis_name,))
        )
        self.assertEqual(expected_output_type, exported.graph.output[0].type)
        for node in exported.graph.node:
            # Both branches output types should match.
            if node.op_type == "If":
                for attr in node.attribute:
                    if attr.name in ("then_branch", "else_branch"):
                        self.assertEqual(expected_output_type, attr.g.output[0].type)

        self.run_test(
            module_class(),
            x,
            # Ensure condition is not constant
            dynamic_axes={"x": {0: dynamic_axis_name}},
            input_names=["x"],
        )

>>>>>>> 9b8e0a38
    @skipTraceTest()
    @skipIfUnsupportedMinOpsetVersion(16)
    def test_uninitialized_optional(self):
        class Module(torch.nn.Module):
            def forward(self, y: Optional[Tensor]) -> Optional[Tensor]:
                if y is not None:
                    if y.shape[1] < 5:
                        if y.size(0) == 1:
                            y = y + 4
                        else:
                            return y
                return y

        self.run_test(
            Module(),
            torch.ones((3, 4), dtype=torch.int),
            dynamic_axes={"y": {0: "y0", 1: "y1"}},
            input_names=["y"],
        )

    @skipIfUnsupportedMinOpsetVersion(9)
    def test_device_eq(self):
        class M(torch.nn.Module):
            def forward(self, a):
                # exercise both Tensor.device (prim::device)
                # and torch.device (prim::Constant).
                if a.device != torch.device("cpu"):
                    return a
                return torch.zeros_like(a)

        mod = torch.jit.script(M())  # preserve control flow

        self.run_test(
            mod,
            # In order for the ONNX model behavior to match the torch model, we
            # need to construct input that has the same device that is checked for
            # in forward(). In ONNX there is no such thing as a device, so the if
            # condition is always false.
            torch.randn(3, 3, device="cpu"),
            # Force dynamic axes so that the output shape depends on the input.
            # Otherwise the entire model will just return a constant and not have
            # any inputs.
            input_names=["a"],
            dynamic_axes={"a": {0: "a0"}},
        )

    @skipIfUnsupportedMinOpsetVersion(9)
    def test_lerp(self):
        class LerpModel(torch.nn.Module):
            def forward(self, x):
                return (
                    x.lerp(torch.full_like(x, 10), 0.4),
                    x.lerp(torch.full_like(x, 20), 0.7),
                    x.lerp(torch.full_like(x, 30), torch.tensor(0.4)),
                    x.lerp(torch.full_like(x, 40), x / 10.0),
                    x.lerp(torch.tensor(10.0), x / 10.0),
                    x.lerp(torch.tensor(10.0), 0.4),
                    x.lerp(torch.tensor(10.0), torch.tensor(0.4)),
                )

        self.run_test(LerpModel(), torch.rand(5, 4, 3))

    # Cannot export with older opsets because of "ConstantFill" op
    # ConstantFill was a temp op removed at opset 8. This is no longer supported by onnxruntime
    # There are still some issues prevent us from enabling script test for these scenarios:
    # test_gru_*:
    #   Operator aten::as_tensor is not supported by exporter yet.
    #       - https://msdata.visualstudio.com/Vienna/_workitems/edit/1055382
    #   Operator aten::_pack_padded_sequence is not supported by exporter yet.
    #       - https://msdata.visualstudio.com/Vienna/_workitems/edit/1055384
    # test_elman_*:
    # Compiling in script mode fails with errors like:
    #   torch.jit.frontend.UnsupportedNodeError: annotated assignments
    #   without assigned value aren't supported
    #       - https://msdata.visualstudio.com/Vienna/_workitems/edit/1160723
    # test_lstm_*:
    #   Compiling in script mode fails with errors like:
    #   RuntimeError: Arguments for call are not valid.
    #       - https://msdata.visualstudio.com/Vienna/_workitems/edit/1160723
    @skipScriptTest()
    @skipIfUnsupportedMinOpsetVersion(9)
    @common_utils.parametrize(
        "name, nonlinearity",
        [
            ("elman", "relu"),
            ("elman", "tanh"),
            ("lstm", None),
            ("gru", None),
        ],
    )
    @common_utils.parametrize(**_parametrize_rnn_args("layers"))
    @common_utils.parametrize(**_parametrize_rnn_args("bidirectional"))
    @common_utils.parametrize(**_parametrize_rnn_args("initial_state"))
    @common_utils.parametrize(**_parametrize_rnn_args("packed_sequence"))
    @common_utils.parametrize(**_parametrize_rnn_args("dropout"))
    def test_rnn(self, *args, **kwargs):
        self._dispatch_rnn_test(*args, **kwargs)


if __name__ == "__main__":
    common_utils.run_tests()<|MERGE_RESOLUTION|>--- conflicted
+++ resolved
@@ -7,9 +7,10 @@
 import os
 import unittest
 from collections import OrderedDict
-from typing import Dict, List, Optional, Tuple, Union
+from typing import Dict, List, Optional, Tuple, Type, Union
 
 import numpy as np
+import onnx
 import onnx_test_common
 import parameterized
 
@@ -1599,9 +1600,9 @@
         self.run_test(ArithmeticModule(), (x, y))
 
     # Outputs that are always None are removed.
-    # We don't know Optional.elem_type, so we can't construct a valid Optional.
-    # Tests for Optional outputs (control flow with None in one branch,
-    # not-None in another) are in test_pytorch_onnx_no_runtime.py.
+    # Issue 84130: ONNX ignores mustNone() node, while pytorch
+    # doesn't, and that makes Optional comparison difficult to achieve.
+    @skipScriptTest()  # TODO Use onnx::Optional to replace erase None in shape_type_inference.cpp
     def test_tuple_with_none_outputs(self):
         class TupleModel(torch.nn.Module):
             def forward(self, x):
@@ -3582,7 +3583,7 @@
 
         x = torch.arange(1.0, 6.0, requires_grad=True)
         k = torch.tensor(3)
-        self.run_test(MyModuleDynamic(), [x, k])
+        self.run_test(MyModuleDynamic(), (x, k))
 
     @skipScriptTest()  # Python builtin apply of FunctionMeta object is currently not supported in Torchscript.
     @skipIfUnsupportedMinOpsetVersion(11)  # Clip op min is an input since opset 11.
@@ -3673,8 +3674,11 @@
         self.run_test(Model(), x)
 
     def test_layer_norm(self):
-        model = torch.nn.LayerNorm([10, 10])
-        x = torch.randn(20, 5, 10, 10)
+        # As layer_norm works on the last D dimension, please keep
+        # this test case at least three dimension to prevent the
+        # situation of axis=2 mapping to the same axis as axis=-2
+        model = torch.nn.LayerNorm([10, 10, 10])
+        x = torch.randn(20, 5, 10, 10, 10)
         self.run_test(model, x)
 
     def test_batchnorm1d(self):
@@ -7396,23 +7400,28 @@
         x = torch.randn(2, 2, 4, 4)
         self.run_test(model, x)
 
-    # Dynamic padding is added in opset 11
-    @skipIfUnsupportedMinOpsetVersion(11)
-    def test_pad_types(self):
+    @common_utils.parametrize(
+        "pad",
+        [
+            common_utils.subtest([2, 4], name="scalar_list"),
+            common_utils.subtest(
+                [
+                    torch.tensor(2, dtype=torch.int64),
+                    torch.tensor(4, dtype=torch.int64),
+                ],
+                name="scalar_tensor_list",
+            ),
+        ],
+    )
+    @skipIfUnsupportedMinOpsetVersion(11)  # Dynamic padding is added in opset 11
+    def test_pad_types(self, pad):
         # Test for different pad integer types
         class Pad(torch.nn.Module):
             def forward(self, x, pad: List[int]):
                 return torch.nn.functional.pad(x, pad)
 
         x = torch.randn(2, 2, 4, 4)
-        y = pad = [2, 4]
-        self.run_test(Pad(), (x, y))
-
-        y = pad = [
-            torch.tensor(2, dtype=torch.int64),
-            torch.tensor(4, dtype=torch.int64),
-        ]
-        self.run_test(Pad(), (x, y))
+        self.run_test(Pad(), (x, pad))
 
     @skipIfUnsupportedMaxOpsetVersion(10)
     @skipScriptTest()  # TODO: the logic in symbolic_opset9 doesn't handle script
@@ -11617,6 +11626,37 @@
         )
         ort_sess = verification._ort_session(model_onnx)
         ort_out = verification._run_ort(ort_sess, inputs=dummy_input)
+
+        actual_std = np.std(ort_out)
+        actual_mean = np.mean(ort_out)
+
+        assert (
+            abs(abs(actual_mean) - expected_mean) <= expected_mean * 0.1
+        ), "the gap of mean between ort outputs and expected one is unacceptable."
+        assert (
+            abs(abs(actual_std) - expected_std) <= expected_std * 0.1
+        ), "the gap of variance between ort outputs and expected one is unacceptable."
+
+    @skipScriptTest()
+    @skipIfUnsupportedMinOpsetVersion(11)
+    def test_nn_init_normal_correctness(self):
+        expected_mean = 5.0
+        expected_std = 10.0
+
+        class M(torch.nn.Module):
+            def forward(self):
+                x = torch.ones([]).new_empty(1, 400, 50)
+                torch.nn.init.normal_(x, expected_mean, expected_std)
+                return x
+
+        model_export = M()
+        model_onnx = io.BytesIO()
+        test_inputs = tuple()
+        torch.onnx.export(
+            model_export, test_inputs, model_onnx, opset_version=self.opset_version
+        )
+        ort_sess = verification._ort_session(model_onnx)
+        ort_out = verification._run_ort(ort_sess, inputs=test_inputs)
 
         actual_std = np.std(ort_out)
         actual_mean = np.mean(ort_out)
@@ -12303,8 +12343,6 @@
             **atol_rtol,
         )
 
-<<<<<<< HEAD
-=======
     class IfNoneInput(torch.nn.Module):
         def forward(self, x) -> Optional[Tensor]:
             y: Optional[Tensor] = None
@@ -12380,7 +12418,6 @@
             input_names=["x"],
         )
 
->>>>>>> 9b8e0a38
     @skipTraceTest()
     @skipIfUnsupportedMinOpsetVersion(16)
     def test_uninitialized_optional(self):
