--- conflicted
+++ resolved
@@ -590,17 +590,11 @@
 # INTERN_BUILD_ATEN_OPS is used to control whether to build ATen/TH operators.
 set(INTERN_BUILD_ATEN_OPS ON)
 
-<<<<<<< HEAD
 if(NOT DEFINED USE_BLAS)
   set(USE_BLAS ON)
 endif()
 
-# BUILD_CAFFE2_MOBILE is the master switch to choose between libcaffe2 v.s. libtorch mobile build.
-# When it's enabled it builds original libcaffe2 mobile library without ATen/TH ops nor TorchScript support;
-# When it's disabled it builds libtorch mobile library, which contains ATen/TH ops and native support for
-=======
 # Build libtorch mobile library, which contains ATen/TH ops and native support for
->>>>>>> 6bedb7a7
 # TorchScript model, but doesn't contain not-yet-unified caffe2 ops;
 if(INTERN_BUILD_MOBILE)
   if(NOT BUILD_SHARED_LIBS AND NOT "${SELECTED_OP_LIST}" STREQUAL "")
