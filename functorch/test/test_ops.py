--- conflicted
+++ resolved
@@ -688,8 +688,6 @@
         # erroring because running_mean and running_var aren't differentiable
         xfail('nn.functional.batch_norm'),
         xfail('nn.functional.batch_norm', 'without_cudnn'),
-        xfail('linalg.solve'),
-        xfail('linalg.tensorsolve'),
     }
 
     @ops(functorch_lagging_op_db + additional_op_db, allowed_dtypes=(torch.float,))
@@ -747,10 +745,6 @@
         xfail('index_fill'),
         xfail('put'),
         xfail('take'),
-<<<<<<< HEAD
-=======
-        xfail('linalg.eigvals'),
->>>>>>> 2ae1afd6
         xfail('linalg.tensorsolve'),
         xfail('nn.functional.max_pool3d'),
         xfail('vdot'),
@@ -823,10 +817,6 @@
         xfail('index_fill'),
         xfail('linalg.det'),
         xfail('linalg.eig'),
-<<<<<<< HEAD
-=======
-        xfail('linalg.eigvals'),
->>>>>>> 2ae1afd6
         xfail('linalg.householder_product'),
         xfail('linalg.lstsq', ''),
         xfail('linalg.lstsq', 'grad_oriented'),
