# Owner(s): ["module: functorch"]

# Copyright (c) Facebook, Inc. and its affiliates.
# All rights reserved.
#
# This source code is licensed under the BSD-style license found in the
# LICENSE file in the root directory of this source tree.

import itertools

from torch.testing._internal.common_utils import TestCase, run_tests, is_iterable_of_tensors
import torch
from torch import Tensor
import functools
from torch.testing._internal.common_device_type import instantiate_device_type_tests
from torch.testing._internal.common_device_type import ops
from torch.testing._internal.common_device_type import \
    toleranceOverride, tol
from functorch_additional_op_db import additional_op_db
from torch.testing._internal.common_methods_invocations import op_db
from common_utils import (
    get_fallback_and_vmap_exhaustive,
    get_exhaustive_batched_inputs,
    get_exhaustive_batched_inputs_batch_norm_is_training,
    xfail,
    skip,
    skipOps,
    tol1,
    # tol2,
    opsToleranceOverride,
    check_vmap_fallback,
    is_batch_norm_training,
    is_valid_inplace_sample_input,
    loop2,
)

from torch.testing._internal.opinfo.core import SampleInput
from torch.utils._pytree import tree_flatten, tree_unflatten, tree_map
from functorch import grad, vjp, vmap, jacrev, jacfwd
import torch.autograd.forward_ad as fwAD
from functorch._src.eager_transforms import _as_tuple, jvp
aten = torch.ops.aten


# Version of autograd.grad with some differences:
#   - pytree inputs is allowed (but leaves of the pytree have to all
#     be tensors)
#   - if an input is not used as part of derivatives, we will return a
#     zero-filled tensor for the result
def _autograd_grad(
    outputs, inputs, grad_outputs=None, retain_graph=False, create_graph=True
):
    inputs, inputs_spec = tree_flatten(inputs)
    diff_inputs = tuple(inp for inp in inputs if inp.requires_grad)
    if grad_outputs is None:
        diff_outputs = tuple(out for out in outputs if out.requires_grad)
    else:
        diff_grad_outputs = [
            (out, go) for out, go in zip(outputs, grad_outputs) if out.requires_grad
        ]
        if len(diff_grad_outputs) == 0:
            diff_outputs, grad_outputs = (), ()
        else:
            diff_outputs, grad_outputs = zip(*diff_grad_outputs)
    grad_inputs = torch.autograd.grad(
        diff_outputs,
        diff_inputs,
        grad_outputs,
        retain_graph=retain_graph,
        create_graph=create_graph,
        allow_unused=True,
    )
    result = []
    grad_inputs_iter = iter(grad_inputs)
    for inp in inputs:
        if inp.requires_grad:
            grad_input = next(grad_inputs_iter)
            if grad_input is None:
                result.append(torch.zeros_like(inp))
            else:
                result.append(grad_input)
        else:
            result.append(torch.zeros_like(inp))
    return tree_unflatten(result, inputs_spec)


def diff_arg(arg, requires_grad=True):
    def is_differentiable_arg(arg):
        if requires_grad:
            return arg.requires_grad
        else:
            return arg.is_floating_point() or arg.is_complex()
    if is_iterable_of_tensors(arg):
        if all([is_differentiable_arg(a) for a in arg]):
            return True
        if all([not is_differentiable_arg(a) for a in arg]):
            return False
        raise RuntimeError("NYI: The test runner can't handle this")
    return isinstance(arg, Tensor) and is_differentiable_arg(arg)


# Given f, returns an f' such that:
# - f' takes only positional arguments
# - All arguments to f' are floating-point Tensors
# - All outputs of f' are floating-point Tensors
def normalize_op_input_output2(f, args, kwargs, output_process_fn_grad=None, requires_grad=True):
    flat_args, args_spec = tree_flatten(args)
    diff_argnums = tuple(i for i, arg in enumerate(flat_args) if diff_arg(arg, requires_grad=requires_grad))
    assert len(diff_argnums) > 0
    primals = tuple(flat_args[i] for i in diff_argnums)

    @functools.wraps(f)
    def wrapped(*primals):
        _args = list(flat_args)
        for num, arg in zip(diff_argnums, primals):
            _args[num] = arg
        _args = tree_unflatten(_args, args_spec)
        result = f(*_args, **kwargs)
        if output_process_fn_grad is not None:
            result = output_process_fn_grad(result)
        if isinstance(result, tuple):
            result = tuple(r for r in result if torch.is_floating_point(r))
            assert len(result) > 0
        return result
    return wrapped, primals


# TODO: consolidate with normalize_op_input_output2
def normalize_op_input_output3(f, args, kwargs, sample_args, output_process_fn_grad=None):
    flat_args, args_spec = tree_flatten(args)
    flat_sample_args, _ = tree_flatten(sample_args)
    diff_argnums = tuple(i for i, (arg, sample) in enumerate(zip(flat_args, flat_sample_args))
                         if diff_arg(sample, requires_grad=True))
    assert len(diff_argnums) > 0
    primals = tuple(flat_args[i] for i in diff_argnums)

    @functools.wraps(f)
    def wrapped(*primals):
        _args = list(flat_args)
        for num, arg in zip(diff_argnums, primals):
            _args[num] = arg
        _args = tree_unflatten(_args, args_spec)
        result = f(*_args, **kwargs)
        if output_process_fn_grad is not None:
            result = output_process_fn_grad(result)
        if isinstance(result, tuple):
            result = tuple(r for r in result if torch.is_floating_point(r))
            assert len(result) > 0
        return result
    return wrapped, primals


def normalize_op_input_output(f, sample, requires_grad=True):
    args = tuple([sample.input] + list(sample.args))
    return normalize_op_input_output2(
        f, args, sample.kwargs, sample.output_process_fn_grad, requires_grad=requires_grad
    )


def ref_vjp(f, *primals):
    result = f(*primals)

    def wrapped(cotangents):
        return _autograd_grad(_as_tuple(result), primals, _as_tuple(cotangents))

    return result, wrapped


def simulate_jvp(f, primals, tangents):
    primals_out, tangents_out = torch.autograd.functional.jvp(f, primals, tangents)
    return primals_out, tangents_out


def ref_jvp(f, primals, tangents):
    with fwAD.dual_level():
        duals = tuple(fwAD.make_dual(p, t) for p, t in zip(primals, tangents))
        result_duals = f(*duals)
        result_duals, spec = tree_flatten(result_duals)
        primals_out, tangents_out = zip(*(fwAD.unpack_dual(d) for d in result_duals))
        return tree_unflatten(primals_out, spec), tree_unflatten(tangents_out, spec)


def get_sample_cotangents(f, sample):
    fn, primals = normalize_op_input_output(f, sample)
    output = fn(*primals)
    return tree_map(torch.randn_like, output)


# returns a new function g(*args, *cotangents)
# that computes vjps and (*args, cotangents)
def get_vjp_fn_and_args_with_cotangents(f, sample, cotangents):
    args = tuple([sample.input] + list(sample.args))
    kwargs = sample.kwargs
    flat_args, args_spec = tree_flatten(args)
    flat_cotangents, cotangents_spec = tree_flatten(cotangents)

    @functools.wraps(f)
    def wrapped(*args):
        assert len(args) == len(flat_args) + len(flat_cotangents)
        actual_args = args[:len(flat_args)]
        cotangents = args[len(flat_args):]
        actual_args = tree_unflatten(actual_args, args_spec)
        cotangents = tree_unflatten(cotangents, cotangents_spec)

        fn, primals = normalize_op_input_output3(f, actual_args, kwargs,
                                                 flat_args,
                                                 sample.output_process_fn_grad)
        _, vjp_fn = vjp(fn, *primals)
        return vjp_fn(cotangents)

    return wrapped, tuple(flat_args + flat_cotangents)


# Returns a new function g(*args, *cotangents) that computes vjps and
# sample (*args, *cotangents)
def get_vjpfull_variant(f, sample):
    fn, primals = normalize_op_input_output(f, sample)
    result = fn(*primals)
    cotangents = _as_tuple(
        tree_map(lambda x: torch.randn_like(x, requires_grad=True), result))
    num_primals = len(primals)
    args = (*primals, *cotangents)

    @functools.wraps(f)
    def wrapped(*args):
        primals = args[:num_primals]
        cotangents = args[num_primals:]
        result, vjp_fn = vjp(fn, *primals)
        if isinstance(result, torch.Tensor):
            assert len(cotangents) == 1
            cotangents = cotangents[0]
        return vjp_fn(cotangents)

    return wrapped, args


def get_jvp_variant(f, sample):
    # We want this higher-order variant of jvp, so that it can
    # be used to wrap vmap
    fn, primals = normalize_op_input_output(f, sample, requires_grad=False)
    tangents = _as_tuple(
        tree_map(lambda x: torch.randn_like(x), primals))

    @functools.wraps(f)
    def wrapped(*args):
        tangents = args
        primals_out, tangents_out = jvp(fn, primals, tangents)

        if isinstance(primals_out, torch.Tensor):
            return (primals_out, tangents_out)
        else:
            flat_primals_out, _ = tree_flatten(primals_out)
            flat_tangents_out, _ = tree_flatten(tangents_out)
            return tuple(flat_primals_out + flat_tangents_out)

    return wrapped, tangents


def get_jvp_variant_primals_tangents(f, sample):
    # We want this higher-order variant of jvp, so that it can
    # be used to wrap vmap
    fn, primals = normalize_op_input_output(f, sample, requires_grad=False)
    tangents = _as_tuple(
        tree_map(lambda x: torch.randn_like(x), primals))

    @functools.wraps(f)
    def wrapped(*args):
        primals_in = args[:len(primals)]
        tangents_in = args[len(primals):]
        primals_out, tangents_out = jvp(fn, primals_in, tangents_in)

        if isinstance(primals_out, torch.Tensor):
            return (primals_out, tangents_out)
        else:
            flat_primals_out, _ = tree_flatten(primals_out)
            flat_tangents_out, _ = tree_flatten(tangents_out)
            return tuple(flat_primals_out + flat_tangents_out)

    return wrapped, primals + tangents


def is_inplace(op, variant):
    if hasattr(variant, "__wrapped__"):
        return variant.__wrapped__ is op.get_inplace()
    return variant is op.get_inplace()


vjp_fail = {
    xfail('tensor_split'),  # data_ptr composite compliance
    xfail('nn.functional.ctc_loss'),  # data_ptr composite compliance
    xfail('to_sparse'),
}


class TestOperators(TestCase):
    @ops(op_db + additional_op_db, allowed_dtypes=(torch.float,))
    @skipOps('TestOperators', 'test_grad', vjp_fail.union({
        xfail('linalg.eig'),  # diagonal_scatter does not support complex
        xfail('chalf', '', device_type='cpu'),  # RuntimeError: "sum_cpu" not implemented for 'ComplexHalf'
        skip('as_strided_scatter', ''),  # silent incorrectness; seems flaky
        xfail('sparse.sampled_addmm', ''),  # RuntimeError: Sparse CSR tensors do not have strides
    }))
    @opsToleranceOverride('TestOperators', 'test_grad', (
        tol1('nn.functional.binary_cross_entropy_with_logits',
             {torch.float32: tol(atol=1e-04, rtol=1e-04)}),
    ))
    def test_grad(self, device, dtype, op):
        if op.name in vjp_fail:
            self.skipTest("Skipped; Expected failures")
            return

        if not op.supports_autograd:
            self.skipTest("Skipped! Autograd not supported.")
            return

        samples = op.sample_inputs(device, dtype, requires_grad=True)

        if is_inplace(op, op.get_op()):
            self.skipTest("Skipped for redundancy. test_vjp handles in-place testing.")
            return

        for sample in samples:
            args = [sample.input] + list(sample.args)
            kwargs = sample.kwargs

            diff_argnums = tuple(i for i, arg in enumerate(args) if diff_arg(arg))
            assert len(diff_argnums) > 0
            diff_args = tuple(args[i] for i in diff_argnums)

            def wrapped_fn(*args, **kwargs):
                result = op(*args, **kwargs)
                if sample.output_process_fn_grad is not None:
                    result = sample.output_process_fn_grad(result)

                # Reduce into single value for grad
                if isinstance(result, torch.Tensor):
                    return result.sum()
                result = sum([res.sum() for res in result])
                return result

            result = grad(wrapped_fn, diff_argnums)(*args, **kwargs)
            expected = _autograd_grad(_as_tuple(wrapped_fn(*args, **kwargs)), diff_args)

            self.assertEqual(result, expected)

    @ops(op_db + additional_op_db, allowed_dtypes=(torch.float,))
    @skipOps('TestOperators', 'test_jvp', set({
        # Composite ops that do bad things. Need to be fixed in PyTorch core.
        # RuntimeError: Cannot access data pointer of Tensor that doesn't have storage
        xfail('tensor_split'),

        # BUG: silent incorrectness: runs and produces numerical differences
        skip('nn.functional.max_unpool1d'),  # fails everywhere except on mac
        skip('nn.functional.max_unpool2d'),  # fails everywhere except on windows
        skip('nn.functional.max_unpool3d'),  # fails everywhere except on mac

        xfail('nn.functional.rrelu')  # in-place test errors out with no formula implemented
    }))
    @opsToleranceOverride('TestOperators', 'test_jvp', (
        tol1('nn.functional.conv_transpose3d',
             {torch.float32: tol(atol=1e-04, rtol=1.3e-06)}, device_type='cuda'),
        tol1('nn.functional.binary_cross_entropy_with_logits',
             {torch.float32: tol(atol=4e-04, rtol=4e-04)}),
    ))
    def test_jvp(self, device, dtype, op):
        # TODO: get rid of vjp_decomp when we add decomposition support to
        # PyTorch's forward-mode ad. Currently the decomposition support only
        # works for functorch.jvp
        VJP_DECOMP = {
            'nn.functional.logsigmoid',
        }
        if op.name in VJP_DECOMP:
            fixme_ref_jvp_local = simulate_jvp
        else:
            fixme_ref_jvp_local = ref_jvp

        if not op.supports_forward_ad and op.name not in VJP_DECOMP:
            self.skipTest("Skipped! Forward AD not supported.")
            return

        samples = op.sample_inputs(device, dtype, requires_grad=True)

        outplace_variant = op if not is_inplace(op, op.get_op()) else None
        inplace_variant = op.inplace_variant if op.supports_inplace_autograd else None

        for sample in samples:
            args = (sample.input,) + sample.args
            kwargs = sample.kwargs
            if outplace_variant:
                self.jvp_opinfo_test(outplace_variant, args, kwargs,
                                     sample.output_process_fn_grad,
                                     clone_inputs=False,
                                     fixme_ref_jvp_local=fixme_ref_jvp_local)
            if is_valid_inplace_sample_input(sample, op, inplace_variant):
                self.jvp_opinfo_test(inplace_variant, args, kwargs,
                                     sample.output_process_fn_grad,
                                     clone_inputs=True,
                                     fixme_ref_jvp_local=fixme_ref_jvp_local)

    def jvp_opinfo_test(self, fn, args, kwargs, output_process_fn,
                        clone_inputs, fixme_ref_jvp_local):
        # NB: we used requires_grad=True to determine where the primals are,
        # but don't need that information otherwise
        fn, primals = normalize_op_input_output2(
            fn, args, kwargs, output_process_fn, requires_grad=True)
        orig_primals = tree_map(lambda x: x.detach(), primals)
        orig_tangents = tree_map(lambda x: torch.randn_like(x), primals)

        def maybe_clone_inputs():
            if clone_inputs:
                primals = tree_map(torch.clone, orig_primals)
                tangents = tree_map(torch.clone, orig_tangents)
                return primals, tangents
            return orig_primals, orig_tangents

        primals, tangents = maybe_clone_inputs()
        expected_primal_outs, expected_tangent_outs = \
            fixme_ref_jvp_local(fn, primals, tangents)

        primals, tangents = maybe_clone_inputs()
        primal_outs, tangent_outs = jvp(fn, primals, tangents)

        self.assertEqual(primal_outs, expected_primal_outs)
        self.assertEqual(tangent_outs, expected_tangent_outs)

    @ops(op_db + additional_op_db, allowed_dtypes=(torch.float,))
    @skipOps('TestOperators', 'test_vjp', vjp_fail.union({
        skip('as_strided_scatter', ''),  # silent incorrectness; also might be flaky
        xfail('sparse.sampled_addmm', ''),
    }))
    @opsToleranceOverride('TestOperators', 'test_vjp', (
        tol1('nn.functional.conv_transpose3d',
             {torch.float32: tol(atol=5e-05, rtol=9e-05)}, device_type='cuda'),
        tol1('nn.functional.binary_cross_entropy_with_logits',
             {torch.float32: tol(atol=1e-04, rtol=1e-04)}),
    ))
    def test_vjp(self, device, dtype, op):
        if not op.supports_autograd:
            self.skipTest("Skipped! Autograd not supported.")
            return

        samples = op.sample_inputs(device, dtype, requires_grad=True)

        def _test(_op, inplace=False):
            for sample in samples:
                if inplace and not is_valid_inplace_sample_input(sample, op, op.inplace_variant):
                    continue
                fn, primals = normalize_op_input_output(_op, sample)
                result = fn(*primals)
                cotangents = tree_map(lambda x: torch.randn_like(x), result)

                out, vjp_fn = vjp(fn, *primals)
                self.assertEqual(out, result)
                result_vjps = vjp_fn(cotangents)

                _, vjp_fn = ref_vjp(fn, *primals)
                expected_vjps = vjp_fn(cotangents)

                self.assertEqual(result_vjps, expected_vjps)

        _test(op)
        for a_op in op.aliases:
            _test(a_op)
        if op.inplace_variant:
            def f(inp, *args, **kwargs):
                return op.inplace_variant(inp.clone(), *args, **kwargs)
            _test(f, inplace=True)

    @ops(op_db + additional_op_db, allowed_dtypes=(torch.float,))
    @skipOps('TestOperators', 'test_vjpvjp', vjp_fail.union({
        skip('nn.functional.max_unpool1d'),  # silent incorrectness; Flaky
        skip('nn.functional.max_unpool2d'),  # silent incorrectness; Flaky
        xfail('native_layer_norm', ''),  # Expected a proper Tensor but got None for argument #1 'other'
        xfail('sparse.sampled_addmm', ''),  # sparse tensors have no strides
    }))
    @opsToleranceOverride('TestOperators', 'test_vjpvjp', (
        tol1('nn.functional.conv_transpose3d',
             {torch.float32: tol(atol=5e-05, rtol=9e-05)}, device_type='cuda'),
    ))
    def test_vjpvjp(self, device, dtype, op):
        if not op.supports_autograd:
            self.skipTest("Skipped! Autograd not supported.")
            return
        if not op.supports_gradgrad:
            self.skipTest("Skipped! Operation does not support gradgrad")
            return

        samples = op.sample_inputs(device, dtype, requires_grad=True)

        def test(_op, inplace=False):
            for sample in samples:
                if inplace and not is_valid_inplace_sample_input(sample, op, op.inplace_variant):
                    continue
                fn, args = get_vjpfull_variant(_op, sample)
                result = fn(*args)
                cotangents = tree_map(lambda x: torch.randn_like(x), result)

                # Compute vjp of vjp
                _, vjp_fn = vjp(fn, *args)
                result_vjps = vjp_fn(cotangents)

                # Compute ref_vjp of vjp. We could have done ref_vjp of ref_vjp,
                # but since we're confident that vjp works by itself, this is
                # an equivalent way to test that.
                _, vjp_fn = ref_vjp(fn, *args)
                expected_vjps = vjp_fn(cotangents)

                self.assertEqual(result_vjps, expected_vjps)

        test(op)
        if op.inplace_variant:
            def fn(inp, *args, **kwargs):
                return op.inplace_variant(inp.clone(), *args, **kwargs)
            test(fn, inplace=True)

    @ops(op_db + additional_op_db, allowed_dtypes=(torch.float,))
    @toleranceOverride({torch.float32: tol(atol=1e-04, rtol=1e-04)})
    def test_vmapvjpvjp(self, device, dtype, op):
        self.skipTest("Skipped; these tests take too long")
        op_skip = set({
        })
        op_skip = op_skip.union(vjp_fail)
        if op.name in op_skip:
            self.skipTest("Skipped; Expected failures")
            return

        if not op.supports_autograd:
            self.skipTest("Skipped! Autograd not supported.")
            return
        if not op.supports_gradgrad:
            self.skipTest("Skipped! Operation does not support gradgrad")
            return

        samples = op.sample_inputs(device, dtype, requires_grad=True)

        # TODO: test in-place
        if is_inplace(op, op.get_op()):
            self.skipTest("Skipped! NYI: inplace-testing not supported.")
            return

        for sample in samples:
            fn, args = get_vjpfull_variant(op, sample)
            result = fn(*args)
            cotangents = tree_map(lambda x: torch.randn_like(x), result)
            cotangents, _ = tree_flatten(cotangents)
            num_args = len(args)

            args_and_cotangents = tuple(args) + tuple(cotangents)

            def vjp_of_vjp(*args_and_cotangents):
                args = args_and_cotangents[:num_args]
                cotangents = args_and_cotangents[num_args:]
                result, vjp_fn = vjp(fn, *args)
                result_vjps = vjp_fn(cotangents)
                result, _ = tree_flatten(result)
                result_vjps, _ = tree_flatten(result_vjps)
                return (*result, *result_vjps)

            is_batch_norm_and_training = is_batch_norm_training(op.name, sample.kwargs)
            generator = get_fallback_and_vmap_exhaustive(
                vjp_of_vjp, args_and_cotangents, {}, is_batch_norm_and_training=is_batch_norm_and_training)
            for loop_out, batched_out in generator:
                self.assertEqual(loop_out, batched_out)

    vmapvjp_fail = vjp_fail.union({
        # -------------------- ALLOWED FAILURES --------------------------------
        # The following are not bugs and are expected behavior
        xfail('masked_select'),  # Not possible due to dynamic shapes
        skip('bernoulli'),  # randomness
        skip('normal', ''),  # randomness
        skip('normal', 'number_mean'),  # randomness
        skip('nn.functional.rrelu'),  # randomness
        skip('nn.functional.feature_alpha_dropout', 'with_train'),  # randomness
        skip('nn.functional.feature_alpha_dropout', 'without_train'),  # randomness
        skip('nn.functional.dropout'),  # randomness
        skip('nn.functional.dropout2d'),  # randomness
        skip('nn.functional.dropout3d', ''),  # randomness
        xfail('as_strided'),  # as_strided is too wild for us to support, wontfix
        xfail('index_put', ''),  # not possible due to dynamic shapes; we support a subset
        xfail('masked_scatter'),  # dynamic
        xfail('nn.functional.fractional_max_pool2d'),  # random
        xfail('nn.functional.fractional_max_pool3d'),  # random
        xfail('take'),  # dynamic
        xfail('pca_lowrank', ''),  # randomness
        xfail('svd_lowrank', ''),  # randomness
        # ----------------------------------------------------------------------

        # ---------------------------- BUGS ------------------------------------
        # All of the following are bugs and need to be fixed
        skip('linalg.svdvals'),  # # really annoying thing where it passes correctness check but not has_batch_rule
        xfail('__getitem__', ''),  # dynamic error
        xfail('_masked.prod'),  # calls aten::item
        xfail('eig'),  # calls aten::item
        xfail('linalg.eig'),  # Uses aten::allclose
        xfail('linalg.householder_product'),  # needs select_scatter
        xfail('nanquantile', device_type='cpu'),  # checks q via a .item() call
        xfail('nn.functional.gaussian_nll_loss'),  # checks var for if any value < 0
        xfail('prod'),  # calls nonzero
        xfail('quantile', device_type='cpu'),  # checks q via a .item() call
        xfail('view_as_complex'),  # Tensor must have a last dimension with stride 1

        # required rank 4 tensor to use channels_last format
        xfail('bfloat16'),
        xfail('double'),
        xfail('float'),
        xfail('half'),
        xfail('chalf', ''),

        xfail('scatter_reduce', 'prod'),  # item call

        # NYI: querying is_contiguous inside of vmap for memory_format other than torch.contiguous_format
        xfail('nn.functional.max_unpool2d'),
        xfail('nn.functional.max_unpool2d', 'grad'),

        xfail('sparse.sampled_addmm', ''),
        xfail('as_strided_scatter', ''),  # calls as_strided
        xfail('index_reduce', ''),  # .item() call
        # ---------------------------------------------------------------------
    })

    @ops(op_db + additional_op_db, allowed_dtypes=(torch.float,))
    @toleranceOverride({torch.float32: tol(atol=1e-04, rtol=1e-04)})
    @opsToleranceOverride('TestOperators', 'test_vmapvjp', (
        tol1('linalg.svd',
             {torch.float32: tol(atol=1.5e-04, rtol=1e-04)}, device_type="cuda"),
        tol1('svd',
             {torch.float32: tol(atol=1.5e-04, rtol=1e-04)}, device_type="cuda"),
    ))
    @skipOps('TestOperators', 'test_vmapvjp', vmapvjp_fail)
    def test_vmapvjp(self, device, dtype, op):
        if not op.supports_autograd:
            self.skipTest("Skipped! Autograd not supported.")
            return

        samples = op.sample_inputs(device, dtype, requires_grad=True)

        # TODO: test in-place
        if is_inplace(op, op.get_op()):
            self.skipTest("Skipped! NYI: inplace-testing not supported.")
            return

        for sample in samples:
            cotangents = get_sample_cotangents(op, sample)
            fn, args = get_vjp_fn_and_args_with_cotangents(op, sample, cotangents)
            is_batch_norm_and_training = is_batch_norm_training(op.name, sample.kwargs)
            generator = get_fallback_and_vmap_exhaustive(
                fn, args, {}, is_batch_norm_and_training=is_batch_norm_and_training)
            for loop_out, batched_out in generator:
                self.assertEqual(loop_out, batched_out)

    vmapjvpall_fail = {
        # -------------------- ALLOWED FAILURES --------------------------------
        # The following are expected (not a bug)
        skip('bernoulli', ''),  # randomness
        skip('nn.functional.dropout'),  # randomness
        skip('nn.functional.rrelu'),  # randomness
        skip('nn.functional.dropout2d', ''),
        skip('nn.functional.dropout3d', ''),
        skip('nn.functional.feature_alpha_dropout', 'without_train'),
        skip('nn.functional.feature_alpha_dropout', 'with_train'),
        xfail('nn.functional.fractional_max_pool2d'),  # Cannot access data pointer of Tensor that doesn't have storage
        xfail('nn.functional.fractional_max_pool3d'),  # Cannot access data pointer of Tensor that doesn't have storage
        # Not actually a problem: embedding with max_norm mutates the weight
        # and causes different runs to produce different results.
        # skip because this is flaky depending on what the max_norm is!
        skip('nn.functional.embedding', ''),
        # ----------------------------------------------------------------------

        # ---------------------------- BUGS ------------------------------------
        # The following are bugs that we should fix
        skip('nn.functional.max_pool1d'),  # fails on cpu, runs on cuda
        xfail('_masked.mean'),  # silent incorrectness (nan difference)
        xfail('_masked.prod'),  # .item or data-dependent control flow

        xfail('nn.functional.soft_margin_loss', ''),  # soft_margin_loss_backward does not support forward-ad
        xfail('linalg.householder_product'),  # output with shape [5, 5] doesn't match the broadcast shape [2, 5, 5]
        xfail('tensor_split'),  # data_ptr composite compliance
        xfail('quantile'),  # at::equal batching rule (cpu), also, in-place vmap (cuda)
        skip('as_strided'),  # Test runner cannot handle this
        xfail('nn.functional.gaussian_nll_loss'),  # .item or data-dependent control flow
        xfail('scatter'),  # forward-mode AD does not support at::scatter
        xfail('nanquantile'),  # at::equal batching rule (cpu), also, in-place vmap (cuda)
        xfail('view_as_complex'),  # Tensor must have a last dimension with stride 1
        xfail('prod'),  # .item or data-dependent control flow

        skip('pca_lowrank', ''),  # randomness
        skip('svd_lowrank', ''),  # randomness

        xfail('double'),  # required rank 4 tensor to use channels_last format

        # potential silent incorrectness
        skip('nn.functional.max_unpool1d'),  # Flaky, seems to sometimes his max_unpool2d
        skip('nn.functional.max_unpool2d'),  # fails everywhere except on mac
        skip('nn.functional.max_unpool3d'),  # fails everywhere except on mac

        # erroring because running_mean and running_var aren't differentiable
        xfail('nn.functional.batch_norm'),
        xfail('nn.functional.batch_norm', 'without_cudnn'),
        # ----------------------------------------------------------------------
    }

    @ops(op_db + additional_op_db, allowed_dtypes=(torch.float,))
    @opsToleranceOverride('TestOperators', 'test_vmapjvpall', (
        tol1('nn.functional.conv_transpose3d',
             {torch.float32: tol(atol=2e-04, rtol=9e-3)}, device_type='cuda'),
    ))
    @skipOps('TestOperators', 'test_vmapjvpall', vmapjvpall_fail)
    @toleranceOverride({torch.float32: tol(atol=1e-04, rtol=1e-04)})
    # This is technically a superset of test_vmapjvp. We should either delete test_vmapjvp
    # or figure out if we can split vmapjvpall. It's useful to keep test_vmapjvp intact
    # because that coresponds to "batched forward-mode AD" testing in PyTorch core
    def test_vmapjvpall(self, device, dtype, op):
        if is_inplace(op, op.get_op()):
            # TODO: test in-place
            self.skipTest("Skipped! NYI: inplace-testing not supported.")
            return

        samples = op.sample_inputs(device, dtype, requires_grad=False)

        if not op.supports_forward_ad:
            self.skipTest("Skipped! Forward AD not supported.")
            return

        for sample in samples:
            arg_values = [sample.input] + list(sample.args)
            kwarg_values = sample.kwargs
            args = tuple(arg_values) + tuple(kwarg_values)
            fn, args = get_jvp_variant_primals_tangents(op, sample)
            is_batch_norm_and_training = is_batch_norm_training(op.name, kwarg_values)
            generator = get_fallback_and_vmap_exhaustive(
                fn, args, {}, is_batch_norm_and_training=is_batch_norm_and_training)
            for loop_out, batched_out in generator:
                self.assertEqual(loop_out, batched_out)

    @ops(op_db + additional_op_db, allowed_dtypes=(torch.float,))
    @skipOps('TestOperators', 'test_vmapjvpall_has_batch_rule', vmapjvpall_fail.union({
        xfail('nn.functional.huber_loss'),
        xfail('lu'),
        skip('linalg.det', 'singular'),  # https://github.com/pytorch/functorch/issues/961
        xfail('cumprod'),
        xfail('lu_solve'),
        xfail('linalg.det'),
<<<<<<< HEAD
=======
        xfail('linalg.lstsq', 'grad_oriented'),
>>>>>>> 00cb1845
        xfail('linalg.pinv'),
        xfail('masked_fill'),
        xfail('copysign'),
        xfail('linalg.solve'),
        xfail('complex'),
        xfail('linalg.pinv', 'hermitian'),
        xfail('pinverse'),
        skip('_masked.mean'),  # ???
        xfail('masked_scatter'),
        xfail('index_fill'),
        xfail('put'),
        xfail('take'),
        xfail('linalg.tensorsolve'),
        xfail('nn.functional.max_pool3d'),
        xfail('vdot'),
        xfail('nanmean'),
        xfail('nansum'),
        xfail('nn.functional.feature_alpha_dropout', 'without_train'),
        xfail('linalg.lu_factor', ''),
        xfail('nn.functional.dropout2d', ''),
        xfail('pca_lowrank', ''),
        xfail('svd_lowrank', ''),
        xfail('linalg.lu_factor_ex', ''),
        xfail('nn.functional.feature_alpha_dropout', 'with_train'),
        xfail('special.log_ndtr', ''),
        xfail('fft.ihfft2'),  # conj_physical fallback
        xfail('fft.ihfftn'),  # conj_physical fallback
        xfail('istft'),  # col2im fallback
        xfail('polar'),  # complex fallback
        xfail('nn.functional.max_unpool3d', 'grad'),
        xfail('nn.functional.smooth_l1_loss', ''),
        xfail('nn.functional.max_unpool2d', 'grad'),
        xfail('nn.functional.soft_margin_loss', ''),
        xfail('nn.functional.max_unpool1d', 'grad'),
        xfail('nn.functional.embedding', ''),
        xfail('lu_unpack'),
        xfail('nn.functional.glu'),
        xfail('nn.functional.bilinear'),  # trilinear doesn't have batching rule
        xfail('logdet'),  # _linalg_slogdet doesn't have batching rule
        xfail('linalg.slogdet'),  # _linalg_slogdet doesn't have batching rule
        xfail('linalg.lu', ''),
        xfail('linalg.lu_solve', ''),
        xfail('linalg.solve_ex', ''),
        xfail('nn.functional.dropout3d', ''),
        xfail('as_strided_scatter', ''),
        xfail('_masked.cumprod', ''),
        xfail('linalg.vecdot', ''),
    }))
    @toleranceOverride({torch.float32: tol(atol=1e-04, rtol=1e-04)})
    def test_vmapjvpall_has_batch_rule(self, device, dtype, op):
        if is_inplace(op, op.get_op()):
            # TODO: test in-place
            self.skipTest("Skipped! NYI: inplace-testing not supported.")
            return

        samples = op.sample_inputs(device, dtype, requires_grad=False)

        if not op.supports_forward_ad:
            self.skipTest("Skipped! Forward AD not supported.")
            return

        def test():
            for sample in samples:
                arg_values = [sample.input] + list(sample.args)
                kwarg_values = sample.kwargs
                args = tuple(arg_values) + tuple(kwarg_values)
                fn, args = get_jvp_variant_primals_tangents(op, sample)
                is_batch_norm_and_training = is_batch_norm_training(op.name, kwarg_values)
                for loop_out, batched_out in get_fallback_and_vmap_exhaustive(
                        fn, args, {}, is_batch_norm_and_training=is_batch_norm_and_training, compute_loop_out=False):
                    pass
        check_vmap_fallback(self, test, op, dry_run=False)

    @ops(op_db + additional_op_db, allowed_dtypes=(torch.float,))
    @toleranceOverride({torch.float32: tol(atol=1e-04, rtol=1e-04)})
    @skipOps('TestOperators', 'test_vmapvjp_has_batch_rule', vmapvjp_fail.union({
        xfail('view_as_complex'),
        xfail('complex'),
        xfail('copysign'),
        xfail('cummax'),
        xfail('cummin'),
        xfail('cumprod'),
        xfail('eig'),
        xfail('nansum'),
        xfail('nanmean'),
        xfail('special.log_ndtr'),
        xfail('index_copy'),
        xfail('index_fill'),
        xfail('linalg.det'),
        xfail('linalg.eig'),
        xfail('linalg.householder_product'),
        xfail('linalg.pinv'),
        xfail('linalg.pinv', 'hermitian'),
        xfail('lu'),
        xfail('lu_solve'),
        xfail('lu_unpack'),
        xfail('masked_fill'),
        xfail('masked_scatter'),
        xfail('masked_select'),
        xfail('nanquantile'),
        xfail('pinverse'),
        xfail('prod'),
        xfail('put'),
        skip('linalg.det'),  # https://github.com/pytorch/functorch/issues/961
        xfail('quantile'),
        xfail('renorm'),
        xfail('take'),
        xfail('tensor_split'),
        xfail('to_sparse'),
        xfail('unfold'),
        xfail('vdot'),
        xfail('nn.functional.dropout'),
        xfail('_masked.prod'),
        xfail('fft.ihfft2'),
        xfail('fft.ihfftn'),
        xfail('nn.functional.gaussian_nll_loss'),
        xfail('nn.functional.huber_loss'),
        xfail('nn.functional.bilinear'),
        xfail('nn.functional.fractional_max_pool3d'),
        xfail('as_strided'),
        xfail('stft'),
        xfail('nn.functional.rrelu'),
        xfail('nn.functional.embedding_bag'),
        xfail('nn.functional.max_pool3d'),
        xfail('istft'),
        xfail('nn.functional.fractional_max_pool2d'),
        xfail('linalg.lu_factor', ''),
        xfail('nn.functional.feature_alpha_dropout', 'with_train'),
        xfail('pca_lowrank', ''),
        xfail('nn.functional.dropout2d', ''),
        xfail('nn.functional.feature_alpha_dropout', 'without_train'),
        xfail('svd_lowrank', ''),
        xfail('linalg.lu_factor_ex', ''),

        xfail('nn.functional.max_unpool2d', ''),
        xfail('nn.functional.multi_margin_loss', ''),
        xfail('nn.functional.multilabel_margin_loss', ''),
        xfail('nn.functional.pdist', ''),
        xfail('nn.functional.smooth_l1_loss', ''),
        xfail('scatter_reduce', 'prod'),
        xfail('scatter_reduce', 'amax'),
        xfail('nn.functional.max_unpool1d', ''),
        xfail('nn.functional.max_unpool3d', ''),
        xfail('scatter_reduce', 'sum'),
        xfail('scatter_reduce', 'mean'),
        xfail('nn.functional.max_unpool3d', 'grad'),
        xfail('nn.functional.soft_margin_loss', ''),
        xfail('scatter_reduce', 'amin'),
        xfail('nn.functional.max_unpool1d', 'grad'),
        xfail('nn.functional.max_unpool2d', 'grad'),
        xfail('linalg.lu', ''),
        xfail('linalg.lu_solve', ''),
        xfail('chalf', ''),
        xfail('index_reduce', ''),
        xfail('linalg.vander', ''),
        xfail('nn.functional.dropout3d', ''),
        xfail('as_strided_scatter', ''),
        xfail('segment_reduce', 'offsets'),
        xfail('_masked.cumprod', ''),
        xfail('linalg.vecdot', ''),
        xfail('segment_reduce', 'lengths'),
        xfail('sparse.sampled_addmm', ''),
    }))
    def test_vmapvjp_has_batch_rule(self, device, dtype, op):
        if not op.supports_autograd:
            self.skipTest("Skipped! Autograd not supported.")
            return

        samples = op.sample_inputs(device, dtype, requires_grad=True)

        # TODO: test in-place
        if is_inplace(op, op.get_op()):
            self.skipTest("Skipped! NYI: inplace-testing not supported.")
            return

        def test():
            for sample in samples:
                cotangents = get_sample_cotangents(op, sample)
                fn, args = get_vjp_fn_and_args_with_cotangents(op, sample, cotangents)
                is_batch_norm_and_training = is_batch_norm_training(op.name, sample.kwargs)
                for loop_out, batched_out in get_fallback_and_vmap_exhaustive(
                        fn, args, {}, is_batch_norm_and_training=is_batch_norm_and_training, compute_loop_out=False):
                    pass
                for a_op in op.aliases:
                    fn, args = get_vjp_fn_and_args_with_cotangents(a_op, sample, cotangents)
                    for loop_out, batched_out in get_fallback_and_vmap_exhaustive(
                            fn, args, {}, is_batch_norm_and_training=is_batch_norm_and_training, compute_loop_out=False):
                        pass

        check_vmap_fallback(self, test, op, dry_run=False)

    @ops(op_db + additional_op_db, allowed_dtypes=(torch.float,))
    @skipOps('TestOperators', 'test_vjpvmap', vjp_fail.union({
        skip('bernoulli', ''),  # vjpvmap testing can't handle randomness
        skip('normal', ''),  # vjpvmap testing can't handle randomness
        skip('normal', 'number_mean'),  # vjpvmap testing can't handle randomness
        skip('nn.functional.rrelu'),  # randomness
        skip('nn.functional.feature_alpha_dropout', 'with_train'),  # randomness
        skip('nn.functional.feature_alpha_dropout', 'without_train'),  # randomness

        # fallback path doesn't work
        # All of the following are bugs and need to be fixed
        xfail('__getitem__', ''),
        xfail('index_put', ''),
        xfail('view_as_complex'),
        xfail('nn.functional.gaussian_nll_loss'),
        xfail('masked_select'),
        skip('nn.functional.fractional_max_pool3d'),  # generator works on cpu, fails on cuda
        xfail('__rpow__'),  # https://github.com/pytorch/functorch/issues/617
        skip('nn.functional.fractional_max_pool2d'),  # generator works on cpu, fails on cuda
        xfail('column_stack', ''),
        xfail('nn.functional.dropout2d', ''),
        xfail('svd_lowrank', ''),
        xfail('pca_lowrank', ''),
        xfail('clamp'),
        xfail('cross'),  # The defaults of this op are *very* weird. No wonder it doesn't work
        # something weird happening with channels_last
        xfail('bfloat16'),
        xfail('double'),
        xfail('float'),
        xfail('half'),
        xfail('nn.functional.dropout3d', ''),
        xfail('as_strided_scatter', ''),
        xfail('sparse.sampled_addmm', ''),
    }))
    def test_vjpvmap(self, device, dtype, op):
        # NB: there is no vjpvmap_has_batch_rule test because that is almost
        # certainly redundant with the vmap_has_batch_rule test in test_vmap.py

        # one-off skip
        if op.name == 'nn.functional.dropout':
            self.skipTest("Skipped!")

        if not op.supports_autograd:
            # If the op doesn't support autograd, vmap(op) won't either
            self.skipTest("Skipped! Autograd not supported.")
            return

        # TODO: test in-place
        if is_inplace(op, op.get_op()):
            self.skipTest("Skipped! NYI: inplace-testing not supported.")
            return

        samples = op.sample_inputs(device, dtype, requires_grad=True)
        batch_norm_fns = ("nn.functional.batch_norm", "nn.functional.instance_norm")  # instance norm calls batch norm
        is_batch_norm = op.name in batch_norm_fns

        for sample in samples:
            args = [sample.input] + list(sample.args)
            kwargs = sample.kwargs
            if is_batch_norm and is_batch_norm_training(op.name, kwargs):
                generator = get_exhaustive_batched_inputs_batch_norm_is_training(args, kwargs)
            else:
                generator = get_exhaustive_batched_inputs(args, kwargs)

            for batched_args, in_dims, kwargs in generator:
                vmapped_op = vmap(op, in_dims)
                fn, primals = normalize_op_input_output2(vmapped_op, batched_args, kwargs,
                                                         sample.output_process_fn_grad)
                result = fn(*primals)
                cotangents = tree_map(lambda x: torch.randn_like(x), result)

                _, vjp_fn = vjp(fn, *primals)
                result_vjps = vjp_fn(cotangents)

                _, vjp_fn = ref_vjp(fn, *primals)
                expected_vjps = vjp_fn(cotangents)

                self.assertEqual(result_vjps, expected_vjps)

    def _compare_jacobians_of_vjp(self, fn, cotangents_and_primals, argnums=None, atol_rtol=None):
        if argnums is None:
            argnums = tuple(range(len(cotangents_and_primals)))

        def get_vjp(cotangents, *primals):
            _, vjp_fn = vjp(fn, *primals)
            return vjp_fn(cotangents)

        jacobian_jvp = jacfwd(get_vjp, argnums)(*cotangents_and_primals)
        jacobian_vjp = jacrev(get_vjp, argnums)(*cotangents_and_primals)

        # For dtype changing operations, the jacobians have different dtype.
        jacobian_jvp = tree_map(lambda x: x.to(torch.float), jacobian_jvp)
        jacobian_vjp = tree_map(lambda x: x.to(torch.float), jacobian_vjp)

        if atol_rtol is not None:
            (atol, rtol) = atol_rtol
            self.assertEqual(jacobian_jvp, jacobian_vjp, atol=atol, rtol=rtol)
        else:
            self.assertEqual(jacobian_jvp, jacobian_vjp)

    @ops(op_db + additional_op_db, allowed_dtypes=(torch.float,))
    @skipOps('TestOperators', 'test_jvpvjp', vjp_fail.union({
        # RuntimeError: Trying to set a forward gradient that has a different size than that of the original Tensor,
        # this is not supported. Tensor is of size [5, 2, 3] while the given forward gradient is of size [1, 2, 3].
        xfail('normal', ''),
        xfail('_masked.log_softmax', ''),  # NYI: forward-AD for _log_softmax_backward_data
        xfail('_masked.softmax', ''),  # NYI: forward-AD for _softmax_backward_data
        xfail('_masked.softmin', ''),  # NYI: forward-AD for _softmax_backward_data
        xfail('cdist', ''),  # NYI: forward-AD for _cdist_forward
        xfail('cholesky', ''),  # NYI: forward-AD for cholesky
        xfail('eig', ''),  # NYI: forward-AD for eig
        xfail('logcumsumexp', ''),  # NYI: forward-AD for logcumsumexp
        xfail('nn.functional.embedding_bag', ''),  # NYI: forward-AD for _embedding_bag
        xfail('nn.functional.grid_sample', ''),  # NYI: forward AD for grid_sampler_2d
        xfail('nn.functional.hardsigmoid', ''),  # NYI: forward AD for hardsigmoid_backward
        xfail('nn.functional.huber_loss', ''),  # NYI: forward AD for huber_loss_backward
        xfail('nn.functional.instance_norm', ''),  # NYI: forward AD for native_batch_norm_backward
        xfail('nn.functional.logsigmoid', ''),  # not differentiable w.r.t. buffer
        xfail('nn.functional.softmin', ''),  # NYI: forward-AD for _softmax_backward_data
        xfail('nn.functional.softmin', 'with_dtype'),  # NYI: forward-AD for _softmax_backward_data
        xfail('renorm', ''),  # NYI: forward AD for renorm
        xfail('symeig', ''),  # NYI: forward AD for symeig
        xfail('nn.functional.multilabel_margin_loss', ''),  # NYI: multilabel_margin_loss_forward
        xfail('nn.functional.multilabel_soft_margin_loss', ''),  # NYI: log_sigmoid_backward
        xfail('scatter_reduce', 'amax'),  # NYI: forward-AD for scatter_reduce
        xfail('scatter_reduce', 'amin'),  # NYI: forward-AD for scatter_reduce
        xfail('nn.functional.soft_margin_loss', ''),  # NYI: forward-AD for log_sigmoid_backward
        xfail('nn.functional.pdist', ''),  # NYI: forward-AD with _pdist_forward
        xfail('scatter_reduce', 'sum'),  # NYI: forward-AD for scatter_reduce
        xfail('nn.functional.multi_margin_loss', ''),  # NYI: forward AD with multi_margin_loss
        xfail('scatter_reduce', 'mean'),  # NYI: forward-AD for scatter_reduce
        xfail('scatter_reduce', 'prod'),  # NYI: forward-AD for scatter_reduce
        skip('linalg.householder_product', '', device_type='cuda'),  # flaky, I'm not sure why
        xfail('native_layer_norm', ''),  # NYI: forward-AD for native_layer_norm_backward
        xfail('sparse.sampled_addmm', ''),  # Sparse tensors have no strides
        skip('as_strided_scatter', ''),  # seems flaky
        xfail('segment_reduce', 'offsets'),  # NYI: forward-AD for segment_reduce
        xfail('index_reduce', ''),  # NYI: forward-AD for index_reduce
        xfail('segment_reduce', 'lengths'),  # NYI: forward-AD for segment_reduce
    }))
    def test_jvpvjp(self, device, dtype, op):
        if not op.supports_autograd:
            self.skipTest("Skipped! Autograd not supported.")
            return

        samples = op.sample_inputs(device, dtype, requires_grad=True)

        # TODO: test in-place
        if is_inplace(op, op.get_op()):
            self.skipTest("Skipped! NYI: inplace-testing not supported.")
            return

        for sample in samples:
            fn, primals = normalize_op_input_output(op, sample)
            result = fn(*primals)
            cotangents = tree_map(lambda x: torch.randn_like(x), result)

            primals_tangents = tree_map(lambda x: torch.randn_like(x), primals)
            cotangents_tangents = tree_map(lambda x: torch.randn_like(x), cotangents)

            if isinstance(primals[0], torch.Tensor) and primals[0].numel() == 0:
                # typically the first primal arg is the input. If the input has no elements, we will typically run
                # into an issue of "Expected Tensor but got None"
                continue

            def push_vjp(primals, cotangents):
                _, vjp_fn = vjp(fn, *primals)
                return vjp_fn(cotangents)

            result = jvp(push_vjp, (primals, cotangents), (primals_tangents, cotangents_tangents))
            self.assertEqual(len(result), 2)

            def tree_map2(fn, first, second):
                flat_first, spec_first = tree_flatten(first)
                flat_second, spec_second = tree_flatten(second)
                assert spec_first == spec_second
                flat_result = [fn(f, s) for f, s in zip(flat_first, flat_second)]
                return tree_unflatten(flat_result, spec_first)

            def reference(primals, cotangents, primals_tangents, cotangents_tangents):
                with fwAD.dual_level():
                    primal_duals = tree_map2(fwAD.make_dual, primals, primals_tangents)
                    _, vjp_fn = ref_vjp(fn, *primal_duals)

                    cotangent_duals = tree_map2(fwAD.make_dual, cotangents, cotangents_tangents)
                    result = vjp_fn(cotangent_duals)

                    flat_result, spec = tree_flatten(result)
                    primals_out, tangents_out = zip(*[fwAD.unpack_dual(r) for r in flat_result])
                    tangents_out = [t if t is not None else torch.zeros_like(p)
                                    for p, t in zip(primals_out, tangents_out)]
                    expected = (tree_unflatten(primals_out, spec), tree_unflatten(tangents_out, spec))
                return expected

            # HACK: obviously pytorch should also have the same coverage
            # For things that do have the same coverage, we test that jvp x vjp
            # are the same between PyTorch and functorch. For things that don't,
            # we check that jacfwd(vjp) and jacrev(vjp) are the same. This results
            # in slower tests.
            FUNCTORCH_HAS_FORMULA_BUT_NOT_PYTORCH = {
                'nn.functional.nll_loss',
                'softmax',
                'log_softmax',
                'nn.functional.cross_entropy',
                'nn.functional.layer_norm',
                'nn.functional.batch_norm',
            }
            if op.name in FUNCTORCH_HAS_FORMULA_BUT_NOT_PYTORCH:
                self.assertFalse(op.supports_fwgrad_bwgrad,
                                 f"{op.name} now supports forward over reverse without a decomposition. " +
                                 "Please remove the decomposition version")

                def is_differentiable(t):
                    return isinstance(t, torch.Tensor) and t.dtype == torch.float32
                args = (cotangents, *primals)
                if op.name == 'nn.functional.binary_cross_entropy':
                    argnums = (0, 1)  # targets is float32 but isn't differentiable
                    atol_rtol = 1.5e-4, 1.3e-06
                else:
                    argnums = tuple(i for i in range(len(args)) if is_differentiable(args[i]))
                    atol_rtol = None
                self._compare_jacobians_of_vjp(fn, args, argnums, atol_rtol)
            else:
                expected = reference(primals, cotangents, primals_tangents, cotangents_tangents)
                self.assertEqual(result, expected)

    def _make_extremal_inputs(self, shape, device):
        if shape is None:
            return (None,)
        return (
            torch.full(shape, -1000., device=device),
            torch.zeros(shape, device=device),
            torch.full(shape, 1000., device=device),
        )

    def _arg_and_kwarg_options(self, args_options, kwargs_options):
        return itertools.product(*args_options, kwargs_options)

    def test_extremal_numerics_nll_loss(self, device):
        N, C = 3, 4
        d1, d2, d3 = 5, 6, 7
        shapes = (
            ((N, C), (N,), (C,)),
            ((N, C), (N,), None),
            ((N, C, d1, d2, d3), (N, d1, d2, d3), (C,)),
            ((N, C, d1, d2, d3), (N, d1, d2, d3), None),
        )
        kwargs_options = ({'ignore_index': 0, 'reduction': 'mean'}, {'reduction': 'sum'}, {'reduction': 'none'}, {})
        for input_shape, target_shape, weight_shape in shapes:
            input_options = self._make_extremal_inputs(input_shape, device)
            for input, kwargs in self._arg_and_kwarg_options((input_options,), kwargs_options):
                if weight_shape is None:
                    weight = None
                else:
                    weight = torch.randn(weight_shape, device=device)
                target = torch.randint(0, C, target_shape, device=device)
                target[0] = 1  # since we're ignoring index 0, at least one element must be non-zero

                fn = functools.partial(torch.nn.functional.nll_loss, target=target, weight=weight, **kwargs)
                result = fn(input)
                cotangents = torch.randn_like(result, device=device)
                self._compare_jacobians_of_vjp(fn, (cotangents, input))

    def test_extremal_numerics_l1_loss(self, device):
        N, C, H, W = 3, 4, 5, 6
        shapes = ((N, C), (N, C, H), (N, C, H, W))
        kwargs_options = ({'reduction': 'sum'}, {'reduction': 'none'}, {})
        for shape in shapes:
            input_options = self._make_extremal_inputs(shape, device)
            target_options = self._make_extremal_inputs(shape, device)
            for input, target, kwargs in self._arg_and_kwarg_options((input_options, target_options), kwargs_options):
                result = torch.nn.functional.l1_loss(input, target)
                cotangents = torch.randn_like(result, device=device)
                self._compare_jacobians_of_vjp(torch.nn.functional.l1_loss, (cotangents, input, target))

    def test_extremal_numerics_mse_loss(self, device):
        N, C, H, W = 3, 4, 5, 6
        shapes = ((N, C), (N, C, H), (N, C, H, W))
        kwargs_options = ({'reduction': 'sum'}, {'reduction': 'none'}, {})
        for shape in shapes:
            input_options = self._make_extremal_inputs(shape, device)
            target_options = self._make_extremal_inputs(shape, device)
            for input, target, kwargs in self._arg_and_kwarg_options((input_options, target_options), kwargs_options):
                result = torch.nn.functional.mse_loss(input, target)
                cotangents = torch.randn_like(result, device=device)
                self._compare_jacobians_of_vjp(torch.nn.functional.mse_loss, (cotangents, input, target))

    def test_extremal_numerics_softmax(self, device):
        N, C, H, W = 3, 4, 5, 6
        shapes = ((N, C), (N, C, H), (N, C, H, W))
        kwargs_options = ({'dim': 1}, {})
        for shape in shapes:
            input_options = self._make_extremal_inputs(shape, device)
            for input, kwargs in self._arg_and_kwarg_options((input_options,), kwargs_options):
                result = torch.nn.functional.softmax(input)
                cotangents = torch.randn_like(result, device=device)
                self._compare_jacobians_of_vjp(torch.nn.functional.softmax, (cotangents, input))


    def test_extremal_numerics_log_softmax(self, device):
        N, C, H, W = 3, 4, 5, 6
        shapes = ((N, C), (N, C, H), (N, C, H, W))
        kwargs_options = ({'dim': 1}, {})
        for shape in shapes:
            input_options = self._make_extremal_inputs(shape, device)
            for input, kwargs in self._arg_and_kwarg_options((input_options,), kwargs_options):
                result = torch.nn.functional.log_softmax(input)
                cotangents = torch.randn_like(result, device=device)
                self._compare_jacobians_of_vjp(torch.nn.functional.log_softmax, (cotangents, input))

    def test_extremal_numerics_cross_entropy(self, device):
        N, C = 3, 4
        d1, d2, d3 = 5, 6, 7
        shapes = (
            ((N, C), (N,), (C,)),
            ((N, C), (N,), None),
            ((N, C), (N, C), (C,)),
            ((N, C), (N, C), None),
            ((C,), (), (C,)),
            ((C,), (), None),
            ((C,), (C,), (C,)),
            ((C,), (C,), None),
            ((N, C, d1, d2, d3), (N, d1, d2, d3), (C,)),
            ((N, C, d1, d2, d3), (N, d1, d2, d3), None),
            ((N, C, d1, d2, d3), (N, C, d1, d2, d3), (C,)),
            ((N, C, d1, d2, d3), (N, C, d1, d2, d3), None),
        )
        for input_shape, target_shape, weight_shape in shapes:
            input_options = self._make_extremal_inputs(input_shape, device)
            kwargs_options = [{'reduction': 'sum'}, {'reduction': 'none'}, {}]
            if input_shape != target_shape:
                kwargs_options.append({'ignore_index': 0, 'reduction': 'mean'})

            for input, kwargs in self._arg_and_kwarg_options((input_options,), kwargs_options):
                if weight_shape is None:
                    weight = None
                else:
                    weight = torch.randn(weight_shape, device=device)

                if input_shape == target_shape:
                    target = torch.rand(target_shape, device=device)
                elif len(target_shape) == 0:
                    target = torch.tensor(1, device=device)  # must be non-zero since ignore_index may be 0
                else:
                    target = torch.randint(0, C, target_shape, device=device)

                fn = functools.partial(torch.nn.functional.cross_entropy, target=target, weight=weight, **kwargs)
                result = fn(input)
                cotangents = torch.randn_like(result, device=device)
                self._compare_jacobians_of_vjp(fn, (cotangents, input), atol_rtol=(1e-4, 1e-5))

    def test_extremal_numerics_binary_cross_entropy(self, device):
        N, C, H, W = 3, 4, 5, 6
        shapes = ((N, C), (N, C, H), (N, C, H, W))
        for shape in shapes:
            weight_options = self._make_extremal_inputs(shape, device)
            kwargs_options = [{'reduction': 'sum'}, {'reduction': 'none'}, {}]

            for weight, kwargs in self._arg_and_kwarg_options((weight_options,), kwargs_options):
                input = torch.rand(shape, device=device)
                target = torch.rand(shape, device=device)
                fn = functools.partial(torch.nn.functional.binary_cross_entropy, target=target, weight=weight, **kwargs)
                result = fn(input)
                cotangents = torch.randn_like(result, device=device)
                self._compare_jacobians_of_vjp(fn, (cotangents, input), atol_rtol=(1e-4, 2e-5))

    def test_extremal_numerics_layer_norm(self, device):
        N, C, H, W = 3, 4, 5, 6
        shapes = ((N, C), (N, C, H), (N, C, H, W))
        for shape in shapes:
            input_options = self._make_extremal_inputs(shape, device)
            normalized_shape = shape[1:]
            weight_options = self._make_extremal_inputs(normalized_shape, device)
            bias_options = self._make_extremal_inputs(normalized_shape, device)

            for input, bias, weight in self._arg_and_kwarg_options((input_options, bias_options, weight_options), ()):
                def fn(input, weight, bias):
                    return torch.nn.functional.layer_norm(input, normalized_shape, weight=weight, bias=bias)
                result = fn(input, weight, bias)
                cotangents = torch.randn_like(result, device=device)
                self._compare_jacobians_of_vjp(fn, (cotangents, input, weight, bias))

    @ops(op_db + additional_op_db, allowed_dtypes=(torch.float32, torch.double))
    @skipOps('TestOperators', 'test_vmap_autograd_grad', {
        # call inplace functions
        xfail('linalg.householder_product'),  # inplace

        xfail('linalg.eig'),  # all close?
        # The size of tensor a (4) must match the size of tensor b (10) at non-singleton dimension 0
        xfail('masked_select'),
        xfail('nn.functional.max_unpool2d', 'grad'),  # contiguous call
        xfail('nn.functional.max_unpool2d'),  # contiguous call
        xfail('to_sparse'),  # dispatch key issue

        # numerical inconsistencies, look like bugs
        skip('matrix_exp', dtypes=(torch.float32,), device_type='cuda'),  # fails on linux, passes on windows
        skip('ldexp', dtypes=(torch.float32,), device_type='cpu'),  # fails on all but mac
        skip('__rmatmul__'),  # flaky needs investigation
        skip('matmul'),  # flaky needs investigation
        skip('nn.functional.conv_transpose3d'),  # flaky needs investigation
        skip('nn.functional.conv_transpose2d'),  # flaky needs investigation
        skip('nn.functional.conv_transpose1d'),  # flaky needs investigation
        skip('nn.functional.layer_norm', dtypes=(torch.float32,), device_type='cpu'),  # fails on windows
        skip('linalg.lu_factor', dtypes=(torch.float32,), device_type='cuda'),  # fails on all but windows
        skip('linalg.lu_factor_ex', dtypes=(torch.float32,), device_type='cuda'),  # fails on all but windows
        skip('linalg.multi_dot', '', device_type='cpu'),
        skip('sparse.sampled_addmm', ''),
        skip('native_layer_norm', '', device_type='cpu'),
        xfail('as_strided_scatter', ''),
    })
    def test_vmap_autograd_grad(self, device, dtype, op):
        def is_differentiable(inp):
            return isinstance(inp, Tensor) and (inp.grad_fn is not None or inp.requires_grad)

        def get_flat_differentiable(pytree):
            flattened = tree_flatten(pytree)[0]
            return tuple(i for i in flattened if is_differentiable(i))

        def get_differentiable_linked(list1, list2):
            paired_list = zip(list1, list2)
            paired_list = tuple((first, second) for (first, second) in paired_list if is_differentiable(first))
            return zip(*paired_list)

        def filter_none(out):
            flattened = tree_flatten(out)[0]
            return tuple(o for o in flattened if o is not None)

        if not op.supports_autograd:
            self.skipTest("Skipped! Autograd not supported.")
            return

        sample_inputs = op.sample_inputs(device, dtype, requires_grad=True)

        for sample_input in sample_inputs:
            fn, primals = normalize_op_input_output(op, sample_input)
            out = fn(*primals)
            cotangents = tree_map(torch.randn_like, out)

            def compute_grad(cotangents):
                out_flattened = out
                cotangents_flattened = cotangents
                if not isinstance(out_flattened, torch.Tensor):
                    out_flattened = tree_flatten(out)[0]
                    cotangents_flattened = tree_flatten(cotangents)[0]
                    out_flattened, cotangents_flattened = get_differentiable_linked(out_flattened, cotangents_flattened)

                return filter_none(
                    torch.autograd.grad(out_flattened, get_flat_differentiable(primals), cotangents_flattened,
                                        retain_graph=True, allow_unused=True))

            is_batch_norm_and_training = is_batch_norm_training(op, sample_input.kwargs)
            generator = get_fallback_and_vmap_exhaustive(
                compute_grad, (cotangents,), {}, is_batch_norm_and_training=is_batch_norm_and_training)
            for loop_out, batched_out in generator:
                self.assertEqual(loop_out, batched_out)

    def test_vmapvmapjvp_linalg_solve(self):
        ops = [op for op in op_db if op.name == "linalg.solve"]
        assert len(ops) > 0

        # this specializes a lot of code from the get_fallback_and_vmap_exhaustive test. If we need this more
        # generally, this could go for a refactor

        B0 = 2
        B1 = 3

        # we want to check the case where A will be seen as contiguous by jvp but during the vmap calls will become
        # non-contiguous because vmap will expand. This will happen during both levels of vmap
        A = torch.randn(4, 4)
        k = torch.randn(4, 5, B1, B0)
        fn, args = get_jvp_variant_primals_tangents(torch.linalg.solve, SampleInput(A, args=(k,)))

        in_dims_all = (None, -1, None, -1)
        batched_out = vmap(vmap(fn, in_dims=in_dims_all), in_dims=in_dims_all)(*args)
        loop_out = loop2(fn, in_dims_all, in_dims_all, 0, 0, B0, B1, *args)
        self.assertEqual(loop_out, batched_out)


only_for = ("cpu", "cuda")
instantiate_device_type_tests(TestOperators, globals(), only_for=only_for)

if __name__ == '__main__':
    run_tests()<|MERGE_RESOLUTION|>--- conflicted
+++ resolved
@@ -740,10 +740,6 @@
         xfail('cumprod'),
         xfail('lu_solve'),
         xfail('linalg.det'),
-<<<<<<< HEAD
-=======
-        xfail('linalg.lstsq', 'grad_oriented'),
->>>>>>> 00cb1845
         xfail('linalg.pinv'),
         xfail('masked_fill'),
         xfail('copysign'),
