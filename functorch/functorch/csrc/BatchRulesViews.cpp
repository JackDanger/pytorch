--- conflicted
+++ resolved
@@ -505,19 +505,7 @@
   return std::make_tuple(at::diag_embed(self_, offset, dim1, dim2), 0);
 }
 
-<<<<<<< HEAD
-// We need to write a real batching rule to fully support symint.
-// This requires symint variants of other operations, like `view`,
-// which don't exist yet.
-Tensor expand_symint_decomp_hack(const Tensor& self, SymIntArrayRef packed_size, bool implicit) {
-   auto size = asIntArrayRefSlow(packed_size);
-   return self.expand(size, implicit);
-}
-
 TORCH_LIBRARY_IMPL(aten, FuncTorchBatched, m) {
-=======
-TORCH_LIBRARY_IMPL(aten, FT_BATCHED_KEY, m) {
->>>>>>> 0a6ca8bb
   VMAP_SUPPORT(diag, diag_batch_rule);
   VMAP_SUPPORT(chunk, chunk_batching_rule);
   m.impl("flatten.using_ints", static_cast<decltype(&ATEN_FN2(flatten, using_ints))>(native::flatten));
