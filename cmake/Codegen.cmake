--- conflicted
+++ resolved
@@ -192,10 +192,16 @@
       --static_dispatch_backend ${STATIC_DISPATCH_BACKEND})
   endif()
 
+  set(GEN_PER_OPERATOR_FLAG)
+  if(USE_PER_OPERATOR_HEADERS)
+    list(APPEND GEN_PER_OPERATOR_FLAG "--per-operator-headers")
+  endif()
+
   set(GEN_COMMAND
       "${PYTHON_EXECUTABLE}" -m tools.codegen.gen
       --source-path ${CMAKE_CURRENT_LIST_DIR}/../aten/src/ATen
       --install_dir ${CMAKE_BINARY_DIR}/aten/src/ATen
+      ${GEN_PER_OPERATOR_FLAG}
       ${GEN_ROCM_FLAG}
       ${CUSTOM_BUILD_FLAGS}
       ${GEN_VULKAN_FLAGS}
@@ -205,12 +211,6 @@
   file(GLOB_RECURSE sources_templates "${CMAKE_CURRENT_LIST_DIR}/../aten/src/ATen/templates/*\.cpp")
   set(declarations_yaml_templates "")
 
-<<<<<<< HEAD
-=======
-  file(MAKE_DIRECTORY ${CMAKE_BINARY_DIR}/aten/src/ATen)
-  file(MAKE_DIRECTORY ${CMAKE_BINARY_DIR}/aten/src/ATen/core)
-
->>>>>>> e948856c
   foreach(gen_type "headers" "sources" "declarations_yaml")
     # The codegen outputs may change dynamically as PyTorch is
     # developed, but add_custom_command only supports dynamic inputs.
@@ -240,7 +240,6 @@
     include("${CMAKE_BINARY_DIR}/aten/src/ATen/generated_${gen_type}.cmake")
     include("${CMAKE_BINARY_DIR}/aten/src/ATen/core_generated_${gen_type}.cmake")
     include("${CMAKE_BINARY_DIR}/aten/src/ATen/cuda_generated_${gen_type}.cmake")
-<<<<<<< HEAD
     include("${CMAKE_BINARY_DIR}/aten/src/ATen/ops_generated_${gen_type}.cmake")
 
     message(STATUS "${gen_type} outputs: ${gen_outputs}")
@@ -254,13 +253,6 @@
         ${ops_generated_${gen_type}}
         ${CMAKE_BINARY_DIR}/aten/src/ATen/generated_${gen_type}.cmake
         ${CMAKE_BINARY_DIR}/aten/src/ATen/ops_generated_${gen_type}.cmake
-=======
-
-    add_custom_command(
-      COMMENT "Generating ATen ${gen_type}"
-      OUTPUT ${generated_${gen_type}} ${cuda_generated_${gen_type}} ${core_generated_${gen_type}}
-        ${CMAKE_BINARY_DIR}/aten/src/ATen/generated_${gen_type}.cmake
->>>>>>> e948856c
         ${CMAKE_BINARY_DIR}/aten/src/ATen/core_generated_${gen_type}.cmake
         ${CMAKE_BINARY_DIR}/aten/src/ATen/cuda_generated_${gen_type}.cmake
       COMMAND ${GEN_COMMAND_${gen_type}}
@@ -283,6 +275,11 @@
   add_library(ATEN_CUDA_FILES_GEN_LIB INTERFACE)
   add_dependencies(ATEN_CPU_FILES_GEN_LIB ATEN_CPU_FILES_GEN_TARGET)
   add_dependencies(ATEN_CUDA_FILES_GEN_LIB ATEN_CUDA_FILES_GEN_TARGET)
+
+  if(USE_PER_OPERATOR_HEADERS)
+    target_compile_definitions(ATEN_CPU_FILES_GEN_LIB INTERFACE AT_PER_OPERATOR_HEADERS)
+    target_compile_definitions(ATEN_CUDA_FILES_GEN_LIB INTERFACE AT_PER_OPERATOR_HEADERS)
+  endif()
 endif()
 
 function(append_filelist name outputvar)
