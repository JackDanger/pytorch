import torch

from torch.utils._pytree import tree_map, tree_flatten
from functools import partial
from torch.fx.operator_schemas import normalize_function
from torch.utils._mode_utils import no_dispatch
from torch._subclasses.meta_utils import MetaConverter, WeakTensorRefKey
from typing import Union, Callable
from torch._ops import OpOverload
from torch.overrides import TorchFunctionMode
from torch.utils._python_dispatch import TorchDispatchMode, enable_torch_dispatch_mode
import weakref
import functools
import itertools
import contextlib
from dataclasses import dataclass


aten = torch.ops.aten


@dataclass
class UnsupportedFakeTensorException(RuntimeError):
    reason: str

@dataclass
class DynamicOutputShapeException(RuntimeError):
    func: OpOverload


_device_not_kwarg_ops = (
    aten._resize_output_.default,
    aten.nested_tensor.default,
    aten.pin_memory.default,
    aten.is_pinned.default,
    aten.to.device,
    aten.to.prim_Device,
    aten._pin_memory.default,
    aten._resize_output.default,
    aten._resize_output.out,
)

# this op is never actually used
_non_kwarg_device_constructors = (torch.ops.aten._list_to_tensor,)


def contains_tensor_types(type):
    tensor_type = torch._C.TensorType.get()
    return type.isSubtypeOf(tensor_type) or any(
        contains_tensor_types(e) for e in type.containedTypes()
    )


_like_tensor_constructors = (
    aten.empty_like.default,
    aten.full_like.default,
    aten.ones_like.default,
    aten.rand_like.default,
    aten.randn_like.default,
    aten.randint_like.default,
    aten.randint_like.low_dtype,
    aten.randn_like.default,
    aten.zeros_like.default,
    aten.new_empty.default,
    aten.new_empty_strided.default,
    aten.new_full.default,
    aten.new_zeros.default,
    aten.new_ones.default,
)


@functools.lru_cache(None)
def _is_tensor_constructor(func: OpOverload):
    assert isinstance(func, OpOverload)
    schema = func._schema
    if any(contains_tensor_types(arg.type) for arg in schema.arguments):
        return False
    # TODO: no real reason to restrict multiple outputs
    return (
        len(schema.returns) == 1 and schema.returns[0].type is torch._C.TensorType.get()
    )


# Similar to `MetaConverter`, this is a class for converting
# multiple tensors into fake tensors which share the same view/storage
# structure. Like `MetaConverter`, it uses `WeakTensorRefKey` to
# hold a weak reference for all memoized tensors.
class FakeTensorConverter(object):
    tensor_memo: weakref.WeakValueDictionary
    meta_converter: MetaConverter

    def __init__(self):
        # FakeTensors store the FakeTensorMode which in turn stores a
        # FakeTensor, so we need to hold a weak reference to the FakeTensor
        # otherwise we would induce a circular reference
        self.tensor_memo = weakref.WeakValueDictionary()
        self.meta_converter = MetaConverter()

    def _get_memo(self, t):
        if WeakTensorRefKey(t) in self.tensor_memo:
            out = self.tensor_memo[WeakTensorRefKey(t)]
            out._fix_weakref()
            return out
        return None

    def set_tensor_memo(self, t, v):
        th = WeakTensorRefKey(t)

        # hold a weak ref to self, otherwise it will be kept alive
        # by the del_ten closure
        self_weak_ref = weakref.ref(self)

        def del_ten():
            self_ref = self_weak_ref()
            if self_ref is None:
                return
            # on shutdown, th may not be in memo
            self_ref.tensor_memo.pop(th, None)

        weakref.finalize(t, del_ten)
        self.tensor_memo[th] = v

    def from_real_tensor(self, fake_mode, t):
        maybe_memo = self._get_memo(t)
        if maybe_memo is not None:
            return maybe_memo
        existing_device = t.device
        # not yet supported in metatensors
        if t.is_complex():
            raise UnsupportedFakeTensorException("complex nyi in meta tensors")
        if t.is_sparse:
            raise UnsupportedFakeTensorException("sparse nyi in meta tensors")
        if t.is_quantized:
            raise UnsupportedFakeTensorException("quantized nyi in meta tensors")
        with no_dispatch():
            out = FakeTensor(fake_mode, self.meta_converter(t), existing_device)
        if type(t) is torch.nn.Parameter:
            out = torch.nn.Parameter(out, requires_grad=out.requires_grad)  # type: ignore[assignment]
        self.set_tensor_memo(t, out)
        return out

    def from_meta_and_device(self, fake_mode, t, device):
        maybe_memo = self._get_memo(t)
        if maybe_memo is not None:
            return maybe_memo
        out = FakeTensor(fake_mode, t, device)
        self.set_tensor_memo(t, out)
        return out

    def __call__(self, fake_mode, t, device=None):
        assert t.device.type != "meta" or device is not None
        if t.device.type != "meta":
            return self.from_real_tensor(fake_mode, t)
        else:
            return self.from_meta_and_device(fake_mode, t, device)


op_implementations = []


def register_op_impl(run_impl_check: Union[Callable[[OpOverload], bool], OpOverload]):
    def impl_decorator(op_impl):
        global op_implementations
        if isinstance(run_impl_check, OpOverload):
            op_implementations.append((lambda func: func == run_impl_check, op_impl))
        else:
            op_implementations.append((run_impl_check, op_impl))

        return op_impl

    return impl_decorator

@register_op_impl(lambda func: (_is_tensor_constructor(func) or func in _like_tensor_constructors))
def contructors(fake_mode, func, *args, **kwargs):
    assert func not in _non_kwarg_device_constructors
    _, new_kwargs = normalize_function(
        func, args=args, kwargs=kwargs, normalize_to_only_use_kwargs=True
    )
    if func in _like_tensor_constructors:
        default_device = new_kwargs["input"].device
        # TODO: file issue
        args = (new_kwargs.pop("input"),)
    else:
        # cpu is default device if none is specified
        default_device = torch.device("cpu")
        args = ()
    out_device = new_kwargs.pop("device", None)
    out_device = out_device if out_device is not None else default_device
    new_kwargs["device"] = torch.device("meta")
    r = func(*args, **new_kwargs)
    return FakeTensor(fake_mode, r, out_device)

@register_op_impl(lambda func: func in (aten.to.prim_Device, aten.to.device))
def non_kwarg_to(fake_mode, func, *args, **kwargs):
    _, new_kwargs = normalize_function(
        func, args, kwargs, normalize_to_only_use_kwargs=True
    )
    input_device = new_kwargs["device"]
    out_device = input_device if input_device else new_kwargs["input"].device
    new_kwargs["device"] = torch.device("meta")
    r = func(*args, **new_kwargs)
    return fake_mode.fake_tensor_converter(fake_mode, r, out_device)


# Dont default to default device handling,
# since the device of `the_template` is ignored
@register_op_impl(aten.resize_as_.default)
def resize_as_(fake_mode, func, *args, **kwargs):
    return func(*args, **kwargs)


# _to_copy fails when run with FakeTensors to cuda device
# TODO: debug
@register_op_impl(torch.ops.aten._to_copy.default)
def to_copy(fake_mode, func, *args, **kwargs):
    _, new_kwargs = normalize_function(
        func, args=args, kwargs=kwargs, normalize_to_only_use_kwargs=True
    )

    input_device = new_kwargs.pop("device", None)
    out_device = input_device if input_device else new_kwargs["input"].device
    with no_dispatch():
        input = new_kwargs.pop("input").to("meta")
        return FakeTensor(
            fake_mode, torch.ops.aten._to_copy(input, **new_kwargs), out_device
        )

@register_op_impl(torch.ops.aten.clone.default)
def clone(fake_mode, func, input, memory_format=None):
    out_device = input.device
    with no_dispatch():
        out = torch.ops.aten._to_copy(input.to("meta"), memory_format=memory_format)
        return FakeTensor(fake_mode, out, out_device)

# index.Tensor data-dependent in only some conditions
@register_op_impl(lambda func: torch.Tag.dynamic_output_shape in func.tags  # type: ignore[attr-defined]
                  and func != aten.index.Tensor)
def data_dep_op(fake_mode, func, *args, **kwargs):
    raise DynamicOutputShapeException(func)

# Bool Indices get Expanded as Masks
# See: IndexingUtils.h:expandTensors
def check_no_bool_index_tensors(func, self, indices):
    for index in indices:
        if index is not None and index.dtype in (torch.bool, torch.uint8):
            raise DynamicOutputShapeException(func)

# Dont default to default device handling,
# Since op can take in non-zero sized cpu
# index tensors with cuda self
@register_op_impl(aten.index.Tensor)
def index_tensor(fake_mode, func, *args, **kwargs):
    # dynamic shape op if indices are bool/uint8
    check_no_bool_index_tensors(func, *args, **kwargs)

    _, new_kwargs = normalize_function(
        func, args=args, kwargs=kwargs, normalize_to_only_use_kwargs=True
    )

    out_device = new_kwargs["input"].device
    with in_kernel_invocation_manager(fake_mode):
        out = func(*args, **kwargs)

    return FakeTensor(fake_mode, out, out_device)


# Meta tensors give you the ability to run PyTorch code without having to
# actually do computation through tensors allocated on a `meta` device.
# Because the device is `meta`, meta tensors do not model device propagation.
# FakeTensor extends MetaTensors to also carry an additional `fake_device`
# which tracks devices that would have been used.

@contextlib.contextmanager
def in_kernel_invocation_manager(fake_mode):
    fake_mode.in_kernel_invocation = True
    try:
        yield
    finally:
        fake_mode.in_kernel_invocation = False

class FakeTensor(torch.Tensor):
    fake_device: torch.device
    fake_mode: "FakeTensorMode"

    @staticmethod
    def __new__(cls, fake_mode, elem, device):
        return torch.Tensor._make_subclass(
            cls, elem, elem.requires_grad, dispatch_device=True
        )

    def __init__(self, fake_mode, elem, device: Union[torch.device, str]):
        # elem does not need to be recorded, because FakeTensor *is a* elem
        assert elem.device.type == "meta", elem
        device = device if isinstance(device, torch.device) else torch.device(device)
        assert device.type != "meta"
        self.fake_device = device
        self.fake_mode = fake_mode

    @staticmethod
    def from_tensor(t, fake_mode):
        existing_device = t.device
        return FakeTensor(fake_mode, t.to(device="meta"), existing_device)

    # TODO: resolve error in default __repr__
    def __repr__(self):
        return f"FakeTensor({self.fake_device}, {self.size()}, {self.dtype})"

    def new(self, *args, **kwargs):
        # torch.Tensor.new does not go through the normal dispatcher pattern
        # so in order to use the same pattern as normal invocation of
        # returning meta device within the kernel we need to intercept
        # the call here
        out_device = self.fake_device
        if "device" in kwargs:
            kwarg_device = kwargs.pop("device")
            out_device = kwarg_device if kwarg_device else out_device
            kwargs["device"] = "meta"

        with in_kernel_invocation_manager(self.fake_mode):
            with no_dispatch():
                meta_out = super().new(*args, **kwargs)

        with no_dispatch():
            return FakeTensor(self.fake_mode, meta_out, out_device)

    @classmethod
    def __torch_dispatch__(cls, func, types, args=(), kwargs=None):
        # need to handle here to avoid infinite recursion
        # see [in_kernel_invocation]
        if func == torch.ops.prim.device.default:
            assert len(args) == 1 and isinstance(args[0], FakeTensor)
            if args[0].fake_mode.in_kernel_invocation:
                return torch.device("meta")
            else:
                return args[0].fake_device

        # Because fake mode can return NotImplemented (if it sees a subclass
        # it doesn't know how to deal with), this test here is important
        # because the next dispatch after a fake mode will attempt to use
        # subclasses of tensors to dispatch, and any FakeTensor arguments
        # will be considered eligible.
        if any(not issubclass(t, FakeTensor) and t is not torch.Tensor for t in types):
            return NotImplemented

        fake_mode = None
        for arg in itertools.chain(tree_flatten(args)[0], tree_flatten(kwargs)[0]):
            if isinstance(arg, FakeTensor):
                if fake_mode is None:
                    fake_mode = arg.fake_mode
                else:
                    assert fake_mode is arg.fake_mode, "Mixing modes NYI"

        with enable_torch_dispatch_mode(fake_mode):
            return func(*args, **kwargs)

    @staticmethod
    def _find_common_device(func, args, kwargs):
        # cpu - zero-dim tensors can be called in cuda kernels,
        # so overwrite the common_device if it the only existing
        # device comes from a cpu zero-dim tensor
        common_device = None
        is_cpu_zero_dim = None

        def cpu_zero_dim(t):
            return t.device.type == "cpu" and t.dim() == 0

        def merge_devices(t):
            nonlocal common_device
            nonlocal is_cpu_zero_dim
            if not isinstance(t, FakeTensor):
                return

            if common_device is None:
                common_device = t.device
                is_cpu_zero_dim = cpu_zero_dim(t)
                return

            t_is_cpu_zero_dim = cpu_zero_dim(t)
            if t.device == common_device:
                if is_cpu_zero_dim:
                    is_cpu_zero_dim = t_is_cpu_zero_dim
                return

            # mismatching devices !
            # if current tensor is cpu 0 dim, defer to existing device
            if t_is_cpu_zero_dim:
                return

            # current device is from cpu 0 dim tensor, overwrite
            if is_cpu_zero_dim:
                common_device = t.device
                is_cpu_zero_dim = t_is_cpu_zero_dim
                return

            # mismatching devices of non-zero dim tensors, throw
            # This might be valid behavior and need to be explicitly modeled, e.g. reshape_as
            raise RuntimeError(
                f"Unhandled FakeTensor Device Propagation for {func}, found two different devices {common_device}, {t.device}"
            )

        tree_map(merge_devices, args)
        tree_map(merge_devices, kwargs)

        assert common_device is not None, f"Could not find common device for {func}"

        return common_device

    __torch_function__ = torch._C._disabled_torch_function_impl


# We keep one instantiation of `fake_tensor_converter` active
# for the duration of `with torch_enable_mode(FakeTensorMode)`.
# This allows accurate storage aliasing across invocation of
# different operators. While this will keep all freshly allocated
# tensors alive during `FakeTensorMode`, there will no be no
# new allocations of Tensors which have non-meta storage so
# memory should not significantly incraese.


class FakeTensorMode(TorchDispatchMode):
    def __init__(self, allow_fallback_kernels=True):
        self.allow_fallback_kernels = allow_fallback_kernels
        self.fake_tensor_converter = FakeTensorConverter()

        # [in_kernel_invocation]
        # when FakeTensor is invoked in user code, .device should return
        # the fake_device of the tensor so that code such as as `if x.is_cuda`
        # or torch.zeros([10, 10], device=x.device) continues to execute as if
        # the FakeTensor were real. However, within kernel execution, we return
        # the `Meta` device because all computation within the kernels should
        # behave as if the Tensors are on meta devices. Kernels should allocate
        # new tensors on meta devices, and checks like `is_meta` should return true.
        # within python refs, we always return the real device by defining
        # the device property
        self.in_kernel_invocation = False

    def __torch_dispatch__(self, func, types, args=(), kwargs=None):
        kwargs = kwargs if kwargs else {}

        if func == torch.ops.prim.device.default:
            assert len(args) == 1 and isinstance(args[0], FakeTensor)
            if args[0].fake_mode.in_kernel_invocation:
                return torch.device("meta")
            else:
                return args[0].fake_device

<<<<<<< HEAD
        with no_dispatch():
            if func == torch.ops.aten.sym_size.default:
                return None
            if func == torch.ops.aten.size.default:
                return args[0].shape
            if func == torch.ops.aten.stride.default:
                return args[0].stride()
            if func == torch.ops.aten.dim.default:
                return len(args[0].shape)
            if func == torch.ops.aten.is_contiguous.default:
                return True
            if func == torch.ops.aten.stride:
                return create_contiguous(args[0].shape)

        constructors = [torch.ops.aten.empty.SymInt]
        if 'prims' not in func.overloadpacket._qualified_op_name and func not in constructors:
            raise RuntimeError(f"Couldn't find meta function/decomposition, {func}")
=======
>>>>>>> f680a9f2
        # prims already wrap FakeTensor inputs to FakeTensor outputs
        # and do device logic, we dont need do anything but run them
        if "prims::" in func._schema.name:
            with no_dispatch():
                return func(*args, **kwargs)

        with no_dispatch():
            # TODO: apply as no_dispatch decorator
            converter = self.fake_tensor_converter

            def wrap(e, device=None):
                if isinstance(e, torch.Tensor) and not isinstance(e, FakeTensor):
                    return converter(self, e, device)
                else:
                    return e

            # if we are in the dispatch mode, we will enter this function even if the inputs
            # are not FakeTensors. For now, throw if any non-Fake Tensor inputs
            # and just support constructors. TODO: extend more broadly
            conversion_made = False
            subclass_seen = False

            def check_non_fake_tensor(x):
                nonlocal conversion_made, subclass_seen
                conversion_made = conversion_made or (
                    isinstance(x, torch.Tensor) and not isinstance(x, FakeTensor)
                )
                subclass_seen = subclass_seen or (
                    isinstance(x, torch.Tensor) and not isinstance(x, FakeTensor)
                    and type(x) is not torch.Tensor
                )

            tree_map(check_non_fake_tensor, args)
            tree_map(check_non_fake_tensor, kwargs)

            # Suppose we enable fake tensor mode.  This means that fake tensor
            # mode will run first.  But what if we do an operation that
            # involves a tensor subclass that will desugar into normal tensor
            # operations?  Without this line, fake tensor mode will run first,
            # decide that a conversion was made (since there was a non fake
            # tensor argument), and report an error that converting non
            # fake tensor is not supported.  What we actually wanted to happen
            # was to give the subclass a chance to figure out what it wants to
            # before erroring out.  Returning NotImplemented here allows this.
            #
            # NB: If you're seeing a mysterious infinite loop involving fake
            # tensor, it might be related to this line.  Though I'm not sure
            # how you'll know to read this comment, as this line won't show up
            # in the stack trace.
            if subclass_seen:
                return NotImplemented

            # this is generated from torch.tensor(), which does not use the
            # dispatcher, to allow wrapper subclasses to wrap the new tensor
            # we need to handle before error checking
            if func in [torch.ops.aten.lift_fresh.default, torch.ops.aten.lift_fresh_copy.default]:
                assert (
                    len(kwargs) == 0
                    and len(args) == 1
                    and type(args[0]) is torch.Tensor
                ), f"{args} {kwargs}"
                with no_dispatch():
                    return converter(self, args[0])

            if conversion_made:
                raise Exception(
                    "Invoking operators with non-Fake Tensor inputs in FakeTensorMode is not yet supported. "
                    f"Please convert all Tensors to FakeTensors first. Found in {func}(*{args}, **{kwargs})"
                )

            for run_impl_check, op_impl in op_implementations:
                if run_impl_check(func):
                    return op_impl(self, func, *args, **kwargs)

            with in_kernel_invocation_manager(self):
                try:
                    r = func(*args, **kwargs)
                except NotImplementedError as not_implemented_error:
                    if not self.allow_fallback_kernels:
                        raise not_implemented_error
                    r = run_fallback_kernel(func, args, kwargs, not_implemented_error)

            # TODO: handle non-kwarg devices
            assert func not in _device_not_kwarg_ops, f"NYI: {func}"

            # if device is specified, use that
            if kwargs.get("device", None):
                return tree_map(partial(wrap, device=kwargs["device"]), r)

            common_device = FakeTensor._find_common_device(func, args, kwargs)

            return tree_map(partial(wrap, device=common_device), r)

    def from_tensor(self, tensor):
        return self.fake_tensor_converter(self, tensor)

def run_fallback_kernel(func, args, kwargs, orig_not_implemented_exception):
    with no_dispatch():
        def to_real_tensor(e):
            if isinstance(e, FakeTensor):
                return torch.zeros_like(e, device=e.fake_device)
            return e

        try:
            args = tree_map(to_real_tensor, args)
            kwargs = tree_map(to_real_tensor, kwargs)

            r = func(*args, **kwargs)
        except Exception as new_exception:
            raise orig_not_implemented_exception from new_exception

        tensor_impls = set()
        storages = set()

        for e in tree_flatten((args, kwargs))[0]:
            if isinstance(e, torch.Tensor):
                tensor_impls.add(e)
                storages.add(e.storage()._cdata)

        # TODO: also check metadata change on inputs
        # proper aliasing/metadata relationship between outputs and inputs will
        # not be set up, bc of conversion to cpu, error on reused impls
        for e in tree_flatten(r)[0]:
            if e in tensor_impls or (
                isinstance(e, torch.Tensor) and e.storage()._cdata in storages
            ):
                raise orig_not_implemented_exception

    # we're only converting these to MetaTensors now, not Fake Tensors,
    # and the cpu inputs should be temporary. just convert outputs to meta
    # and continue
    return tree_map(MetaConverter(), r)


# Just for use to allow copying a module to fake tensors,
# does not apply elsewhere
class FakeCopyMode(TorchFunctionMode):
    def __init__(self, fake_mode):
        self.fake_mode = fake_mode

    def __torch_function__(self, func, types, args=(), kwargs=None):
        kwargs = kwargs if kwargs else {}

        # clone will get called in Parameter deepcopy
        if func == torch._C._TensorBase.clone:
            return func(self.fake_mode.from_tensor(args[0]), **kwargs)
        elif func == torch.Tensor.__deepcopy__:
            assert len(args) == 2 and len(kwargs) == 0
            tensor, memo = args

            if id(tensor) in memo:
                return memo[id(tensor)]

            out = self.fake_mode.from_tensor(tensor)
            memo[id(tensor)] = out
            return out
        else:
            with torch._C.DisableTorchFunction():
                return func(*args, **kwargs)<|MERGE_RESOLUTION|>--- conflicted
+++ resolved
@@ -444,35 +444,6 @@
             else:
                 return args[0].fake_device
 
-<<<<<<< HEAD
-        with no_dispatch():
-            if func == torch.ops.aten.sym_size.default:
-                return None
-            if func == torch.ops.aten.size.default:
-                return args[0].shape
-            if func == torch.ops.aten.stride.default:
-                return args[0].stride()
-            if func == torch.ops.aten.dim.default:
-                return len(args[0].shape)
-            if func == torch.ops.aten.is_contiguous.default:
-                return True
-            if func == torch.ops.aten.stride:
-                return create_contiguous(args[0].shape)
-
-        constructors = [torch.ops.aten.empty.SymInt]
-        if 'prims' not in func.overloadpacket._qualified_op_name and func not in constructors:
-            raise RuntimeError(f"Couldn't find meta function/decomposition, {func}")
-=======
->>>>>>> f680a9f2
-        # prims already wrap FakeTensor inputs to FakeTensor outputs
-        # and do device logic, we dont need do anything but run them
-        if "prims::" in func._schema.name:
-            with no_dispatch():
-                return func(*args, **kwargs)
-
-        with no_dispatch():
-            # TODO: apply as no_dispatch decorator
-            converter = self.fake_tensor_converter
 
             def wrap(e, device=None):
                 if isinstance(e, torch.Tensor) and not isinstance(e, FakeTensor):
