import contextlib
import functools
import itertools
import warnings
import weakref
from dataclasses import dataclass
from functools import partial
from typing import Any, Callable, Dict, List, Optional, Type, TypeVar, Union

import torch
import torch.fx.experimental.symbolic_shapes as symbolic_shapes
from torch._ops import OpOverload
from torch._subclasses.meta_utils import MetaConverter, WeakTensorRefKey
from torch.fx.operator_schemas import normalize_function
from torch.multiprocessing.reductions import StorageWeakRef
from torch.overrides import TorchFunctionMode
from torch.utils._mode_utils import no_dispatch
from torch.utils._python_dispatch import enable_torch_dispatch_mode, TorchDispatchMode

from torch.utils._pytree import PyTree, tree_flatten, tree_map

pytree = torch.utils._pytree
T = TypeVar("T")
TensorWeakRef = Any

aten = torch.ops.aten

CONSTANT_NUMEL_LIMIT = 1


@dataclass
class UnsupportedFakeTensorException(RuntimeError):
    reason: str


@dataclass
class DynamicOutputShapeException(RuntimeError):
    func: OpOverload


_device_not_kwarg_ops = (
    aten._resize_output_.default,
    aten.nested_tensor.default,
    aten.nested_tensor.out,
    aten.pin_memory.default,
    aten.is_pinned.default,
    aten.to.device,
    aten.to.prim_Device,
    aten._pin_memory.default,
    aten._pin_memory.out,
    aten._resize_output.default,
    aten._resize_output.out,
)

# this op is never actually used
_non_kwarg_device_constructors = (aten._list_to_tensor,)


def contains_tensor_types(type):
    tensor_type = torch._C.TensorType.get()
    return type.isSubtypeOf(tensor_type) or any(
        contains_tensor_types(e) for e in type.containedTypes()
    )


_like_tensor_constructors = (
    aten.empty_like.default,
    aten.empty_like.out,
    aten.full_like.default,
    aten.full_like.out,
    aten.ones_like.default,
    aten.ones_like.out,
    aten.rand_like.default,
    aten.rand_like.out,
    aten.randn_like.default,
    aten.randn_like.out,
    aten.randint_like.default,
    aten.randint_like.out,
    aten.randint_like.low_dtype,
    aten.randint_like.low_dtype_out,
    aten.zeros_like.default,
    aten.zeros_like.out,
    aten.new_empty.default,
    aten.new_empty.out,
    aten.new_empty_strided.default,
    aten.new_empty_strided.out,
    aten.new_full.default,
    aten.new_full.out,
    aten.new_zeros.default,
    aten.new_zeros.out,
    aten.new_ones.default,
    aten.new_ones.out,
)


@functools.lru_cache(None)
def _is_tensor_constructor(func: OpOverload):
    assert isinstance(func, OpOverload)
    schema = func._schema
    if any(contains_tensor_types(arg.type) for arg in schema.arguments):
        return False
    # TODO: no real reason to restrict multiple outputs
    return (
        len(schema.returns) == 1 and schema.returns[0].type is torch._C.TensorType.get()
    )


@functools.lru_cache(None)
def get_schema_info(func):
    return torch._C._SchemaInfo(func._schema)  # type: ignore[attr-defined]


def tree_flatten_only(ty: Type[T], pytree: PyTree):
    flat_vals, _ = tree_flatten(pytree)
    return [elem for elem in flat_vals if isinstance(elem, ty)]


# Similar to `MetaConverter`, this is a class for converting
# multiple tensors into fake tensors which share the same view/storage
# structure. Like `MetaConverter`, it uses `WeakTensorRefKey` to
# hold a weak reference for all memoized tensors.
class FakeTensorConverter(object):
    tensor_memo: weakref.WeakValueDictionary
    meta_converter: MetaConverter
    constant_storage_mapping: Dict[StorageWeakRef, List[TensorWeakRef]]

    def __init__(self):
        # FakeTensors store the FakeTensorMode which in turn stores a
        # FakeTensor, so we need to hold a weak reference to the FakeTensor
        # otherwise we would induce a circular reference
        self.tensor_memo = weakref.WeakValueDictionary()
        self.meta_converter = MetaConverter()

        # map from to storage to corresponding constant tensors
        self.constant_storage_mapping = {}

    def add_constant_storage_mapping(self, fake_tensor):
        # when you have a constant, aliased tensor:
        # const_tensor.add_(torch.rand([1]))
        # all aliases of it must become no longer const
        assert isinstance(fake_tensor, FakeTensor) and fake_tensor.constant is not None
        weak_st = StorageWeakRef(fake_tensor.constant.storage())

        # we need a map from a weak storage to all of its corresponding
        # constant tensors. python doesn't have the weak value equivalent
        # of defaultdict(list), so we are using a WeakValueDictionary as one
        if weak_st not in self.constant_storage_mapping:
            self.constant_storage_mapping[weak_st] = []
        self.constant_storage_mapping[weak_st].append(weakref.ref(fake_tensor))

    def invalidate_constant_aliases(self, tensor):
        assert not isinstance(tensor, FakeTensor)

        weak_st = StorageWeakRef(tensor.storage())
        if weak_st not in self.constant_storage_mapping:
            return

        for weak_tensor_ref in self.constant_storage_mapping[weak_st]:
            ten = weak_tensor_ref()
            if ten is not None:
                ten._fix_weakref()
                ten.constant = None

        del self.constant_storage_mapping[weak_st]

    def _get_memo(self, t):
        if WeakTensorRefKey(t) in self.tensor_memo:
            out = self.tensor_memo[WeakTensorRefKey(t)]
            out._fix_weakref()
            return out
        return None

    def set_tensor_memo(self, t, v):
        th = WeakTensorRefKey(t)

        # hold a weak ref to self, otherwise it will be kept alive
        # by the del_ten closure
        self_weak_ref = weakref.ref(self)

        def del_ten():
            self_ref = self_weak_ref()
            if self_ref is None:
                return
            # on shutdown, th may not be in memo
            self_ref.tensor_memo.pop(th, None)

        weakref.finalize(t, del_ten)
        self.tensor_memo[th] = v

    def from_real_tensor(self, fake_mode, t, make_constant=False):
        maybe_memo = self._get_memo(t)
        if maybe_memo is not None:
            return maybe_memo
        existing_device = t.device
        # not yet supported in metatensors
        if t.is_quantized:
            raise UnsupportedFakeTensorException("quantized nyi in meta tensors")
        with no_dispatch():
            meta_t = self.meta_converter(t)
            if meta_t.device.type != "meta":
                raise UnsupportedFakeTensorException("meta converter nyi")
            out = FakeTensor(
                fake_mode,
                meta_t,
                existing_device,
                constant=t if make_constant else None,
            )
            if make_constant:
                self.add_constant_storage_mapping(out)
        if type(t) is torch.nn.Parameter:
            assert not make_constant
            out = torch.nn.Parameter(out, requires_grad=out.requires_grad)  # type: ignore[assignment]
        with warnings.catch_warnings():
            warnings.filterwarnings("ignore", "The .grad attribute of a Tensor")
            grad_not_none = t.grad is not None
        if grad_not_none:
            out.grad = self.from_real_tensor(fake_mode, t.grad)
        self.set_tensor_memo(t, out)
        return out

    def from_meta_and_device(self, fake_mode, t, device):
        maybe_memo = self._get_memo(t)
        if maybe_memo is not None:
            return maybe_memo
        out = FakeTensor(fake_mode, t, device)
        self.set_tensor_memo(t, out)
        return out

    # There are two ways to call this.  First, you can have manually constructed
    # a meta tensor and you need to turn it into a fake tensor.  In that case,
    # pass a meta tensor and a device argument.  Alternately, you can have a
    # real tensor that you need to convert into a fake tensor; in that case,
    # omit the device.
    #
    # The disallowed case: if you specify the device, it MUST be a meta tensor.
    # However, you're allowed to pass a meta tensor to be turned into a fake
    # tensor; although an odd thing to do, this can occur if you're doing
    # cross ref testing and the inner test is already operating on meta tensors
    def __call__(self, fake_mode, t, device=None, *, make_constant=False):
        if device is None:
            return self.from_real_tensor(fake_mode, t, make_constant)
        else:
            assert make_constant is False
            assert t.device.type == "meta"
            return self.from_meta_and_device(fake_mode, t, device)


op_implementations = []


def register_op_impl(run_impl_check: Union[Callable[[OpOverload], bool], OpOverload]):
    def impl_decorator(op_impl):
        global op_implementations
        if isinstance(run_impl_check, OpOverload):
            op_implementations.append((lambda func: func == run_impl_check, op_impl))
        else:
            op_implementations.append((run_impl_check, op_impl))

        return op_impl

    return impl_decorator


@register_op_impl(
    lambda func: (_is_tensor_constructor(func) or func in _like_tensor_constructors)
)
def constructors(fake_mode, func, *args, **kwargs):
    assert func not in _non_kwarg_device_constructors
    _, new_kwargs = normalize_function(
        func, args=args, kwargs=kwargs, normalize_to_only_use_kwargs=True
    )
    if func in _like_tensor_constructors:
        default_device = new_kwargs["input"].device
        # TODO: file issue
        args = (new_kwargs.pop("input"),)
    else:
        # cpu is default device if none is specified
        default_device = torch.device("cpu")
        args = ()
    out_device = new_kwargs.pop("device", None)
    out_device = out_device if out_device is not None else default_device
    new_kwargs["device"] = torch.device("meta")
    r = func(*args, **new_kwargs)
    return FakeTensor(fake_mode, r, out_device)


@register_op_impl(lambda func: func in (aten.to.prim_Device, aten.to.device))
def non_kwarg_to(fake_mode, func, *args, **kwargs):
    _, new_kwargs = normalize_function(
        func, args, kwargs, normalize_to_only_use_kwargs=True
    )
    input_device = new_kwargs["device"]
    out_device = input_device if input_device else new_kwargs["input"].device
    new_kwargs["device"] = torch.device("meta")
    r = func(*args, **new_kwargs)
    return fake_mode.fake_tensor_converter(fake_mode, r, out_device)


# Dont default to default device handling,
# since the device of `the_template` is ignored
@register_op_impl(aten.resize_as_.default)
def resize_as_(fake_mode, func, *args, **kwargs):
    return func(*args, **kwargs)


@register_op_impl(aten._sparse_coo_tensor_with_dims_and_tensors.default)
def _sparse_coo_tensor_with_dims_and_tensors(fake_mode, func, *args, **kwargs):
    # TODO: remove me
    return constructors(fake_mode, func, *args, **kwargs)


# _to_copy fails when run with FakeTensors to cuda device
# TODO: debug
@register_op_impl(aten._to_copy.default)
def to_copy(fake_mode, func, *args, **kwargs):
    _, new_kwargs = normalize_function(
        func, args=args, kwargs=kwargs, normalize_to_only_use_kwargs=True
    )

    input_device = new_kwargs.pop("device", None)
    out_device = input_device if input_device else new_kwargs["input"].device
    with no_dispatch():
        input = new_kwargs.pop("input").to("meta")
        return FakeTensor(fake_mode, aten._to_copy(input, **new_kwargs), out_device)


@register_op_impl(aten.clone.default)
def clone(fake_mode, func, input, memory_format=None):
    out_device = input.device
    with no_dispatch():
        out = aten._to_copy(input.to("meta"), memory_format=memory_format)
        return FakeTensor(fake_mode, out, out_device)


# index.Tensor data-dependent in only some conditions
@register_op_impl(
    lambda func: torch.Tag.dynamic_output_shape in func.tags  # type: ignore[attr-defined]
    and func != aten.index.Tensor
)
def data_dep_op(fake_mode, func, *args, **kwargs):
    raise DynamicOutputShapeException(func)


# Bool Indices get Expanded as Masks
# See: IndexingUtils.h:expandTensors
def check_no_bool_index_tensors(func, self, indices):
    for index in indices:
        if index is not None and index.dtype in (torch.bool, torch.uint8):
            raise DynamicOutputShapeException(func)


def run_and_return_new_tensor_of_input_device(fake_mode, func, args, kwargs):
    _, new_kwargs = normalize_function(
        func, args=args, kwargs=kwargs, normalize_to_only_use_kwargs=True
    )

    out_device = new_kwargs["input"].device
    with in_kernel_invocation_manager(fake_mode):
        out = func(*args, **kwargs)

    return FakeTensor(fake_mode, out, out_device)


# Dont default to default device handling,
# Since op can take in non-zero sized cpu
# index tensors with cuda self
@register_op_impl(aten.index.Tensor)
def index_tensor(fake_mode, func, *args, **kwargs):
    # dynamic shape op if indices are bool/uint8
    check_no_bool_index_tensors(func, *args, **kwargs)

    return run_and_return_new_tensor_of_input_device(fake_mode, func, args, kwargs)


# takes in multiple-devices, dont default to default device handling
@register_op_impl(aten.index_put.default)
def index_put(fake_mode, func, *args, **kwargs):
    return run_and_return_new_tensor_of_input_device(fake_mode, func, args, kwargs)


# same with index_put, but return the input
@register_op_impl(aten.index_put_.default)
def index_put_(fake_mode, func, *args, **kwargs):
    with in_kernel_invocation_manager(fake_mode):
        out = func(*args, **kwargs)

    _, new_kwargs = normalize_function(
        func, args=args, kwargs=kwargs, normalize_to_only_use_kwargs=True
    )

    return new_kwargs["input"]


# Meta tensors give you the ability to run PyTorch code without having to
# actually do computation through tensors allocated on a `meta` device.
# Because the device is `meta`, meta tensors do not model device propagation.
# FakeTensor extends MetaTensors to also carry an additional `fake_device`
# which tracks devices that would have been used.


@contextlib.contextmanager
def in_kernel_invocation_manager(fake_mode):
    fake_mode.in_kernel_invocation = True
    # See: note [Fake Tensor Dispatch Keys]
    torch._C._add_meta_to_tls_dispatch_include()
    try:
        yield
    finally:
        fake_mode.in_kernel_invocation = False
        torch._C._remove_meta_from_tls_dispatch_include()


class FakeTensor(torch.Tensor):
    fake_device: torch.device
    fake_mode: "FakeTensorMode"
    has_sym_ints: bool
    constant: Optional[torch.Tensor]

    # Note: [Fake Tensor Dispatch Keys]
    # In order to model the behavior of device-specific autocast
    # and autograd logic, we update the dispatch keys of FakeTensors
    # to reflect their fake device. This includes the BackendComponent
    # (DispatchKey::Meta -> DispatchKey::CUDA), and also the BackendComponent
    # related Autocast and Autograd keys. __torch__dispatch__ sits below
    # Autocast and Autograd, and is only invoked when we are at the
    # kernel for the BackendComponent. Then, we add Meta to the
    # thread-local dispatch include set to hit the meta kernel
    # instead of the kernel of the BackendComponent for the fake device.
    # The `device_for_backend_keys` does that below

    @staticmethod
    def __new__(cls, fake_mode, elem, device, constant=None):
        return torch.Tensor._make_subclass(
            cls,
            elem,
            elem.requires_grad,
            dispatch_device=True,
            device_for_backend_keys=device,
        )

    def __init__(
        self,
        fake_mode,
        elem,
        device: Union[torch.device, str],
        constant: Optional[torch.Tensor] = None,
    ):
        assert elem.device.type == "meta", elem.device.type
        device = device if isinstance(device, torch.device) else torch.device(device)
        # NB: it is fine, if a little confusing, for device to be meta
        # (we are faking a meta tensor in that case).  However, it often
        # indicates some sort of confusion (e.g., you accidentally passed
        # in a meta tensor when you should have passed in the real tensor).
        # So by default we disallow meta, and if you are working in a situation
        # where it is helpful (e.g., crossref testing) you can turn it back
        # on
        if not fake_mode.allow_meta:
            assert device.type != "meta"
        # normalize cuda device.
        if device.type == "cuda" and device.index is None:
            device = torch.device(f"cuda:{torch.cuda.current_device()}")
        self.fake_device = device
        self.fake_mode = fake_mode
        self.has_sym_ints = symbolic_shapes.has_symbolic_sizes_strides(elem)
        assert not (
            self.has_sym_ints and constant is not None
        ), f"meta: {elem}, constant: {constant}"
        self.constant = constant

    @staticmethod
    def from_tensor(t, fake_mode):
        existing_device = t.device
        # TODO: this should use meta converter
        return FakeTensor(fake_mode, t.to(device="meta"), existing_device)

    # TODO: resolve error in default __repr__
    def __repr__(self):
        with in_kernel_invocation_manager(self.fake_mode):
            self_repr = super().__repr__()
        return f"FakeTensor({self_repr}, {self.fake_device})"

    def new(self, *args, **kwargs):
        # torch.Tensor.new does not go through the normal dispatcher pattern
        # so in order to use the same pattern as normal invocation of
        # returning meta device within the kernel we need to intercept
        # the call here
        # because it doesn't go through the dispatcher, we run into errors
        # when attempting to compute an output in meta, so
        # we compute the real tensor then convert to meta
        out_device = self.fake_device
        with no_dispatch():
            real_out = super().new(*args, **kwargs)

        assert not isinstance(real_out, FakeTensor), real_out
        assert real_out.device.type != "meta", real_out.device

        with no_dispatch():
            meta_out = MetaConverter()(real_out)
            return FakeTensor(self.fake_mode, meta_out, out_device)

    @classmethod
    def __torch_dispatch__(cls, func, types, args=(), kwargs=None):
        # need to handle here to avoid infinite recursion
        # see [in_kernel_invocation]
        if func == torch.ops.prim.device.default:
            assert len(args) == 1 and isinstance(args[0], FakeTensor)
            if args[0].fake_mode.in_kernel_invocation:
                return torch.device("meta")
            else:
                return args[0].fake_device
        # Need this to handle infinite recursion with sparse tensors.
        # Sparse tensors have custom stride policy which means that
        # they will dispatch here on dispatch, and we need to trigger
        # the default behavior.
        # TODO: when we get other tensor types online they will also
        # need to get entries here.
        elif func == torch.ops.aten.sym_size.default:
            return None
        elif func == torch.ops.aten.sym_stride.default:
            return None
        elif func == torch.ops.aten.size.default:
            return None
        elif func == torch.ops.aten.stride.default:
            return None

        # Because fake mode can return NotImplemented (if it sees a subclass
        # it doesn't know how to deal with), this test here is important
        # because the next dispatch after a fake mode will attempt to use
        # subclasses of tensors to dispatch, and any FakeTensor arguments
        # will be considered eligible.
        if any(not issubclass(t, FakeTensor) and t is not torch.Tensor for t in types):
            return NotImplemented

        fake_mode = None
        for arg in itertools.chain(tree_flatten(args)[0], tree_flatten(kwargs)[0]):
            if isinstance(arg, FakeTensor):
                if fake_mode is None:
                    fake_mode = arg.fake_mode
                else:
                    assert fake_mode is arg.fake_mode, "Mixing modes NYI"

        with enable_torch_dispatch_mode(fake_mode):
            return func(*args, **kwargs)

    @staticmethod
    def _find_common_device(func, args, kwargs):
        # cpu - zero-dim tensors can be called in cuda kernels,
        # so overwrite the common_device if it the only existing
        # device comes from a cpu zero-dim tensor
        common_device = None
        is_cpu_zero_dim = None

        def cpu_zero_dim(t):
            return t.device.type == "cpu" and t.dim() == 0

        def merge_devices(t):
            nonlocal common_device
            nonlocal is_cpu_zero_dim
            if not isinstance(t, FakeTensor):
                return

            if common_device is None:
                common_device = t.device
                is_cpu_zero_dim = cpu_zero_dim(t)
                return

            t_is_cpu_zero_dim = cpu_zero_dim(t)
            if t.device == common_device:
                if is_cpu_zero_dim:
                    is_cpu_zero_dim = t_is_cpu_zero_dim
                return

            # mismatching devices !
            # if current tensor is cpu 0 dim, defer to existing device
            if t_is_cpu_zero_dim:
                return

            # current device is from cpu 0 dim tensor, overwrite
            if is_cpu_zero_dim:
                common_device = t.device
                is_cpu_zero_dim = t_is_cpu_zero_dim
                return

            # mismatching devices of non-zero dim tensors, throw
            # This might be valid behavior and need to be explicitly modeled, e.g. reshape_as
            raise RuntimeError(
                f"Unhandled FakeTensor Device Propagation for {func}, found two different devices {common_device}, {t.device}"
            )

        tree_map(merge_devices, args)
        tree_map(merge_devices, kwargs)

        assert common_device is not None, f"Could not find common device for {func}"

        return common_device

    __torch_function__ = torch._C._disabled_torch_function_impl


# We keep one instantiation of `fake_tensor_converter` active
# for the duration of `with torch_enable_mode(FakeTensorMode)`.
# This allows accurate storage aliasing across invocation of
# different operators. While this will keep all freshly allocated
# tensors alive during `FakeTensorMode`, there will no be no
# new allocations of Tensors which have non-meta storage so
# memory should not significantly incraese.


class FakeTensorMode(TorchDispatchMode):
    def __init__(
        self, *, allow_fallback_kernels=True, allow_meta=False, const_tensors=True
    ):
        self.allow_fallback_kernels = allow_fallback_kernels
        self.fake_tensor_converter = FakeTensorConverter()
        self.allow_meta = allow_meta
        self.const_tensors = const_tensors

        # [in_kernel_invocation]
        # when FakeTensor is invoked in user code, .device should return
        # the fake_device of the tensor so that code such as as `if x.is_cuda`
        # or torch.zeros([10, 10], device=x.device) continues to execute as if
        # the FakeTensor were real. However, within kernel execution, we return
        # the `Meta` device because all computation within the kernels should
        # behave as if the Tensors are on meta devices. Kernels should allocate
        # new tensors on meta devices, and checks like `is_meta` should return true.
        # within python refs, we always return the real device by defining
        # the device property
        self.in_kernel_invocation = False

    def __torch_dispatch__(self, func, types, args=(), kwargs=None):
        kwargs = kwargs if kwargs else {}

        if func == torch.ops.prim.device.default:
            assert len(args) == 1 and isinstance(args[0], FakeTensor)
            if args[0].fake_mode.in_kernel_invocation:
                return torch.device("meta")
            else:
                return args[0].fake_device

        flat_arg_tensors = tree_flatten_only(FakeTensor, (args, kwargs))
        flat_symints = tree_flatten_only(torch._C.SymIntNode, (args, kwargs))
        has_symbolic_sizes = (
            any([i.has_sym_ints for i in flat_arg_tensors]) or len(flat_symints) > 0
        )

        converter = self.fake_tensor_converter

        # If this is a lift, the input tensor is guaranteed to be a
        # constant, so we keep a copy of the original argument along so
        # we can query it if we're asked to item() it at some later point
        if func in (torch.ops.aten.lift_fresh.default, aten.lift_fresh_copy.default):
            out = func(*args, **kwargs)
            if self.may_turn_const(out):
                with no_dispatch():
                    return converter(self, out.clone(), make_constant=True)

        # The current constant handling only support tracing systems
        # (aot autograd, torchdynamo) where each operation is run consecutively.
        # Because each operation is run in order, we can trace out and support
        # sequences like: x = torch.tensor(0.); y = x.add_(1)
        # Whenver a constant is written to but with inputs that cannot be evaluated
        # statically, such as random_(), we invalidate all constants that alias the input
        # We will rely on functionalization for use of fake tensors constants as persistent
        # objects on an FX Graph.

        # We dispatch size/stride/numel on the FakeTensor not its constant, so bail on inplace_view
        all_constant = all(e.constant is not None for e in flat_arg_tensors)
        if (
            torch.Tag.nondeterministic_seeded not in func.tags  # type: ignore[attr-defined]
            and torch.Tag.inplace_view not in func.tags  # type: ignore[attr-defined]
            and all_constant
            and len(flat_arg_tensors) != 0
            and not has_symbolic_sizes
        ):
            with no_dispatch():
                const_args, const_kwargs = pytree.tree_map_only(
                    FakeTensor, lambda t: t.constant, (args, kwargs)
                )
                out = func(*const_args, **const_kwargs)

                all_constant = pytree.tree_all_only(
                    torch.Tensor, lambda t: self.may_turn_const(t), out
                )

                if all_constant:
                    return pytree.tree_map_only(
                        torch.Tensor,
                        lambda t: converter(self, t, make_constant=True),
                        out,
                    )

                # we weren't able to turn outputs to constants,
                # so invalidate all constants that might be aliases of the outputs
                for ten in tree_flatten_only(torch.Tensor, out):
                    converter.invalidate_constant_aliases(ten)

        # we are falling through to running non constant tensors, any input constant that
        # is written to must be invalidated
        self.invalidate_written_to_constants(func, flat_arg_tensors, args, kwargs)

        if has_symbolic_sizes:
            # TODO: Find better approach for this
            # Avoid circular import
            from torch._decomp import decomposition_table
            from torch._meta_registrations import meta_table

            with no_dispatch():
                if symbolic_shapes.is_symbolic_op(func):
                    return symbolic_shapes.handle_symbolic_op(func, args, kwargs)
                if func == aten.size.default:
                    raise RuntimeError(
                        "Trying to call aten.size on a tensor with symbolic shapes. "
                        "It's likely that this is from calling tensor.shape in C++"
                    )

            with self.restore():
                if func in meta_table:
                    r = meta_table[func](*args, **kwargs)
                    return r
                if func in decomposition_table:
                    return decomposition_table[func](*args, **kwargs)

                # Decomposes CompositeImplicitAutograd ops
                r = func.decompose(*args, **kwargs)
                if r is not NotImplemented:
                    return r

        # prims already wrap FakeTensor inputs to FakeTensor outputs
        # and do device logic, we dont need do anything but run them
        # and ensure that Meta kernels are dispatched to (see)
        # Fake Tensor Dispatch Keys
        # TODO - we should be use the prim aten impl
        if (
            "prims::" in func._schema.name
            and len(flat_arg_tensors) != 0
            and hasattr(func, "prim_meta_impl")
        ):
            with self.restore():
                return func.prim_meta_impl(*args, **kwargs)

        if has_symbolic_sizes:
            constructors = [aten.empty.memory_format]
            if func not in constructors:
                raise RuntimeError(
                    f"{func} - couldn't find symbolic meta function/decomposition"
                )

        with no_dispatch():
            # if we are in the dispatch mode, we will enter this function even if the inputs
            # are not FakeTensors. For now, throw if any non-Fake Tensor inputs
            # and just support constructors. TODO: extend more broadly
            conversion_made = False
            subclass_seen = False

            def check_non_fake_tensor(x):
                nonlocal conversion_made, subclass_seen
                conversion_made = conversion_made or (
                    isinstance(x, torch.Tensor) and not isinstance(x, FakeTensor)
                )
                subclass_seen = subclass_seen or (
                    isinstance(x, torch.Tensor)
                    and not isinstance(x, FakeTensor)
                    and type(x) is not torch.Tensor
                    and type(x) is not torch.nn.Parameter
                )

            tree_map(check_non_fake_tensor, args)
            tree_map(check_non_fake_tensor, kwargs)

            # Suppose we enable fake tensor mode.  This means that fake tensor
            # mode will run first.  But what if we do an operation that
            # involves a tensor subclass that will desugar into normal tensor
            # operations?  Without this line, fake tensor mode will run first,
            # decide that a conversion was made (since there was a non fake
            # tensor argument), and report an error that converting non
            # fake tensor is not supported.  What we actually wanted to happen
            # was to give the subclass a chance to figure out what it wants to
            # before erroring out.  Returning NotImplemented here allows this.
            #
            # NB: If you're seeing a mysterious infinite loop involving fake
            # tensor, it might be related to this line.  Though I'm not sure
            # how you'll know to read this comment, as this line won't show up
            # in the stack trace.
            if subclass_seen:
                return NotImplemented

            # this is generated from torch.tensor(), which does not use the
            # dispatcher, to allow wrapper subclasses to wrap the new tensor
            # we need to handle before error checking
            if func in [
                aten.lift_fresh.default,
                aten.lift_fresh_copy.default,
            ]:
                assert (
                    len(kwargs) == 0
                    and len(args) == 1
                    and type(args[0]) is torch.Tensor
                ), f"{args} {kwargs}"
                with no_dispatch():
                    return converter(self, args[0])

            if conversion_made:
                raise Exception(
                    "Invoking operators with non-Fake Tensor inputs in FakeTensorMode is not yet supported. "
                    f"Please convert all Tensors to FakeTensors first. Found in {func}(*{args}, **{kwargs})"
                )

            for run_impl_check, op_impl in op_implementations:
                if run_impl_check(func):
                    return op_impl(self, func, *args, **kwargs)

            try:
                with in_kernel_invocation_manager(self):
                    r = func(*args, **kwargs)
            except NotImplementedError as not_implemented_error:
                if not self.allow_fallback_kernels:
                    raise not_implemented_error
                return run_fallback_kernel(
                    self, func, args, kwargs, not_implemented_error
                )

            # TODO: handle non-kwarg devices
            assert func not in _device_not_kwarg_ops, f"NYI: {func}"

            # Lazily initialized, in case there are no tensor returns
            common_device = None

            def wrap(e, device=None):
                nonlocal common_device
                if isinstance(e, torch.Tensor) and not isinstance(e, FakeTensor):
                    if common_device is None:
                        common_device = FakeTensor._find_common_device(
                            func, args, kwargs
                        )
                    return converter(self, e, device or common_device)
                else:
                    return e

            # if device is specified, use that
            if kwargs.get("device", None):
                return tree_map(partial(wrap, device=kwargs["device"]), r)

            return tree_map(partial(wrap), r)

    def may_turn_const(self, t):
        return (
<<<<<<< HEAD
            self.const_tensors and t.numel() <= CONSTANT_NUMEL_LIMIT and not t.is_sparse
=======
            t.numel() <= CONSTANT_NUMEL_LIMIT
            and not t.is_sparse
            and not isinstance(t, FakeTensor)
>>>>>>> 1840f24d
        )

    def invalidate_written_to_constants(self, func, flat_arg_tensors, args, kwargs):
        any_constant = any(e.constant is not None for e in flat_arg_tensors)
        if any_constant and get_schema_info(func).is_mutable():
            schema_info = get_schema_info(func)
            _, new_kwargs = normalize_function(
                func, args=args, kwargs=kwargs, normalize_to_only_use_kwargs=True
            )
            for k, v in new_kwargs.items():
                k = k if (k != "input" or schema_info.has_argument(k)) else "self"
                if (
                    isinstance(v, FakeTensor)
                    and schema_info.is_mutable(k)
                    and v.constant is not None
                ):
                    self.fake_tensor_converter.invalidate_constant_aliases(v.constant)

    def from_tensor(self, tensor):
        return self.fake_tensor_converter(self, tensor)


# NB: returns fake tensors
def run_fallback_kernel(fake_mode, func, args, kwargs, orig_not_implemented_exception):
    # these should all be supported, just to be safe
    # avoid fallback for operators which inplace modify metadata
    # because the input fake tensors would be umodified
    if torch.Tag.inplace_view in func.tags:  # type: ignore[attr-defined]
        raise orig_not_implemented_exception

    with no_dispatch():
        inp_impls = {}

        def to_real_tensor(e):
            if isinstance(e, FakeTensor):
                out = torch.zeros_like(e, device=e.fake_device)
                if e.is_sparse:
                    out._coalesced_(e.is_coalesced())
                inp_impls[id(out)] = e
                return out
            return e

        args = tree_map(to_real_tensor, args)
        kwargs = tree_map(to_real_tensor, kwargs)

        r = func(*args, **kwargs)

        tensor_impls = set()
        storages = set()

        for e in tree_flatten((args, kwargs))[0]:
            if isinstance(e, torch.Tensor):
                if not e.is_sparse:
                    storages.add(e.storage()._cdata)

        # TODO: also check metadata change on inputs
        # proper aliasing/metadata relationship between outputs and inputs will
        # not be set up, bc of conversion to device, unless we can reuse an
        # input impl
        for e in tree_flatten(r)[0]:
            if id(e) not in inp_impls and (
                isinstance(e, torch.Tensor)
                and not e.is_sparse
                and e.storage()._cdata in storages
            ):
                raise orig_not_implemented_exception

    def map_out(e):
        if isinstance(e, torch.Tensor):
            if id(e) in inp_impls:
                return inp_impls[id(e)]
            else:
                return fake_mode.fake_tensor_converter(fake_mode, e)
        else:
            return e

    return tree_map(map_out, r)


# Just for use to allow copying a module to fake tensors,
# does not apply elsewhere
class FakeCopyMode(TorchFunctionMode):
    def __init__(self, fake_mode):
        self.fake_mode = fake_mode

    def __torch_function__(self, func, types, args=(), kwargs=None):
        kwargs = kwargs if kwargs else {}

        # clone will get called in Parameter deepcopy
        if func == torch._C._TensorBase.clone:
            return func(self.fake_mode.from_tensor(args[0]), **kwargs)
        elif func == torch.Tensor.__deepcopy__:
            assert len(args) == 2 and len(kwargs) == 0
            tensor, memo = args

            if id(tensor) in memo:
                return memo[id(tensor)]

            out = self.fake_mode.from_tensor(tensor)
            memo[id(tensor)] = out
            return out
        else:
            with torch._C.DisableTorchFunction():
                return func(*args, **kwargs)<|MERGE_RESOLUTION|>--- conflicted
+++ resolved
@@ -35,6 +35,11 @@
 
 @dataclass
 class DynamicOutputShapeException(RuntimeError):
+    func: OpOverload
+
+
+@dataclass
+class DataDependentOutputException(RuntimeError):
     func: OpOverload
 
 
@@ -337,8 +342,17 @@
     lambda func: torch.Tag.dynamic_output_shape in func.tags  # type: ignore[attr-defined]
     and func != aten.index.Tensor
 )
-def data_dep_op(fake_mode, func, *args, **kwargs):
+def dyn_shape(fake_mode, func, *args, **kwargs):
     raise DynamicOutputShapeException(func)
+
+
+@register_op_impl(
+    lambda func: torch.Tag.data_dependent_output in func.tags  # type: ignore[attr-defined]
+)
+def data_dep(fake_mode, func, *args, **kwargs):
+    if fake_mode.throw_on_data_dependent_ops:
+        raise DataDependentOutputException(func)
+    return NotImplemented
 
 
 # Bool Indices get Expanded as Masks
@@ -608,12 +622,18 @@
 
 class FakeTensorMode(TorchDispatchMode):
     def __init__(
-        self, *, allow_fallback_kernels=True, allow_meta=False, const_tensors=True
+        self,
+        *,
+        allow_fallback_kernels=True,
+        allow_meta=False,
+        throw_on_data_dependent_ops=False,
     ):
         self.allow_fallback_kernels = allow_fallback_kernels
         self.fake_tensor_converter = FakeTensorConverter()
         self.allow_meta = allow_meta
-        self.const_tensors = const_tensors
+
+        # TODO: delete arg and default to true. waiting on dynamo perf regression testing
+        self.throw_on_data_dependent_ops = throw_on_data_dependent_ops
 
         # [in_kernel_invocation]
         # when FakeTensor is invoked in user code, .device should return
@@ -807,7 +827,9 @@
 
             for run_impl_check, op_impl in op_implementations:
                 if run_impl_check(func):
-                    return op_impl(self, func, *args, **kwargs)
+                    op_impl_out = op_impl(self, func, *args, **kwargs)
+                    if op_impl_out != NotImplemented:
+                        return op_impl_out
 
             try:
                 with in_kernel_invocation_manager(self):
@@ -844,13 +866,9 @@
 
     def may_turn_const(self, t):
         return (
-<<<<<<< HEAD
-            self.const_tensors and t.numel() <= CONSTANT_NUMEL_LIMIT and not t.is_sparse
-=======
             t.numel() <= CONSTANT_NUMEL_LIMIT
             and not t.is_sparse
             and not isinstance(t, FakeTensor)
->>>>>>> 1840f24d
         )
 
     def invalidate_written_to_constants(self, func, flat_arg_tensors, args, kwargs):
