--- conflicted
+++ resolved
@@ -165,16 +165,11 @@
         self.buffer = []
 
     def __del__(self):
-<<<<<<< HEAD
-        if hasattr(self, "buffer"):
-            self.buffer.clear()
+        self.buffer.clear()
 
     def save_snapshot(self):
         # TODO: Need to save the buffer
         pass
 
     def restore_snapshot(self, snapshot=None):
-        pass
-=======
-        self.buffer.clear()
->>>>>>> 21693b44
+        pass