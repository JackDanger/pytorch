#include <torch/csrc/jit/script/module.h>
#include <c10/util/Exception.h>
#include <torch/csrc/autograd/generated/variable_factories.h>
#include <torch/csrc/jit/jit_log.h>
#include <torch/csrc/jit/operator.h>
#include <torch/csrc/jit/passes/dead_code_elimination.h>
#include <torch/csrc/jit/passes/inliner.h>
#include <torch/csrc/jit/script/compiler.h>
#include <torch/csrc/jit/script/error_report.h>
#include <torch/csrc/jit/script/schema_matching.h>

namespace torch {
namespace jit {
namespace script {

static ObjectPtr create_module_object(
    c10::QualifiedName class_name,
    std::shared_ptr<CompilationUnit> cu,
    bool shouldMangle = false) {
  // If the name is unqualified, prepend a `__torch__`, similar to what Python
  // does with `__main__` for top-level code.
  if (class_name.prefix().empty()) {
    class_name = c10::QualifiedName("__torch__", class_name.name());
  }
  if (shouldMangle && cu->get_class(class_name) != nullptr) {
    class_name = cu->mangle(class_name);
  }
  auto cls = ClassType::create(std::move(class_name), cu, /*is_module=*/true);
  cu->register_type(cls);
  return c10::ivalue::Object::create(
      c10::StrongTypePtr(std::move(cu), std::move(cls)), 0);
}

Module::Module(c10::QualifiedName class_name)
    : Object(create_module_object(
          std::move(class_name),
          std::make_shared<CompilationUnit>())) {}

Module::Module(
    std::shared_ptr<CompilationUnit> cu,
    const c10::ClassTypePtr& type)
    : Object(c10::ivalue::Object::create(
          c10::StrongTypePtr(std::move(cu), type),
          type->numAttributes())) {}

Module::Module(
    c10::QualifiedName class_name,
    std::shared_ptr<CompilationUnit> cu,
    bool shouldMangle)
    : Object(create_module_object(
          std::move(class_name),
          std::move(cu),
          shouldMangle)) {}

// first class mode runs models as first class objects,
// and does not force inlining everywhere. This is experimental
// as we bring up the system since it will degrade performance
// and may introduce bugs. test_jit.py provides context managers
// that enable it for specific tests.
thread_local bool inline_everything = false;
bool& getInlineEverythingMode() {
  return inline_everything;
}

void Module::to(at::Device device, at::ScalarType dtype, bool non_blocking) {
  to_impl(device, dtype, non_blocking);
}

void Module::to(at::ScalarType dtype, bool non_blocking) {
  to_impl(/*device=*/c10::nullopt, dtype, non_blocking);
}

void Module::to(at::Device device, bool non_blocking) {
  to_impl(device, /*dtype=*/c10::nullopt, non_blocking);
}

void module_state_to(
    autograd::Variable variable,
    const c10::optional<at::Device>& device,
    const c10::optional<at::ScalarType>& dtype,
    bool non_blocking) {
  // Need to access the `at::Tensor` as a `Variable` here.
  // Use the data's original device or dtype if not supplied here.
  auto new_data = variable.to(
      device.value_or(variable.device()),
      dtype.value_or(variable.scalar_type()),
      non_blocking);
  variable.set_data(new_data);
}

void Module::to_impl(
    const c10::optional<at::Device>& device,
    const c10::optional<at::ScalarType>& dtype,
    bool non_blocking) {
  for (at::Tensor e : parameters()) {
    module_state_to(e, device, dtype, non_blocking);
  }
  for (at::Tensor e : buffers()) {
    module_state_to(e, device, dtype, non_blocking);
  }
}

Method::Method(ModulePtr owner, Function* function)
    : owner_(std::move(owner)), function_(function) {}

Module Method::owner() const {
  return Module(owner_);
}
void Method::run(Stack& stack) {
  stack.insert(stack.begin(), owner()._ivalue());
  function_->run(stack);
}

IValue Method::operator()(std::vector<IValue> stack, const Kwargs& kwargs) {
  stack.insert(stack.begin(), owner()._ivalue());
  return (*function_)(std::move(stack), kwargs);
}

void Module::clone_method(
    const Module& orig,
    const Function& method,
    const std::unordered_map<TypePtr, TypePtr>& type_remap) {
  // type remapping - when we copy method implementations from one module
  // singleton to another, we need to update the types of the self arguments
  // to match the new module.
  // XXX - this only handles modules that occur as variables, not modules
  // that appear in aggregate types. Currently this works fine because
  // we restrict how modules can be used during the lowering step. Eventually,
  // we will need to decide what it means for us to 'copy' a module.
  // For instance, we can copy just the state (parameters, attributes),
  // but share the code. Or we can copy the code. If we choose to copy the
  // code, what should we do about aggregate types that contain a module?
  auto type_remap_fn = [&](TypePtr in) {
    auto it = type_remap.find(in);
    if (it == type_remap.end())
      return in;
    return it->second;
  };
  auto graph = method.graph()->copy();
  graph->remapTypes(type_remap_fn);
  auto schema = method.getSchema().cloneWithRemappedTypes(type_remap_fn);
  const auto this_method_name = getNameForMethod(method.name());
  auto copied =
      _ivalue()->compilation_unit()->create_function(this_method_name, graph);
  type()->addMethod(copied);
  copied->setSchema(std::move(schema));
}

void Module::clone_method(const Module& orig, const std::string& name) {
  std::unordered_map<TypePtr, TypePtr> type_remap;
  std::vector<std::pair<Module, Module>> to_scan = {{orig, *this}};
  while (!to_scan.empty()) {
    auto entry = to_scan.back();
    to_scan.pop_back();
    type_remap[entry.first._ivalue()->type()] = entry.second._ivalue()->type();
    for (const NameModule& s : entry.first.named_children()) {
      to_scan.emplace_back(
          s.value, Module(entry.second.attr(s.name).toObject()));
    }
  }
  return clone_method(orig, orig.get_method(name).function(), type_remap);
}

Module Module::clone() const {
  std::unordered_map<TypePtr, TypePtr> type_remap;
  return clone_impl(type_remap);
}

Module Module::clone_impl(
    std::unordered_map<TypePtr, TypePtr>& type_remap) const {
  // Create a new _ivalue in the same compilation unit.
  // Since now we have shared ClassType, we need to preserve the shared
  // ClassType during cloning, so we first need to check if the type
  // is already cloned, if so, we'll create a new module with the cloned
  // ClassType, if not, we'll create a new module and a new ClassType.
  bool type_already_cloned = type_remap.find(type()) != type_remap.end();
  Module r;
  if (type_already_cloned) {
    // if we cloned the class type before, we'll reuse it
    Module new_module(_ivalue()->compilation_unit(), type_remap[type()]->cast<ClassType>());
    r = new_module;
  } else {
    Module new_module(*type()->name(), _ivalue()->compilation_unit(), true);
    r = new_module;
    type_remap[type()] = r.type();
  }

  // Copy slots. If a slot is a module - recursively clone it.
  size_t N = type()->numAttributes();
  for (size_t i = 0; i < N; ++i) {
    IValue s = _ivalue()->getSlot(i);
    if (type()->getAttribute(i)->is_module()) {
      const Module& orig = Module(s.toObject());
      Module cloned = orig.clone_impl(type_remap);
      type_remap[orig.type()] = cloned.type();
      r.register_module(type()->getAttributeName(i), cloned);
    } else {
      // this adds new slot and creates a new attribute for the underlying type if
      // the type is not already cloned, otherwise it will only
      // add a new slot and typecheck
      r.register_attribute(
          type()->getAttributeName(i),
          type()->getAttribute(i),
          s,
          type()->is_parameter(i));
    }
  }

  // only clone the methods if the ClassType is not cloned before
  if (!type_already_cloned) {
<<<<<<< HEAD
    for (size_t i = 0; i < type()->numConstants(); ++i) {
      r.type()->addConstant(type()->getConstantName(i), type()->getConstant(i));
    }
    // Clone methods remapping the types to the cloned ones.
=======
    // clone constants
    for (size_t i = 0; i < type()->numConstants(); ++i) {
      r.type()->addConstant(type()->getConstantName(i), type()->getConstant(i));
    }
    // clone methods, remapping the types to the cloned ones.
>>>>>>> 91a7079d
    for (auto& fn : type()->methods()) {
      r.clone_method(*this, *fn, type_remap);
    }
  }
  return r;
}

Module Module::clone_instance() const {
  Module r(_ivalue()->compilation_unit(), type());

  // Copy slots. If a slot is a module - recursively clone it.
  size_t N = type()->numAttributes();
  for (size_t i = 0; i < N; ++i) {
    IValue s = _ivalue()->getSlot(i);
    if (type()->getAttribute(i)->is_module()) {
      const Module& orig = Module(s.toObject());
      Module cloned = orig.clone_instance();
      r._ivalue()->setAttr(type()->getAttributeName(i), cloned._ivalue());
    } else {
      r._ivalue()->setAttr(type()->getAttributeName(i), s);
    }
  }

  return r;
}

void Module::train(bool on) {
  for (Module m : modules()) {
    if (auto slot = m._ivalue()->type()->findAttributeSlot("training")) {
      m._ivalue()->setSlot(*slot, on);
    } else {
      TORCH_INTERNAL_ASSERT("'training' attribute not found");
    }
  }
}

IValue Module::create_class(const c10::QualifiedName& name, Stack stack) const {
  // Look up the class
  const auto classType =
      _ivalue()->compilation_unit()->get_class(c10::QualifiedName(name));
  if (!classType) {
    AT_ERROR(
        "Could not find class with name: '",
        name.qualifiedName(),
        "' in module.");
  }

  // Create a bare object with correct number of slots
  const size_t numAttrs = classType->numAttributes();
  auto obj = c10::ivalue::Object::create(
      c10::StrongTypePtr(_ivalue()->compilation_unit(), classType), numAttrs);

  // Invoke the `__init__()` of the class with the arguments provided.
  Stack stackWithSelf = {obj};
  for (auto& arg : stack) {
    stackWithSelf.push_back(std::move(arg));
  }
  // Note: following Python, `__init__()` modifies its first parameter in-place
  // and returns nothing.
  classType->getMethod("__init__")->operator()(std::move(stackWithSelf));

  return obj;
}

buffer_list Module::buffers(bool recurse) const {
  return buffer_list(*this, recurse, /*return_module=*/false);
}
named_buffer_list Module::named_buffers(bool recurse) const {
  return named_buffer_list(*this, recurse, /*return_module=*/false);
}

module_list Module::children() const {
  return module_list(*this, /*recurse=*/false, /*return_module=*/false);
}
named_module_list Module::named_children() const {
  return named_module_list(*this, /*recurse=*/false, /*return_module=*/false);
}
module_list Module::modules() const {
  return module_list(*this, /*recurse=*/true, /*return_module=*/true);
}
named_module_list Module::named_modules() const {
  return named_module_list(*this, /*recurse=*/true, /*return_module=*/true);
}

parameter_list Module::parameters(bool recurse) const {
  return parameter_list(*this, recurse, /*return_module=*/false);
}
named_parameter_list Module::named_parameters(bool recurse) const {
  return named_parameter_list(*this, recurse, /*return_module=*/false);
}

attribute_list Module::attributes(bool recurse) const {
  return attribute_list(*this, recurse, /*return_module=*/false);
}
named_attribute_list Module::named_attributes(bool recurse) const {
  return named_attribute_list(*this, recurse, /*return_module=*/false);
}

void Module::apply(const std::function<void(Module&)>& fn) {
  for (Module s : modules()) {
    fn(s);
  }
}

std::string Module::dump_to_str(
    bool print_method_bodies,
    bool print_attr_values,
    bool print_param_values,
    int level = 0) const {
  std::stringstream ss;
  std::stringstream parameters_ss;
  std::stringstream attributes_ss;
  std::stringstream methods_ss;
  std::stringstream submodules_ss;

  for (const NameTensor& p : named_parameters(/*recurse=*/false)) {
    parameters_ss << p.name << " = ";
    if (print_param_values) {
      parameters_ss << p.value << std::endl;
    } else {
      parameters_ss << "..." << std::endl;
    }
  }

  for (const NameValue& p : named_attributes(/*recurse=*/false)) {
    attributes_ss << p.name << " = ";
    if (!p.value.isTensor() || print_attr_values) {
      attributes_ss << p.value << std::endl;
    } else {
      attributes_ss << "..." << std::endl;
    }
  }

  for (const Method& method : get_methods()) {
    methods_ss << "  method " << method.name() << " {" << std::endl;
    if (print_method_bodies) {
      methods_ss << torch::jit::jit_log_prefix(
                        "    ", method.graph()->toString())
                 << std::endl;
    }
    methods_ss << "  }" << std::endl;
  }

  ss << "module " << type()->name()->qualifiedName() << " {" << std::endl;
  ss << "  parameters {" << std::endl;
  ss << torch::jit::jit_log_prefix("    ", parameters_ss.str());
  ss << "  }" << std::endl;
  ss << "  attributes {" << std::endl;
  ss << torch::jit::jit_log_prefix("    ", attributes_ss.str());
  ss << "  }" << std::endl;
  ss << "  methods {" << std::endl;
  ss << torch::jit::jit_log_prefix("  ", methods_ss.str());
  ss << "  }" << std::endl;
  ss << "  submodules {" << std::endl;
  for (const NameModule& s : named_children()) {
    // We do level + 2, because one level of indentation comes from 'submodules'
    // scope and the other one goes from a specific submodule we're printing.
    ss << s.value.dump_to_str(
        print_method_bodies, print_attr_values, print_param_values, level + 2);
  }
  ss << "  }" << std::endl;
  ss << "}" << std::endl;

  std::string indent(2 * level, ' ');
  return torch::jit::jit_log_prefix(indent, ss.str());
}

void Module::dump(
    bool print_method_bodies = true,
    bool print_attr_values = true,
    bool print_param_values = true) const {
  std::cout << dump_to_str(
                   print_method_bodies, print_attr_values, print_param_values)
            << std::endl;
}

} // namespace script
} // namespace jit
} // namespace torch

namespace c10 {

torch::jit::script::Module IValue::toModule() const {
  return torch::jit::script::Module(toObject());
}
bool IValue::isModule() const {
  return isObject() && toObjectRef().type()->is_module();
}

} // namespace c10<|MERGE_RESOLUTION|>--- conflicted
+++ resolved
@@ -208,18 +208,11 @@
 
   // only clone the methods if the ClassType is not cloned before
   if (!type_already_cloned) {
-<<<<<<< HEAD
-    for (size_t i = 0; i < type()->numConstants(); ++i) {
-      r.type()->addConstant(type()->getConstantName(i), type()->getConstant(i));
-    }
-    // Clone methods remapping the types to the cloned ones.
-=======
     // clone constants
     for (size_t i = 0; i < type()->numConstants(); ++i) {
       r.type()->addConstant(type()->getConstantName(i), type()->getConstant(i));
     }
     // clone methods, remapping the types to the cloned ones.
->>>>>>> 91a7079d
     for (auto& fn : type()->methods()) {
       r.clone_method(*this, *fn, type_remap);
     }
