#include <torch/csrc/jit/codegen/cuda/python_frontend/python_bindings.h>

#ifdef USE_CUDA
#include <c10/util/ArrayRef.h>
#include <c10/util/irange.h>
#include <torch/csrc/jit/codegen/cuda/arith.h>
#include <torch/csrc/jit/codegen/cuda/instrumentation.h>
#include <torch/csrc/jit/codegen/cuda/ir_all_nodes.h>
#include <torch/csrc/jit/codegen/cuda/ir_builder.h>
#include <torch/csrc/jit/codegen/cuda/ops/composite.h>
#include <torch/csrc/jit/codegen/cuda/python_frontend/fusion_cache.h>
#include <torch/csrc/jit/codegen/cuda/python_frontend/fusion_definition.h>
#include <torch/csrc/jit/codegen/cuda/python_frontend/fusion_interface.h>
#include <torch/csrc/jit/codegen/cuda/python_frontend/fusion_record.h>
#include <torch/csrc/jit/codegen/cuda/python_frontend/python_bindings.h>
#include <torch/csrc/jit/python/pybind_utils.h>
#include <iostream>
#include <tuple>

namespace torch {
namespace jit {

void initNvFuserPythonBindings(PyObject* module) {
  auto m = py::handle(module).cast<py::module>();

  //! Top Level nvFuser Python submodule
  auto nvfuser = m.def_submodule("_nvfuser");

  //! DataTypes supported by nvFuser in the FusionDefinition
  py::enum_<Nvf::DataType>(nvfuser, "DataType")
      .value("Double", Nvf::DataType::Double)
      .value("Float", Nvf::DataType::Float)
      .value("Half", Nvf::DataType::Half)
      .value("Int", Nvf::DataType::Int)
      .value("Int32", Nvf::DataType::Int32)
      .value("Bool", Nvf::DataType::Bool)
      .value("BFloat16", Nvf::DataType::BFloat16)
      .value("ComplexFloat", Nvf::DataType::ComplexFloat)
      .value("ComplexDouble", Nvf::DataType::ComplexDouble)
      .value("Null", Nvf::DataType::Null);

  //! Binding the FusionCache that holds a cache of Fusions
  //! This is only bound to provide an interface to get the number of fusions
  //! that are cached.
  py::class_<nvfuser::FusionCache> fusion_cache(nvfuser, "FusionCache");
  fusion_cache
      .def_static(
          "get",
          &nvfuser::FusionCache::get,
          py::arg("max_fusions") = int(8192),
          py::return_value_policy::reference)
      .def("num_fusions", &nvfuser::FusionCache::numFusions)
      .def("print_stats", [](nvfuser::FusionCache& self) {
        self.print(std::cout);
      });

  py::class_<nvfuser::FusionInterface> fusion(nvfuser, "Fusion");
  fusion.def(py::init<>())
      .def(py::init<size_t>(), py::arg("fusion_id"))
      .def("define", &nvfuser::FusionInterface::define)
      .def("defined", &nvfuser::FusionInterface::defined)
      .def(
          "execute",
          [](nvfuser::FusionInterface& self, const py::iterable& iter) {
            std::vector<IValue> inputs;
            for (py::handle obj : iter) {
              inputs.push_back(toIValue(obj, c10::AnyType::get()));
            }
            return self.execute(inputs);
          },
          py::return_value_policy::reference)
      .def("id", &nvfuser::FusionInterface::id)
      .def("print", &nvfuser::FusionInterface::print);

  //! These are the FusionDefinition supported object types that are either
  //! defined as inputs or the output of an operation.
  py::class_<nvfuser::Tensor>(nvfuser, "Tensor");
  py::class_<nvfuser::Scalar>(nvfuser, "Scalar");

  //! The FusionDefinition is a context manager in Python where the user will
  //! define the set the operations and connections between operations for
  //! nvFuser to create.
  py::class_<nvfuser::FusionDefinition> fusion_def(nvfuser, "FusionDefinition");
  fusion_def
      .def(
          py::init<nvfuser::FusionInterface*, int>(),
          py::arg("fusion"),
          py::arg("max_length") = int(256))
      .def_readwrite("ops", &nvfuser::FusionDefinition::ops)
      .def(
          "__enter__",
          [](nvfuser::FusionDefinition& self) -> nvfuser::FusionDefinition* {
            // Instrumentation to mark the beginning of a FusionDefinition
            Nvf::inst::Trace::instance()->beginEvent(
                "FusionDefinition Context Manager");
            return self.enter();
          })
      .def(
          "__exit__",
          [](nvfuser::FusionDefinition& self,
             void* exc_type,
             void* exc_value,
             void* traceback) {
            self.exit();
            // Mark the end of a FusionDefinition Context Manager
            Nvf::inst::Trace::instance()->endEvent(nullptr);
          })
      .def(
          "__str__",
          [](nvfuser::FusionDefinition& self) {
            std::stringstream ss;
            self.print(ss);
            return ss.str();
          })
      .def(
          "add_output",
          [](nvfuser::FusionDefinition& self, nvfuser::Scalar output) {
            FUSER_PERF_SCOPE("FusionDefinition.add_output (scalar)");
            self.defineRecord(new nvfuser::OutputRecord<Nvf::Val>(
                {self.recordingState(output())}));
          })
      .def(
          "add_output",
          [](nvfuser::FusionDefinition& self, nvfuser::Tensor output) {
            FUSER_PERF_SCOPE("FusionDefinition.add_output (tensor)");
            self.defineRecord(new nvfuser::OutputRecord<Nvf::TensorView>(
                {self.recordingState(output())}));
          })
      .def(
          "define_tensor",
          [](nvfuser::FusionDefinition& self,
             size_t ndims,
             Nvf::DataType dtype = Nvf::DataType::Float) -> nvfuser::Tensor {
            FUSER_PERF_SCOPE("FusionDefinition.define_tensor (simple)");
            std::vector<int64_t> maybe_symbolic_sizes(ndims, -1);
            ;
            std::vector<bool> contig_info(ndims, false);

            nvfuser::Tensor out = self.defineTensor();
            self.defineRecord(new nvfuser::TensorRecord(
                {self.recordingState(out())},
                std::move(maybe_symbolic_sizes),
                std::move(contig_info),
                dtype));

            return out;
          },
          py::arg("ndims"),
          py::arg("dtype") = Nvf::DataType::Float,
          py::return_value_policy::reference)
      .def(
          "define_tensor",
          [](nvfuser::FusionDefinition& self,
<<<<<<< HEAD
             std::vector<int64_t>& symbolic_sizes,
             std::vector<bool>& contiguous,
             Nvf::DataType dtype = Nvf::DataType::Float) -> nvfuser::Tensor {
            FUSER_PERF_SCOPE("FusionDefinition.define_tensor (default)");

            for (size_t i = 0; i < symbolic_sizes.size(); ++i) {
              TORCH_CHECK(
                  symbolic_sizes[i] == -1 || symbolic_sizes[i] == 1,
                  "The value ",
                  symbolic_sizes[i],
                  " at index ",
                  i,
                  " was neither broadcast(1) or symbolic(-1).");
            }

            nvfuser::Tensor out = self.defineTensor();
            self.defineRecord(new nvfuser::TensorRecord(
                {self.recordingState(out())},
                symbolic_sizes,
                contiguous,
                dtype));

            return out;
          },
          py::arg("symbolic_sizes"),
          py::arg("contiguous"),
          py::arg("dtype") = Nvf::DataType::Float,
          py::return_value_policy::reference)
      .def(
          "define_tensor",
          [](nvfuser::FusionDefinition& self,
             std::vector<int64_t>& sizes,
             std::vector<int64_t>& strides,
             Nvf::DataType dtype = Nvf::DataType::Float) -> nvfuser::Tensor {
            FUSER_PERF_SCOPE("FusionDefinition.define_tensor (integration)");
=======
             std::vector<int64_t> sizes,
             std::vector<int64_t> strides,
             NvfDataType dtype = NvfDataType::Float,
             bool is_cpu = false) -> nvfuser::Tensor* {
>>>>>>> 045ebc77
            TORCH_CHECK(
                sizes.size() == strides.size(),
                "The number of sizes does not match the number of strides.",
                sizes.size(),
                strides.size());

            // TensorViewBuilder assumes any dim with a compile time constant
            // size == 1 is a "maybe broadcast" axis, symbolic sizes are
            // identified by -1, and size == 0 is not supported.

            // Translate to TensorViewBuilder's view of the world.
            std::vector<int64_t> maybe_symbolic_sizes;
            maybe_symbolic_sizes.reserve(sizes.size());
            for (const auto i : c10::irange(sizes.size())) {
              TORCH_INTERNAL_ASSERT(
                  sizes[i] > 0,
                  "Size of ",
                  sizes[i],
                  " is not supported in nvFuser. Expected size > 0.");
              if (sizes[i] == 1) {
                maybe_symbolic_sizes.push_back(1);
              } else {
                maybe_symbolic_sizes.push_back(-1);
              }
            }

            std::vector<bool> contig_info(strides.size(), false);
            for (int i = contig_info.size() - 1; i >= 0; --i) {
              if (i == static_cast<int>(contig_info.size() - 1)) {
                contig_info[i] = (strides[i] == 1);
              } else {
                contig_info[i] =
                    (strides[i] == (strides[i + 1] * sizes[i + 1]));
              }
            }

            nvfuser::Tensor out = self.defineTensor();
            self.defineRecord(new nvfuser::TensorRecord(
                {self.recordingState(out())},
                std::move(maybe_symbolic_sizes),
                std::move(contig_info),
                dtype,
                is_cpu));

            return out;
          },
          py::arg("sizes"),
          py::arg("strides"),
<<<<<<< HEAD
          py::arg("dtype") = Nvf::DataType::Float,
=======
          py::arg("dtype") = NvfDataType::Float,
          py::arg("is_cpu") = false,
>>>>>>> 045ebc77
          py::return_value_policy::reference)
      .def(
          "define_constant",
          [](nvfuser::FusionDefinition& self, double val) -> nvfuser::Scalar {
            FUSER_PERF_SCOPE("FusionDefinition.define_constant (double)");
            nvfuser::Scalar out = self.defineScalar();
            self.defineRecord(new nvfuser::ConstantRecord<Nvf::Double, double>(
                {self.recordingState(out())}, val));
            return out;
          },
          py::return_value_policy::reference)
      .def(
          "define_constant",
          [](nvfuser::FusionDefinition& self,
             std::complex<double> val) -> nvfuser::Scalar {
            FUSER_PERF_SCOPE("FusionDefinition.define_constant (complex)");
            nvfuser::Scalar out = self.defineScalar();
            self.defineRecord(
                new nvfuser::
                    ConstantRecord<Nvf::ComplexDouble, c10::complex<double>>(
                        {self.recordingState(out())},
                        static_cast<c10::complex<double>>(val)));
            return out;
          },
          py::return_value_policy::reference)
      .def(
          "define_constant",
          [](nvfuser::FusionDefinition& self, bool val) -> nvfuser::Scalar {
            FUSER_PERF_SCOPE("FusionDefinition.define_constant (bool)");
            nvfuser::Scalar out = self.defineScalar();
            self.defineRecord(new nvfuser::ConstantRecord<Nvf::Bool, bool>(
                {self.recordingState(out())}, val));
            return out;
          },
          py::return_value_policy::reference)
      .def(
          "define_constant",
          [](nvfuser::FusionDefinition& self, int64_t val) -> nvfuser::Scalar {
            FUSER_PERF_SCOPE("FusionDefinition.define_constant (int)");
            nvfuser::Scalar out = self.defineScalar();
            self.defineRecord(new nvfuser::ConstantRecord<Nvf::Int, int64_t>(
                {self.recordingState(out())}, val));
            return out;
          },
          py::return_value_policy::reference)
      .def(
          "define_scalar",
          [](nvfuser::FusionDefinition& self,
             Nvf::DataType dtype = Nvf::DataType::Double) -> nvfuser::Scalar {
            FUSER_PERF_SCOPE("FusionDefinition.define_scalar");
            nvfuser::Scalar out = self.defineScalar();
            self.defineRecord(
                new nvfuser::ScalarRecord({self.recordingState(out())}, dtype));
            return out;
          },
          py::arg("dtype") = Nvf::DataType::Double,
          py::return_value_policy::reference);

  //! The Operators class is a nested class of FusionDefinition to allow the
  //! user to query the class for the list of operators.
  //!
  //! Example:
  //!   help(FusionDefinition.Operators)
  //!
  //! Additional operators are expected to be defined below as needed.  They
  //! may require defining a new RecordFunctor child class if they are unique.
  py::class_<nvfuser::FusionDefinition::Operators> nvf_ops(
      fusion_def, "Operators");
  nvf_ops.def(py::init<nvfuser::FusionDefinition*>());

  // ******************** INSERT OP BINDINGS BELOW HERE ********************
#define OP_PREFIX "Operators."
#define NVFUSER_PYTHON_BINDING_UNARY_OP(op_str, op_name)               \
  nvf_ops.def(                                                         \
      op_str,                                                          \
      [](nvfuser::FusionDefinition::Operators& self,                   \
         nvfuser::Tensor input) -> nvfuser::Tensor {                   \
        FUSER_PERF_SCOPE("Operators." op_str);                         \
        nvfuser::FusionDefinition* fd = self.fusion_definition;        \
        nvfuser::Tensor output = fd->defineTensor();                   \
        fd->defineRecord(                                              \
            new nvfuser::OpRecord<Nvf::TensorView*, Nvf::TensorView*>( \
                {fd->recordingState(input())},                         \
                {fd->recordingState(output())},                        \
                ("ops." op_str),                                       \
                static_cast<Nvf::TensorView* (*)(Nvf::TensorView*)>(   \
                    Nvf::op_name)));                                   \
        return output;                                                 \
      },                                                               \
      py::return_value_policy::reference);                             \
  nvf_ops.def(                                                         \
      op_str,                                                          \
      [](nvfuser::FusionDefinition::Operators& self,                   \
         nvfuser::Scalar input) -> nvfuser::Scalar {                   \
        FUSER_PERF_SCOPE("Operators." op_str);                         \
        nvfuser::FusionDefinition* fd = self.fusion_definition;        \
        nvfuser::Scalar output = fd->defineScalar();                   \
        fd->defineRecord(new nvfuser::OpRecord<Nvf::Val*, Nvf::Val*>(  \
            {fd->recordingState(input())},                             \
            {fd->recordingState(output())},                            \
            ("ops." op_str),                                           \
            static_cast<Nvf::Val* (*)(Nvf::Val*)>(Nvf::op_name)));     \
        return output;                                                 \
      },                                                               \
      py::return_value_policy::reference);

  NVFUSER_PYTHON_BINDING_UNARY_OP("abs", abs)
  NVFUSER_PYTHON_BINDING_UNARY_OP("acos", acos)
  NVFUSER_PYTHON_BINDING_UNARY_OP("asin", asin)
  NVFUSER_PYTHON_BINDING_UNARY_OP("atan", atan)
  NVFUSER_PYTHON_BINDING_UNARY_OP("atanh", atanh)
  NVFUSER_PYTHON_BINDING_UNARY_OP("ceil", ceil)
  NVFUSER_PYTHON_BINDING_UNARY_OP("cos", cos)
  NVFUSER_PYTHON_BINDING_UNARY_OP("cosh", cosh)
  NVFUSER_PYTHON_BINDING_UNARY_OP("exp", exp)
  NVFUSER_PYTHON_BINDING_UNARY_OP("expm1", expm1)
  NVFUSER_PYTHON_BINDING_UNARY_OP("erf", erf)
  NVFUSER_PYTHON_BINDING_UNARY_OP("erfc", erfc)
  NVFUSER_PYTHON_BINDING_UNARY_OP("floor", floor)
  NVFUSER_PYTHON_BINDING_UNARY_OP("frac", frac)
  NVFUSER_PYTHON_BINDING_UNARY_OP("lgamma", lgamma)
  NVFUSER_PYTHON_BINDING_UNARY_OP("log", log)
  NVFUSER_PYTHON_BINDING_UNARY_OP("log10", log10)
  NVFUSER_PYTHON_BINDING_UNARY_OP("log1p", log1p)
  NVFUSER_PYTHON_BINDING_UNARY_OP("log2", log2)
  NVFUSER_PYTHON_BINDING_UNARY_OP("neg", neg)
  NVFUSER_PYTHON_BINDING_UNARY_OP("bitwise_not", bitwise_not)
  NVFUSER_PYTHON_BINDING_UNARY_OP("relu", relu)
  NVFUSER_PYTHON_BINDING_UNARY_OP("rand_like", randlike)
  NVFUSER_PYTHON_BINDING_UNARY_OP("reciprocal", reciprocal)
  NVFUSER_PYTHON_BINDING_UNARY_OP("round", round)
  NVFUSER_PYTHON_BINDING_UNARY_OP("rsqrt", rsqrt)
  NVFUSER_PYTHON_BINDING_UNARY_OP("set", set)
  NVFUSER_PYTHON_BINDING_UNARY_OP("sign", sign)
  NVFUSER_PYTHON_BINDING_UNARY_OP("sigmoid", sigmoid)
  NVFUSER_PYTHON_BINDING_UNARY_OP("silu", silu)
  NVFUSER_PYTHON_BINDING_UNARY_OP("sin", sin)
  NVFUSER_PYTHON_BINDING_UNARY_OP("sinh", sinh)
  NVFUSER_PYTHON_BINDING_UNARY_OP("sqrt", sqrt)
  NVFUSER_PYTHON_BINDING_UNARY_OP("tan", tan)
  NVFUSER_PYTHON_BINDING_UNARY_OP("tanh", tanh)
  NVFUSER_PYTHON_BINDING_UNARY_OP("trunc", trunc)
  NVFUSER_PYTHON_BINDING_UNARY_OP("isfinite", isfinite)
  NVFUSER_PYTHON_BINDING_UNARY_OP("isinf", isinf)
  NVFUSER_PYTHON_BINDING_UNARY_OP("isnan", isnan)
  NVFUSER_PYTHON_BINDING_UNARY_OP("isneginf", isneginf)
  NVFUSER_PYTHON_BINDING_UNARY_OP("isposinf", isposinf)
  NVFUSER_PYTHON_BINDING_UNARY_OP("isreal", isreal)
  NVFUSER_PYTHON_BINDING_UNARY_OP("real", real)
  NVFUSER_PYTHON_BINDING_UNARY_OP("imag", imag)
#undef NVFUSER_PYTHON_BINDING_UNARY_OP

#define NVFUSER_PYTHON_BINDING_BINARY_OP(op_str, op_name)                   \
  nvf_ops.def(                                                              \
      op_str,                                                               \
      [](nvfuser::FusionDefinition::Operators& self,                        \
         nvfuser::Tensor arg1,                                              \
         nvfuser::Tensor arg2) -> nvfuser::Tensor {                         \
        FUSER_PERF_SCOPE("Operators." op_str);                              \
        nvfuser::FusionDefinition* fd = self.fusion_definition;             \
        nvfuser::Tensor output = fd->defineTensor();                        \
        fd->defineRecord(new nvfuser::OpRecord<                             \
                         Nvf::TensorView*,                                  \
                         Nvf::TensorView*,                                  \
                         Nvf::TensorView*>(                                 \
            {fd->recordingState(arg1()), fd->recordingState(arg2())},       \
            {fd->recordingState(output())},                                 \
            ("ops." op_str),                                                \
            static_cast<                                                    \
                Nvf::TensorView* (*)(Nvf::TensorView*, Nvf::TensorView*)>(  \
                Nvf::op_name)));                                            \
        return output;                                                      \
      },                                                                    \
      py::return_value_policy::reference);                                  \
  nvf_ops.def(                                                              \
      op_str,                                                               \
      [](nvfuser::FusionDefinition::Operators& self,                        \
         nvfuser::Tensor arg1,                                              \
         nvfuser::Scalar arg2) -> nvfuser::Tensor {                         \
        FUSER_PERF_SCOPE("Operators." op_str);                              \
        nvfuser::FusionDefinition* fd = self.fusion_definition;             \
        nvfuser::Tensor output = fd->defineTensor();                        \
        fd->defineRecord(new nvfuser::OpRecord<                             \
                         Nvf::TensorView*,                                  \
                         Nvf::TensorView*,                                  \
                         Nvf::Val*>(                                        \
            {fd->recordingState(arg1()), fd->recordingState(arg2())},       \
            {fd->recordingState(output())},                                 \
            ("ops." op_str),                                                \
            static_cast<Nvf::TensorView* (*)(Nvf::TensorView*, Nvf::Val*)>( \
                Nvf::op_name)));                                            \
        return output;                                                      \
      },                                                                    \
      py::return_value_policy::reference);                                  \
  nvf_ops.def(                                                              \
      op_str,                                                               \
      [](nvfuser::FusionDefinition::Operators& self,                        \
         nvfuser::Scalar arg1,                                              \
         nvfuser::Tensor arg2) -> nvfuser::Tensor {                         \
        FUSER_PERF_SCOPE("Operators." op_str);                              \
        nvfuser::FusionDefinition* fd = self.fusion_definition;             \
        nvfuser::Tensor output = fd->defineTensor();                        \
        fd->defineRecord(new nvfuser::OpRecord<                             \
                         Nvf::TensorView*,                                  \
                         Nvf::Val*,                                         \
                         Nvf::TensorView*>(                                 \
            {fd->recordingState(arg1()), fd->recordingState(arg2())},       \
            {fd->recordingState(output())},                                 \
            ("ops." op_str),                                                \
            static_cast<Nvf::TensorView* (*)(Nvf::Val*, Nvf::TensorView*)>( \
                Nvf::op_name)));                                            \
        return output;                                                      \
      },                                                                    \
      py::return_value_policy::reference);                                  \
  nvf_ops.def(                                                              \
      op_str,                                                               \
      [](nvfuser::FusionDefinition::Operators& self,                        \
         nvfuser::Scalar arg1,                                              \
         nvfuser::Scalar arg2) -> nvfuser::Scalar {                         \
        FUSER_PERF_SCOPE("Operators." op_str);                              \
        nvfuser::FusionDefinition* fd = self.fusion_definition;             \
        nvfuser::Scalar output = fd->defineScalar();                        \
        fd->defineRecord(                                                   \
            new nvfuser::OpRecord<Nvf::Val*, Nvf::Val*, Nvf::Val*>(         \
                {fd->recordingState(arg1()), fd->recordingState(arg2())},   \
                {fd->recordingState(output())},                             \
                ("ops." op_str),                                            \
                static_cast<Nvf::Val* (*)(Nvf::Val*, Nvf::Val*)>(           \
                    Nvf::op_name)));                                        \
        return output;                                                      \
      },                                                                    \
      py::return_value_policy::reference);

  NVFUSER_PYTHON_BINDING_BINARY_OP("add", add)
  NVFUSER_PYTHON_BINDING_BINARY_OP("atan2", atan2)
  NVFUSER_PYTHON_BINDING_BINARY_OP("div", div)
  NVFUSER_PYTHON_BINDING_BINARY_OP("fmod", fmod)
  NVFUSER_PYTHON_BINDING_BINARY_OP("mul", mul)
  NVFUSER_PYTHON_BINDING_BINARY_OP("pow", pow)
  NVFUSER_PYTHON_BINDING_BINARY_OP("remainder", remainder)
  NVFUSER_PYTHON_BINDING_BINARY_OP("sub", sub)
  NVFUSER_PYTHON_BINDING_BINARY_OP("mod", mod)
  NVFUSER_PYTHON_BINDING_BINARY_OP("eq", eq)
  NVFUSER_PYTHON_BINDING_BINARY_OP("ge", ge)
  NVFUSER_PYTHON_BINDING_BINARY_OP("gt", gt)
  NVFUSER_PYTHON_BINDING_BINARY_OP("le", le)
  NVFUSER_PYTHON_BINDING_BINARY_OP("lt", lt)
  NVFUSER_PYTHON_BINDING_BINARY_OP("ne", ne)
  NVFUSER_PYTHON_BINDING_BINARY_OP("bitwise_and", bitwise_and)
  NVFUSER_PYTHON_BINDING_BINARY_OP("bitwise_or", bitwise_or)
  NVFUSER_PYTHON_BINDING_BINARY_OP("bitwise_xor", bitwise_xor)
  NVFUSER_PYTHON_BINDING_BINARY_OP("bitwise_left_shift", bitwise_left_shift)
  NVFUSER_PYTHON_BINDING_BINARY_OP("bitwise_right_shift", bitwise_left_shift)
#undef NVFUSER_PYTHON_BINDING_BINARY_OP

#define NVFUSER_PYTHON_BINDING_BINARY_WITH_ALPHA_OP(op_str, op_name)                 \
  nvf_ops.def(                                                                       \
      op_str,                                                                        \
      [](nvfuser::FusionDefinition::Operators& self,                                 \
         nvfuser::Tensor arg1,                                                       \
         nvfuser::Tensor arg2,                                                       \
         nvfuser::Scalar arg3) -> nvfuser::Tensor {                                  \
        FUSER_PERF_SCOPE("Operators." op_str);                                       \
        nvfuser::FusionDefinition* fd = self.fusion_definition;                      \
        nvfuser::Tensor output = fd->defineTensor();                                 \
        fd->defineRecord(new nvfuser::OpRecord<                                      \
                         Nvf::TensorView*,                                           \
                         Nvf::TensorView*,                                           \
                         Nvf::TensorView*,                                           \
                         Nvf::Val*>(                                                 \
            {fd->recordingState(arg1()),                                             \
             fd->recordingState(arg2()),                                             \
             fd->recordingState(arg3())},                                            \
            {fd->recordingState(output())},                                          \
            ("ops." op_str),                                                         \
            static_cast<                                                             \
                Nvf::                                                                \
                    TensorView* (*)(Nvf::TensorView*, Nvf::TensorView*, Nvf::Val*)>( \
                Nvf::op_name)));                                                     \
        return output;                                                               \
      },                                                                             \
      py::return_value_policy::reference);                                           \
  nvf_ops.def(                                                                       \
      op_str,                                                                        \
      [](nvfuser::FusionDefinition::Operators& self,                                 \
         nvfuser::Tensor arg1,                                                       \
         nvfuser::Scalar arg2,                                                       \
         nvfuser::Scalar arg3) -> nvfuser::Tensor {                                  \
        FUSER_PERF_SCOPE("Operators." op_str);                                       \
        nvfuser::FusionDefinition* fd = self.fusion_definition;                      \
        nvfuser::Tensor output = fd->defineTensor();                                 \
        fd->defineRecord(new nvfuser::OpRecord<                                      \
                         Nvf::TensorView*,                                           \
                         Nvf::TensorView*,                                           \
                         Nvf::Val*,                                                  \
                         Nvf::Val*>(                                                 \
            {fd->recordingState(arg1()),                                             \
             fd->recordingState(arg2()),                                             \
             fd->recordingState(arg3())},                                            \
            {fd->recordingState(output())},                                          \
            ("ops." op_str),                                                         \
            static_cast<                                                             \
                Nvf::TensorView* (*)(Nvf::TensorView*, Nvf::Val*, Nvf::Val*)>(       \
                Nvf::op_name)));                                                     \
        return output;                                                               \
      },                                                                             \
      py::return_value_policy::reference);                                           \
  nvf_ops.def(                                                                       \
      op_str,                                                                        \
      [](nvfuser::FusionDefinition::Operators& self,                                 \
         nvfuser::Scalar arg1,                                                       \
         nvfuser::Tensor arg2,                                                       \
         nvfuser::Scalar arg3) -> nvfuser::Tensor {                                  \
        FUSER_PERF_SCOPE("Operators." op_str);                                       \
        nvfuser::FusionDefinition* fd = self.fusion_definition;                      \
        nvfuser::Tensor output = fd->defineTensor();                                 \
        fd->defineRecord(new nvfuser::OpRecord<                                      \
                         Nvf::TensorView*,                                           \
                         Nvf::Val*,                                                  \
                         Nvf::TensorView*,                                           \
                         Nvf::Val*>(                                                 \
            {fd->recordingState(arg1()),                                             \
             fd->recordingState(arg2()),                                             \
             fd->recordingState(arg3())},                                            \
            {fd->recordingState(output())},                                          \
            ("ops." op_str),                                                         \
            static_cast<                                                             \
                Nvf::TensorView* (*)(Nvf::Val*, Nvf::TensorView*, Nvf::Val*)>(       \
                Nvf::op_name)));                                                     \
        return output;                                                               \
      },                                                                             \
      py::return_value_policy::reference);                                           \
  nvf_ops.def(                                                                       \
      op_str,                                                                        \
      [](nvfuser::FusionDefinition::Operators& self,                                 \
         nvfuser::Scalar arg1,                                                       \
         nvfuser::Scalar arg2,                                                       \
         nvfuser::Scalar arg3) -> nvfuser::Scalar {                                  \
        FUSER_PERF_SCOPE("Operators." op_str);                                       \
        nvfuser::FusionDefinition* fd = self.fusion_definition;                      \
        nvfuser::Scalar output = fd->defineScalar();                                 \
        fd->defineRecord(                                                            \
            new nvfuser::OpRecord<Nvf::Val*, Nvf::Val*, Nvf::Val*, Nvf::Val*>(       \
                {fd->recordingState(arg1()),                                         \
                 fd->recordingState(arg2()),                                         \
                 fd->recordingState(arg3())},                                        \
                {fd->recordingState(output())},                                      \
                ("ops." op_str),                                                     \
                static_cast<Nvf::Val* (*)(Nvf::Val*, Nvf::Val*, Nvf::Val*)>(         \
                    Nvf::op_name)));                                                 \
        return output;                                                               \
      },                                                                             \
      py::return_value_policy::reference);

  NVFUSER_PYTHON_BINDING_BINARY_WITH_ALPHA_OP("add_alpha", add_alpha)
  NVFUSER_PYTHON_BINDING_BINARY_WITH_ALPHA_OP("sub_alpha", sub_alpha)
#undef NVFUSER_PYTHON_BINDING_BINARY_WITH_ALPHA_OP

#define NVFUSER_PYTHON_BINDING_TERNARY_OP(op_str, op_name)                                  \
  nvf_ops.def(                                                                              \
      op_str,                                                                               \
      [](nvfuser::FusionDefinition::Operators& self,                                        \
         nvfuser::Scalar arg1,                                                              \
         nvfuser::Scalar arg2,                                                              \
         nvfuser::Scalar arg3) -> nvfuser::Scalar {                                         \
        FUSER_PERF_SCOPE("Operators." op_str);                                              \
        nvfuser::FusionDefinition* fd = self.fusion_definition;                             \
        nvfuser::Scalar output = fd->defineScalar();                                        \
        fd->defineRecord(                                                                   \
            new nvfuser::OpRecord<Nvf::Val*, Nvf::Val*, Nvf::Val*, Nvf::Val*>(              \
                {fd->recordingState(arg1()),                                                \
                 fd->recordingState(arg2()),                                                \
                 fd->recordingState(arg3())},                                               \
                {fd->recordingState(output())},                                             \
                ("ops." op_str),                                                            \
                static_cast<Nvf::Val* (*)(Nvf::Val*, Nvf::Val*, Nvf::Val*)>(                \
                    Nvf::op_name)));                                                        \
        return output;                                                                      \
      },                                                                                    \
      py::return_value_policy::reference);                                                  \
  nvf_ops.def(                                                                              \
      op_str,                                                                               \
      [](nvfuser::FusionDefinition::Operators& self,                                        \
         nvfuser::Tensor arg1,                                                              \
         nvfuser::Tensor arg2,                                                              \
         nvfuser::Tensor arg3) -> nvfuser::Tensor {                                         \
        FUSER_PERF_SCOPE("Operators." op_str);                                              \
        nvfuser::FusionDefinition* fd = self.fusion_definition;                             \
        nvfuser::Tensor output = fd->defineTensor();                                        \
        fd->defineRecord(new nvfuser::OpRecord<                                             \
                         Nvf::TensorView*,                                                  \
                         Nvf::TensorView*,                                                  \
                         Nvf::TensorView*,                                                  \
                         Nvf::TensorView*>(                                                 \
            {fd->recordingState(arg1()),                                                    \
             fd->recordingState(arg2()),                                                    \
             fd->recordingState(arg3())},                                                   \
            {fd->recordingState(output())},                                                 \
            ("ops." op_str),                                                                \
            static_cast<                                                                    \
                Nvf::                                                                       \
                    TensorView* (*)(Nvf::TensorView*, Nvf::TensorView*, Nvf::TensorView*)>( \
                Nvf::op_name)));                                                            \
        return output;                                                                      \
      },                                                                                    \
      py::return_value_policy::reference);                                                  \
  nvf_ops.def(                                                                              \
      op_str,                                                                               \
      [](nvfuser::FusionDefinition::Operators& self,                                        \
         nvfuser::Tensor arg1,                                                              \
         nvfuser::Tensor arg2,                                                              \
         nvfuser::Scalar arg3) -> nvfuser::Tensor {                                         \
        FUSER_PERF_SCOPE("Operators." op_str);                                              \
        nvfuser::FusionDefinition* fd = self.fusion_definition;                             \
        nvfuser::Tensor output = fd->defineTensor();                                        \
        fd->defineRecord(new nvfuser::OpRecord<                                             \
                         Nvf::TensorView*,                                                  \
                         Nvf::TensorView*,                                                  \
                         Nvf::TensorView*,                                                  \
                         Nvf::Val*>(                                                        \
            {fd->recordingState(arg1()),                                                    \
             fd->recordingState(arg2()),                                                    \
             fd->recordingState(arg3())},                                                   \
            {fd->recordingState(output())},                                                 \
            ("ops." op_str),                                                                \
            static_cast<                                                                    \
                Nvf::                                                                       \
                    TensorView* (*)(Nvf::TensorView*, Nvf::TensorView*, Nvf::Val*)>(        \
                Nvf::op_name)));                                                            \
        return output;                                                                      \
      },                                                                                    \
      py::return_value_policy::reference);                                                  \
  nvf_ops.def(                                                                              \
      op_str,                                                                               \
      [](nvfuser::FusionDefinition::Operators& self,                                        \
         nvfuser::Tensor arg1,                                                              \
         nvfuser::Scalar arg2,                                                              \
         nvfuser::Tensor arg3) -> nvfuser::Tensor {                                         \
        FUSER_PERF_SCOPE("Operators." op_str);                                              \
        nvfuser::FusionDefinition* fd = self.fusion_definition;                             \
        nvfuser::Tensor output = fd->defineTensor();                                        \
        fd->defineRecord(new nvfuser::OpRecord<                                             \
                         Nvf::TensorView*,                                                  \
                         Nvf::TensorView*,                                                  \
                         Nvf::Val*,                                                         \
                         Nvf::TensorView*>(                                                 \
            {fd->recordingState(arg1()),                                                    \
             fd->recordingState(arg2()),                                                    \
             fd->recordingState(arg3())},                                                   \
            {fd->recordingState(output())},                                                 \
            ("ops." op_str),                                                                \
            static_cast<                                                                    \
                Nvf::                                                                       \
                    TensorView* (*)(Nvf::TensorView*, Nvf::Val*, Nvf::TensorView*)>(        \
                Nvf::op_name)));                                                            \
        return output;                                                                      \
      },                                                                                    \
      py::return_value_policy::reference);                                                  \
  nvf_ops.def(                                                                              \
      op_str,                                                                               \
      [](nvfuser::FusionDefinition::Operators& self,                                        \
         nvfuser::Scalar arg1,                                                              \
         nvfuser::Tensor arg2,                                                              \
         nvfuser::Tensor arg3) -> nvfuser::Tensor {                                         \
        FUSER_PERF_SCOPE("Operators." op_str);                                              \
        nvfuser::FusionDefinition* fd = self.fusion_definition;                             \
        nvfuser::Tensor output = fd->defineTensor();                                        \
        fd->defineRecord(new nvfuser::OpRecord<                                             \
                         Nvf::TensorView*,                                                  \
                         Nvf::Val*,                                                         \
                         Nvf::TensorView*,                                                  \
                         Nvf::TensorView*>(                                                 \
            {fd->recordingState(arg1()),                                                    \
             fd->recordingState(arg2()),                                                    \
             fd->recordingState(arg3())},                                                   \
            {fd->recordingState(output())},                                                 \
            ("ops." op_str),                                                                \
            static_cast<                                                                    \
                Nvf::                                                                       \
                    TensorView* (*)(Nvf::Val*, Nvf::TensorView*, Nvf::TensorView*)>(        \
                Nvf::op_name)));                                                            \
        return output;                                                                      \
      },                                                                                    \
      py::return_value_policy::reference);                                                  \
  nvf_ops.def(                                                                              \
      op_str,                                                                               \
      [](nvfuser::FusionDefinition::Operators& self,                                        \
         nvfuser::Scalar arg1,                                                              \
         nvfuser::Scalar arg2,                                                              \
         nvfuser::Tensor arg3) -> nvfuser::Tensor {                                         \
        FUSER_PERF_SCOPE("Operators." op_str);                                              \
        nvfuser::FusionDefinition* fd = self.fusion_definition;                             \
        nvfuser::Tensor output = fd->defineTensor();                                        \
        fd->defineRecord(new nvfuser::OpRecord<                                             \
                         Nvf::TensorView*,                                                  \
                         Nvf::Val*,                                                         \
                         Nvf::Val*,                                                         \
                         Nvf::TensorView*>(                                                 \
            {fd->recordingState(arg1()),                                                    \
             fd->recordingState(arg2()),                                                    \
             fd->recordingState(arg3())},                                                   \
            {fd->recordingState(output())},                                                 \
            ("ops." op_str),                                                                \
            static_cast<                                                                    \
                Nvf::TensorView* (*)(Nvf::Val*, Nvf::Val*, Nvf::TensorView*)>(              \
                Nvf::op_name)));                                                            \
        return output;                                                                      \
      },                                                                                    \
      py::return_value_policy::reference);                                                  \
  nvf_ops.def(                                                                              \
      op_str,                                                                               \
      [](nvfuser::FusionDefinition::Operators& self,                                        \
         nvfuser::Tensor arg1,                                                              \
         nvfuser::Scalar arg2,                                                              \
         nvfuser::Scalar arg3) -> nvfuser::Tensor {                                         \
        FUSER_PERF_SCOPE("Operators." op_str);                                              \
        nvfuser::FusionDefinition* fd = self.fusion_definition;                             \
        nvfuser::Tensor output = fd->defineTensor();                                        \
        fd->defineRecord(new nvfuser::OpRecord<                                             \
                         Nvf::TensorView*,                                                  \
                         Nvf::TensorView*,                                                  \
                         Nvf::Val*,                                                         \
                         Nvf::Val*>(                                                        \
            {fd->recordingState(arg1()),                                                    \
             fd->recordingState(arg2()),                                                    \
             fd->recordingState(arg3())},                                                   \
            {fd->recordingState(output())},                                                 \
            ("ops." op_str),                                                                \
            static_cast<                                                                    \
                Nvf::TensorView* (*)(Nvf::TensorView*, Nvf::Val*, Nvf::Val*)>(              \
                Nvf::op_name)));                                                            \
        return output;                                                                      \
      },                                                                                    \
      py::return_value_policy::reference);                                                  \
  nvf_ops.def(                                                                              \
      op_str,                                                                               \
      [](nvfuser::FusionDefinition::Operators& self,                                        \
         nvfuser::Scalar arg1,                                                              \
         nvfuser::Tensor arg2,                                                              \
         nvfuser::Scalar arg3) -> nvfuser::Tensor {                                         \
        FUSER_PERF_SCOPE("Operators." op_str);                                              \
        nvfuser::FusionDefinition* fd = self.fusion_definition;                             \
        nvfuser::Tensor output = fd->defineTensor();                                        \
        fd->defineRecord(new nvfuser::OpRecord<                                             \
                         Nvf::TensorView*,                                                  \
                         Nvf::Val*,                                                         \
                         Nvf::TensorView*,                                                  \
                         Nvf::Val*>(                                                        \
            {fd->recordingState(arg1()),                                                    \
             fd->recordingState(arg2()),                                                    \
             fd->recordingState(arg3())},                                                   \
            {fd->recordingState(output())},                                                 \
            ("ops." op_str),                                                                \
            static_cast<                                                                    \
                Nvf::TensorView* (*)(Nvf::Val*, Nvf::TensorView*, Nvf::Val*)>(              \
                Nvf::op_name)));                                                            \
        return output;                                                                      \
      },                                                                                    \
      py::return_value_policy::reference);

  NVFUSER_PYTHON_BINDING_TERNARY_OP("lerp", lerp)
  NVFUSER_PYTHON_BINDING_TERNARY_OP("where", where)
#undef NVFUSER_PYTHON_BINDING_TERNARY_OP

#define NVFUSER_PYTHON_BINDING_THRESHOLD_LIKE_OP(op_str, op_name)              \
  nvf_ops.def(                                                                 \
      op_str,                                                                  \
      [](nvfuser::FusionDefinition::Operators& self,                           \
         nvfuser::Scalar arg1,                                                 \
         nvfuser::Scalar arg2,                                                 \
         nvfuser::Scalar arg3) -> nvfuser::Scalar {                            \
        FUSER_PERF_SCOPE("Operators." op_str);                                 \
        nvfuser::FusionDefinition* fd = self.fusion_definition;                \
        nvfuser::Scalar output = fd->defineScalar();                           \
        fd->defineRecord(                                                      \
            new nvfuser::OpRecord<Nvf::Val*, Nvf::Val*, Nvf::Val*, Nvf::Val*>( \
                {fd->recordingState(arg1()),                                   \
                 fd->recordingState(arg2()),                                   \
                 fd->recordingState(arg3())},                                  \
                {fd->recordingState(output())},                                \
                ("ops." op_str),                                               \
                static_cast<Nvf::Val* (*)(Nvf::Val*, Nvf::Val*, Nvf::Val*)>(   \
                    Nvf::op_name)));                                           \
        return output;                                                         \
      },                                                                       \
      py::return_value_policy::reference);                                     \
  nvf_ops.def(                                                                 \
      op_str,                                                                  \
      [](nvfuser::FusionDefinition::Operators& self,                           \
         nvfuser::Tensor arg1,                                                 \
         nvfuser::Scalar arg2,                                                 \
         nvfuser::Scalar arg3) -> nvfuser::Tensor {                            \
        FUSER_PERF_SCOPE("Operators." op_str);                                 \
        nvfuser::FusionDefinition* fd = self.fusion_definition;                \
        nvfuser::Tensor output = fd->defineTensor();                           \
        fd->defineRecord(new nvfuser::OpRecord<                                \
                         Nvf::TensorView*,                                     \
                         Nvf::TensorView*,                                     \
                         Nvf::Val*,                                            \
                         Nvf::Val*>(                                           \
            {fd->recordingState(arg1()),                                       \
             fd->recordingState(arg2()),                                       \
             fd->recordingState(arg3())},                                      \
            {fd->recordingState(output())},                                    \
            ("ops." op_str),                                                   \
            static_cast<                                                       \
                Nvf::TensorView* (*)(Nvf::TensorView*, Nvf::Val*, Nvf::Val*)>( \
                Nvf::op_name)));                                               \
        return output;                                                         \
      },                                                                       \
      py::return_value_policy::reference);

  NVFUSER_PYTHON_BINDING_THRESHOLD_LIKE_OP("clamp", clamp)
  NVFUSER_PYTHON_BINDING_THRESHOLD_LIKE_OP("threshold", threshold)
#undef NVFUSER_PYTHON_BINDING_THRESHOLD_LIKE_OP

#define NVFUSER_PYTHON_BINDING_TERNARY_WITH_ALPHA_OP(op_str, op_name)                                  \
  nvf_ops.def(                                                                                         \
      op_str,                                                                                          \
      [](nvfuser::FusionDefinition::Operators& self,                                                   \
         nvfuser::Scalar arg1,                                                                         \
         nvfuser::Scalar arg2,                                                                         \
         nvfuser::Scalar arg3,                                                                         \
         nvfuser::Scalar arg4) -> nvfuser::Scalar {                                                    \
        FUSER_PERF_SCOPE("Operators." op_str);                                                         \
        nvfuser::FusionDefinition* fd = self.fusion_definition;                                        \
        nvfuser::Scalar output = fd->defineScalar();                                                   \
        fd->defineRecord(new nvfuser::OpRecord<                                                        \
                         Nvf::Val*,                                                                    \
                         Nvf::Val*,                                                                    \
                         Nvf::Val*,                                                                    \
                         Nvf::Val*,                                                                    \
                         Nvf::Val*>(                                                                   \
            {fd->recordingState(arg1()),                                                               \
             fd->recordingState(arg2()),                                                               \
             fd->recordingState(arg3()),                                                               \
             fd->recordingState(arg4())},                                                              \
            {fd->recordingState(output())},                                                            \
            ("ops." op_str),                                                                           \
            static_cast<                                                                               \
                Nvf::Val* (*)(Nvf::Val*, Nvf::Val*, Nvf::Val*, Nvf::Val*)>(                            \
                Nvf::op_name)));                                                                       \
        return output;                                                                                 \
      },                                                                                               \
      py::return_value_policy::reference);                                                             \
  nvf_ops.def(                                                                                         \
      op_str,                                                                                          \
      [](nvfuser::FusionDefinition::Operators& self,                                                   \
         nvfuser::Tensor arg1,                                                                         \
         nvfuser::Tensor arg2,                                                                         \
         nvfuser::Tensor arg3,                                                                         \
         nvfuser::Scalar arg4) -> nvfuser::Tensor {                                                    \
        FUSER_PERF_SCOPE("Operators." op_str);                                                         \
        nvfuser::FusionDefinition* fd = self.fusion_definition;                                        \
        nvfuser::Tensor output = fd->defineTensor();                                                   \
        fd->defineRecord(new nvfuser::OpRecord<                                                        \
                         Nvf::TensorView*,                                                             \
                         Nvf::TensorView*,                                                             \
                         Nvf::TensorView*,                                                             \
                         Nvf::TensorView*,                                                             \
                         Nvf::TensorView*>(                                                            \
            {fd->recordingState(arg1()),                                                               \
             fd->recordingState(arg2()),                                                               \
             fd->recordingState(arg3()),                                                               \
             fd->recordingState(arg4())},                                                              \
            {fd->recordingState(output())},                                                            \
            ("ops." op_str),                                                                           \
            static_cast<                                                                               \
                Nvf::                                                                                  \
                    TensorView* (*)(Nvf::TensorView*, Nvf::TensorView*, Nvf::TensorView*, Nvf::Val*)>( \
                Nvf::op_name)));                                                                       \
        return output;                                                                                 \
      },                                                                                               \
      py::return_value_policy::reference);                                                             \
  nvf_ops.def(                                                                                         \
      op_str,                                                                                          \
      [](nvfuser::FusionDefinition::Operators& self,                                                   \
         nvfuser::Tensor arg1,                                                                         \
         nvfuser::Tensor arg2,                                                                         \
         nvfuser::Scalar arg3,                                                                         \
         nvfuser::Scalar arg4) -> nvfuser::Tensor {                                                    \
        FUSER_PERF_SCOPE("Operators." op_str);                                                         \
        nvfuser::FusionDefinition* fd = self.fusion_definition;                                        \
        nvfuser::Tensor output = fd->defineTensor();                                                   \
        fd->defineRecord(new nvfuser::OpRecord<                                                        \
                         Nvf::TensorView*,                                                             \
                         Nvf::TensorView*,                                                             \
                         Nvf::TensorView*,                                                             \
                         Nvf::Val*,                                                                    \
                         Nvf::Val*>(                                                                   \
            {fd->recordingState(arg1()),                                                               \
             fd->recordingState(arg2()),                                                               \
             fd->recordingState(arg3()),                                                               \
             fd->recordingState(arg4())},                                                              \
            {fd->recordingState(output())},                                                            \
            ("ops." op_str),                                                                           \
            static_cast<                                                                               \
                Nvf::                                                                                  \
                    TensorView* (*)(Nvf::TensorView*, Nvf::TensorView*, Nvf::Val*, Nvf::Val*)>(        \
                Nvf::op_name)));                                                                       \
        return output;                                                                                 \
      },                                                                                               \
      py::return_value_policy::reference);                                                             \
  nvf_ops.def(                                                                                         \
      op_str,                                                                                          \
      [](nvfuser::FusionDefinition::Operators& self,                                                   \
         nvfuser::Tensor arg1,                                                                         \
         nvfuser::Scalar arg2,                                                                         \
         nvfuser::Tensor arg3,                                                                         \
         nvfuser::Scalar arg4) -> nvfuser::Tensor {                                                    \
        FUSER_PERF_SCOPE("Operators." op_str);                                                         \
        nvfuser::FusionDefinition* fd = self.fusion_definition;                                        \
        nvfuser::Tensor output = fd->defineTensor();                                                   \
        fd->defineRecord(new nvfuser::OpRecord<                                                        \
                         Nvf::TensorView*,                                                             \
                         Nvf::TensorView*,                                                             \
                         Nvf::Val*,                                                                    \
                         Nvf::TensorView*,                                                             \
                         Nvf::Val*>(                                                                   \
            {fd->recordingState(arg1()),                                                               \
             fd->recordingState(arg2()),                                                               \
             fd->recordingState(arg3()),                                                               \
             fd->recordingState(arg4())},                                                              \
            {fd->recordingState(output())},                                                            \
            ("ops." op_str),                                                                           \
            static_cast<                                                                               \
                Nvf::                                                                                  \
                    TensorView* (*)(Nvf::TensorView*, Nvf::Val*, Nvf::TensorView*, Nvf::Val*)>(        \
                Nvf::op_name)));                                                                       \
        return output;                                                                                 \
      },                                                                                               \
      py::return_value_policy::reference);                                                             \
  nvf_ops.def(                                                                                         \
      op_str,                                                                                          \
      [](nvfuser::FusionDefinition::Operators& self,                                                   \
         nvfuser::Scalar arg1,                                                                         \
         nvfuser::Tensor arg2,                                                                         \
         nvfuser::Tensor arg3,                                                                         \
         nvfuser::Scalar arg4) -> nvfuser::Tensor {                                                    \
        FUSER_PERF_SCOPE("Operators." op_str);                                                         \
        nvfuser::FusionDefinition* fd = self.fusion_definition;                                        \
        nvfuser::Tensor output = fd->defineTensor();                                                   \
        fd->defineRecord(new nvfuser::OpRecord<                                                        \
                         Nvf::TensorView*,                                                             \
                         Nvf::Val*,                                                                    \
                         Nvf::TensorView*,                                                             \
                         Nvf::TensorView*,                                                             \
                         Nvf::Val*>(                                                                   \
            {fd->recordingState(arg1()),                                                               \
             fd->recordingState(arg2()),                                                               \
             fd->recordingState(arg3()),                                                               \
             fd->recordingState(arg4())},                                                              \
            {fd->recordingState(output())},                                                            \
            ("ops." op_str),                                                                           \
            static_cast<                                                                               \
                Nvf::                                                                                  \
                    TensorView* (*)(Nvf::Val*, Nvf::TensorView*, Nvf::TensorView*, Nvf::Val*)>(        \
                Nvf::op_name)));                                                                       \
        return output;                                                                                 \
      },                                                                                               \
      py::return_value_policy::reference);                                                             \
  nvf_ops.def(                                                                                         \
      op_str,                                                                                          \
      [](nvfuser::FusionDefinition::Operators& self,                                                   \
         nvfuser::Scalar arg1,                                                                         \
         nvfuser::Scalar arg2,                                                                         \
         nvfuser::Tensor arg3,                                                                         \
         nvfuser::Scalar arg4) -> nvfuser::Tensor {                                                    \
        FUSER_PERF_SCOPE("Operators." op_str);                                                         \
        nvfuser::FusionDefinition* fd = self.fusion_definition;                                        \
        nvfuser::Tensor output = fd->defineTensor();                                                   \
        fd->defineRecord(new nvfuser::OpRecord<                                                        \
                         Nvf::TensorView*,                                                             \
                         Nvf::Val*,                                                                    \
                         Nvf::Val*,                                                                    \
                         Nvf::TensorView*,                                                             \
                         Nvf::Val*>(                                                                   \
            {fd->recordingState(arg1()),                                                               \
             fd->recordingState(arg2()),                                                               \
             fd->recordingState(arg3()),                                                               \
             fd->recordingState(arg4())},                                                              \
            {fd->recordingState(output())},                                                            \
            ("ops." op_str),                                                                           \
            static_cast<                                                                               \
                Nvf::                                                                                  \
                    TensorView* (*)(Nvf::Val*, Nvf::Val*, Nvf::TensorView*, Nvf::Val*)>(               \
                Nvf::op_name)));                                                                       \
        return output;                                                                                 \
      },                                                                                               \
      py::return_value_policy::reference);                                                             \
  nvf_ops.def(                                                                                         \
      op_str,                                                                                          \
      [](nvfuser::FusionDefinition::Operators& self,                                                   \
         nvfuser::Tensor arg1,                                                                         \
         nvfuser::Scalar arg2,                                                                         \
         nvfuser::Scalar arg3,                                                                         \
         nvfuser::Scalar arg4) -> nvfuser::Tensor {                                                    \
        FUSER_PERF_SCOPE("Operators." op_str);                                                         \
        nvfuser::FusionDefinition* fd = self.fusion_definition;                                        \
        nvfuser::Tensor output = fd->defineTensor();                                                   \
        fd->defineRecord(new nvfuser::OpRecord<                                                        \
                         Nvf::TensorView*,                                                             \
                         Nvf::TensorView*,                                                             \
                         Nvf::Val*,                                                                    \
                         Nvf::Val*,                                                                    \
                         Nvf::Val*>(                                                                   \
            {fd->recordingState(arg1()),                                                               \
             fd->recordingState(arg2()),                                                               \
             fd->recordingState(arg3()),                                                               \
             fd->recordingState(arg4())},                                                              \
            {fd->recordingState(output())},                                                            \
            ("ops." op_str),                                                                           \
            static_cast<                                                                               \
                Nvf::                                                                                  \
                    TensorView* (*)(Nvf::TensorView*, Nvf::Val*, Nvf::Val*, Nvf::Val*)>(               \
                Nvf::op_name)));                                                                       \
        return output;                                                                                 \
      },                                                                                               \
      py::return_value_policy::reference);                                                             \
  nvf_ops.def(                                                                                         \
      op_str,                                                                                          \
      [](nvfuser::FusionDefinition::Operators& self,                                                   \
         nvfuser::Scalar arg1,                                                                         \
         nvfuser::Tensor arg2,                                                                         \
         nvfuser::Scalar arg3,                                                                         \
         nvfuser::Scalar arg4) -> nvfuser::Tensor {                                                    \
        FUSER_PERF_SCOPE("Operators." op_str);                                                         \
        nvfuser::FusionDefinition* fd = self.fusion_definition;                                        \
        nvfuser::Tensor output = fd->defineTensor();                                                   \
        fd->defineRecord(new nvfuser::OpRecord<                                                        \
                         Nvf::TensorView*,                                                             \
                         Nvf::Val*,                                                                    \
                         Nvf::TensorView*,                                                             \
                         Nvf::Val*,                                                                    \
                         Nvf::Val*>(                                                                   \
            {fd->recordingState(arg1()),                                                               \
             fd->recordingState(arg2()),                                                               \
             fd->recordingState(arg3()),                                                               \
             fd->recordingState(arg4())},                                                              \
            {fd->recordingState(output())},                                                            \
            ("ops." op_str),                                                                           \
            static_cast<                                                                               \
                Nvf::                                                                                  \
                    TensorView* (*)(Nvf::Val*, Nvf::TensorView*, Nvf::Val*, Nvf::Val*)>(               \
                Nvf::op_name)));                                                                       \
        return output;                                                                                 \
      },                                                                                               \
      py::return_value_policy::reference);

  NVFUSER_PYTHON_BINDING_TERNARY_WITH_ALPHA_OP("addcmul", addcmul)
#undef NVFUSER_PYTHON_BINDING_TERNARY_WITH_ALPHA_OP

#define NVFUSER_PYTHON_BINDING_REDUCTION_OP(op_str, op_name)                                          \
  nvf_ops.def(                                                                                        \
      op_str,                                                                                         \
      [](nvfuser::FusionDefinition::Operators& self,                                                  \
         nvfuser::Tensor arg,                                                                         \
         const std::vector<int>& axes,                                                                \
         bool keepdim,                                                                                \
         Nvf::DataType dtype) -> nvfuser::Tensor {                                                    \
        FUSER_PERF_SCOPE("Operators." op_str);                                                        \
        nvfuser::FusionDefinition* fd = self.fusion_definition;                                       \
        nvfuser::Tensor output = fd->defineTensor();                                                  \
        fd->defineRecord(new nvfuser::ReductionOpRecord(                                              \
            {fd->recordingState(arg())},                                                              \
            {fd->recordingState(output())},                                                           \
            ("ops." op_str),                                                                          \
            static_cast<                                                                              \
                Nvf::                                                                                 \
                    TensorView* (*)(Nvf::TensorView*, const std::vector<int>&, bool, Nvf::DataType)>( \
                Nvf::op_name),                                                                        \
            axes,                                                                                     \
            keepdim,                                                                                  \
            dtype));                                                                                  \
        return output;                                                                                \
      },                                                                                              \
      py::arg("arg"),                                                                                 \
      py::arg("axes"),                                                                                \
      py::arg("keepdim") = false,                                                                     \
      py::arg("dtype") = Nvf::DataType::Null,                                                         \
      py::return_value_policy::reference);

  NVFUSER_PYTHON_BINDING_REDUCTION_OP("sum", sum)
  NVFUSER_PYTHON_BINDING_REDUCTION_OP("max", max)
  NVFUSER_PYTHON_BINDING_REDUCTION_OP("min", min)
#undef NVFUSER_PYTHON_BINDING_REDUCTION_OP

#define NVFUSER_PYTHON_BINDING_CAST_OP(op_str, op_name)                     \
  nvf_ops.def(                                                              \
      op_str,                                                               \
      [](nvfuser::FusionDefinition::Operators& self,                        \
         nvfuser::Tensor arg,                                               \
         Nvf::DataType dtype) -> nvfuser::Tensor {                          \
        FUSER_PERF_SCOPE("Operators." op_str);                              \
        nvfuser::FusionDefinition* fd = self.fusion_definition;             \
        nvfuser::Tensor output = fd->defineTensor();                        \
        fd->defineRecord(                                                   \
            new nvfuser::CastOpRecord<Nvf::TensorView*, Nvf::TensorView*>(  \
                {fd->recordingState(arg())},                                \
                {fd->recordingState(output())},                             \
                ("ops." op_str),                                            \
                static_cast<                                                \
                    Nvf::TensorView* (*)(Nvf::DataType, Nvf::TensorView*)>( \
                    Nvf::op_name),                                          \
                dtype));                                                    \
        return output;                                                      \
      },                                                                    \
      py::arg("arg"),                                                       \
      py::arg("dtype"),                                                     \
      py::return_value_policy::reference);                                  \
  nvf_ops.def(                                                              \
      op_str,                                                               \
      [](nvfuser::FusionDefinition::Operators& self,                        \
         nvfuser::Scalar arg,                                               \
         Nvf::DataType dtype) -> nvfuser::Scalar {                          \
        FUSER_PERF_SCOPE("Operators." op_str);                              \
        nvfuser::FusionDefinition* fd = self.fusion_definition;             \
        nvfuser::Scalar output = fd->defineScalar();                        \
        fd->defineRecord(new nvfuser::CastOpRecord<Nvf::Val*, Nvf::Val*>(   \
            {fd->recordingState(arg())},                                    \
            {fd->recordingState(output())},                                 \
            ("ops." op_str),                                                \
            static_cast<Nvf::Val* (*)(Nvf::DataType, Nvf::Val*)>(           \
                Nvf::op_name),                                              \
            dtype));                                                        \
        return output;                                                      \
      },                                                                    \
      py::arg("arg"),                                                       \
      py::arg("dtype"),                                                     \
      py::return_value_policy::reference);

  NVFUSER_PYTHON_BINDING_CAST_OP("cast", castOp)
#undef NVFUSER_PYTHON_BINDING_CAST_OP

  nvf_ops.def(
      "squeeze",
      [](nvfuser::FusionDefinition::Operators& self,
         nvfuser::Tensor arg,
         std::vector<int64_t>& original_shape,
         int64_t dim) -> nvfuser::Tensor {
        FUSER_PERF_SCOPE("Operators.squeeze");
        nvfuser::FusionDefinition* fd = self.fusion_definition;
        nvfuser::Tensor output = fd->defineTensor();
        fd->defineRecord(new nvfuser::SqueezeOpRecord(
            {fd->recordingState(arg())},
            {fd->recordingState(output())},
            original_shape,
            dim));
        return output;
      },
      py::arg("arg"),
      py::arg("original_shape"),
      py::arg("dim"),
      py::return_value_policy::reference);
  nvf_ops.def(
      "var",
      [](nvfuser::FusionDefinition::Operators& self,
         nvfuser::Tensor arg,
         std::vector<int>& axes,
         int64_t correction,
         bool keepdim) -> nvfuser::Tensor {
        FUSER_PERF_SCOPE("Operators.var");
        nvfuser::FusionDefinition* fd = self.fusion_definition;
        nvfuser::Tensor output = fd->defineTensor();
        fd->defineRecord(new nvfuser::VarianceOpRecord(
            {fd->recordingState(arg())},
            {fd->recordingState(output())},
            axes,
            correction,
            keepdim));
        return output;
      },
      py::arg("arg"),
      py::arg("axes"),
      py::arg("correction"),
      py::arg("keepdim") = false,
      py::return_value_policy::reference);
  nvf_ops.def(
      "var_mean",
      [](nvfuser::FusionDefinition::Operators& self,
         nvfuser::Tensor arg,
         std::vector<int>& axes,
         int64_t correction,
         bool keepdim) -> decltype(auto) {
        FUSER_PERF_SCOPE("Operators.var_mean");
        nvfuser::FusionDefinition* fd = self.fusion_definition;
        nvfuser::Tensor var = fd->defineTensor();
        nvfuser::Tensor mean = fd->defineTensor();
        fd->defineRecord(new nvfuser::VarianceMeanOpRecord(
            {fd->recordingState(arg())},
            {fd->recordingState(var()), fd->recordingState(mean())},
            axes,
            correction,
            keepdim));
        return std::make_tuple(var, mean);
      },
      py::arg("arg"),
      py::arg("axes"),
      py::arg("correction"),
      py::arg("keepdim") = false,
      py::return_value_policy::reference);
  nvf_ops.def(
      "broadcast_in_dim",
      [](nvfuser::FusionDefinition::Operators& self,
         nvfuser::Tensor arg,
         std::vector<int64_t>& output_shape,
         std::vector<int64_t>& broadcast_dims) -> nvfuser::Tensor {
        FUSER_PERF_SCOPE("Operators.broadcast_in_dim");
        nvfuser::FusionDefinition* fd = self.fusion_definition;
        TORCH_CHECK(
            output_shape.size() >= broadcast_dims.size(),
            "broadcast_dims vector size is too big for output shape!");
        nvfuser::Tensor output = fd->defineTensor();
        fd->defineRecord(new nvfuser::BroadcastOpRecord(
            {fd->recordingState(arg())},
            {fd->recordingState(output())},
            "ops.broadcast_in_dim",
            output_shape,
            broadcast_dims));
        return output;
      },
      py::arg("arg"),
      py::arg("output_shape"),
      py::arg("broadcast_dims"),
      py::return_value_policy::reference);
}

} // namespace jit
} // namespace torch

#else

namespace torch {
namespace jit {

void initNvFuserPythonBindings(PyObject* module) {}

} // namespace jit
} // namespace torch

#endif // USE_CUDA<|MERGE_RESOLUTION|>--- conflicted
+++ resolved
@@ -130,7 +130,8 @@
           "define_tensor",
           [](nvfuser::FusionDefinition& self,
              size_t ndims,
-             Nvf::DataType dtype = Nvf::DataType::Float) -> nvfuser::Tensor {
+             Nvf::DataType dtype = Nvf::DataType::Float,
+             bool is_cpu = false) -> nvfuser::Tensor {
             FUSER_PERF_SCOPE("FusionDefinition.define_tensor (simple)");
             std::vector<int64_t> maybe_symbolic_sizes(ndims, -1);
             ;
@@ -141,20 +142,22 @@
                 {self.recordingState(out())},
                 std::move(maybe_symbolic_sizes),
                 std::move(contig_info),
-                dtype));
+                dtype,
+                is_cpu));
 
             return out;
           },
           py::arg("ndims"),
           py::arg("dtype") = Nvf::DataType::Float,
+          py::arg("is_cpu") = false,
           py::return_value_policy::reference)
       .def(
           "define_tensor",
           [](nvfuser::FusionDefinition& self,
-<<<<<<< HEAD
              std::vector<int64_t>& symbolic_sizes,
              std::vector<bool>& contiguous,
-             Nvf::DataType dtype = Nvf::DataType::Float) -> nvfuser::Tensor {
+             Nvf::DataType dtype = Nvf::DataType::Float,
+             bool is_cpu = false) -> nvfuser::Tensor {
             FUSER_PERF_SCOPE("FusionDefinition.define_tensor (default)");
 
             for (size_t i = 0; i < symbolic_sizes.size(); ++i) {
@@ -172,27 +175,24 @@
                 {self.recordingState(out())},
                 symbolic_sizes,
                 contiguous,
-                dtype));
+                dtype,
+                is_cpu));
 
             return out;
           },
           py::arg("symbolic_sizes"),
           py::arg("contiguous"),
           py::arg("dtype") = Nvf::DataType::Float,
+          py::arg("is_cpu") = false,
           py::return_value_policy::reference)
       .def(
           "define_tensor",
           [](nvfuser::FusionDefinition& self,
              std::vector<int64_t>& sizes,
              std::vector<int64_t>& strides,
-             Nvf::DataType dtype = Nvf::DataType::Float) -> nvfuser::Tensor {
+             Nvf::DataType dtype = Nvf::DataType::Float,
+             bool is_cpu = false) -> nvfuser::Tensor {
             FUSER_PERF_SCOPE("FusionDefinition.define_tensor (integration)");
-=======
-             std::vector<int64_t> sizes,
-             std::vector<int64_t> strides,
-             NvfDataType dtype = NvfDataType::Float,
-             bool is_cpu = false) -> nvfuser::Tensor* {
->>>>>>> 045ebc77
             TORCH_CHECK(
                 sizes.size() == strides.size(),
                 "The number of sizes does not match the number of strides.",
@@ -241,12 +241,8 @@
           },
           py::arg("sizes"),
           py::arg("strides"),
-<<<<<<< HEAD
           py::arg("dtype") = Nvf::DataType::Float,
-=======
-          py::arg("dtype") = NvfDataType::Float,
           py::arg("is_cpu") = false,
->>>>>>> 045ebc77
           py::return_value_policy::reference)
       .def(
           "define_constant",
