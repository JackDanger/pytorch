--- conflicted
+++ resolved
@@ -48,39 +48,11 @@
   // These functions will start at outputs and propagate up through the DAG
   // to inputs based on depth first traversal. Next could be called on a node
   // multiple times.
-<<<<<<< HEAD
   virtual std::vector<Statement*> next(Statement* stmt);
 
   virtual std::vector<Statement*> next(Val* v);
 
   virtual std::vector<Statement*> next(Expr* expr);
-=======
-  virtual std::vector<Statement*> next(Statement* stmt) {
-    if (stmt->isVal()) {
-      return next(stmt->as<Val>());
-    } else if (stmt->isExpr()) {
-      return next(stmt->as<Expr>());
-    } else {
-      TORCH_INTERNAL_ASSERT(
-          false, "IterVisitor could not detect type in next_dispatch.");
-    }
-  }
-
-  virtual std::vector<Statement*> next(Val* v) {
-    FusionGuard::getCurFusion()->assertInFusion(v, "Cannot traverse val, ");
-    if (FusionGuard::getCurFusion()->origin(v) != nullptr) {
-      return {FusionGuard::getCurFusion()->origin(v)};
-    }
-    return {};
-  }
-
-  virtual std::vector<Statement*> next(Expr* expr) {
-    FusionGuard::getCurFusion()->assertInFusion(expr, "Cannot traverse expr, ");
-    std::vector<Statement*> next_stmts{
-        expr->inputs().begin(), expr->inputs().end()};
-    return next_stmts;
-  }
->>>>>>> f7b339d1
 
   // This handle functions is called on every Statement* in topological order,
   // starting from outputs to inputs.
@@ -148,13 +120,8 @@
  * outputs to guarentee that we will traverse all outputs of all exprs during
  * the backward traversal.
  */
-<<<<<<< HEAD
-class TORCH_CUDA_API BackwardVisitor : public OptOutDispatch {
+class TORCH_CUDA_CU_API BackwardVisitor : public OptOutDispatch {
  protected:
-=======
-class TORCH_CUDA_CU_API BackwardVisitor : public OptOutDispatch {
- public:
->>>>>>> f7b339d1
   virtual ~BackwardVisitor() = default;
 
   BackwardVisitor() = default;
