--- conflicted
+++ resolved
@@ -1,85 +1,11 @@
 #include <torch/csrc/profiler/api.h>
+
+#include <torch/csrc/profiler/util.h>
 
 namespace torch {
 namespace profiler {
 namespace impl {
 
-<<<<<<< HEAD
-ExperimentalConfig::ExperimentalConfig(
-    std::vector<std::string> profiler_metrics,
-    bool profiler_measure_per_kernel)
-    : profiler_metrics{profiler_metrics},
-      profiler_measure_per_kernel{profiler_measure_per_kernel} {}
-
-/*explicit*/ ExperimentalConfig::operator bool() const {
-  return !profiler_metrics.empty();
-}
-
-bool ProfilerConfig::disabled() const {
-  return state == torch::profiler::impl::ProfilerState::Disabled;
-}
-
-bool ProfilerConfig::global() const {
-  return state == torch::profiler::impl::ProfilerState::KINETO_ONDEMAND;
-}
-
-namespace {
-enum ProfilerIValueIdx {
-  STATE = 0,
-  REPORT_INPUT_SHAPES,
-  PROFILE_MEMORY,
-  NUM_PROFILER_CFG_IVALUE_IDX // must be last in list
-};
-} // namespace
-
-at::IValue ProfilerConfig::toIValue() const {
-  c10::impl::GenericList eventIValueList(at::AnyType::get());
-  eventIValueList.reserve(NUM_PROFILER_CFG_IVALUE_IDX);
-  eventIValueList.emplace_back(static_cast<int64_t>(state));
-  eventIValueList.emplace_back(report_input_shapes);
-  eventIValueList.emplace_back(profile_memory);
-  return eventIValueList;
-}
-
-ProfilerConfig ProfilerConfig::fromIValue(
-    const at::IValue& profilerConfigIValue) {
-  TORCH_INTERNAL_ASSERT(
-      profilerConfigIValue.isList(),
-      "Expected IValue to contain type c10::impl::GenericList");
-  auto ivalues = profilerConfigIValue.toList();
-  TORCH_INTERNAL_ASSERT(
-      ivalues.size() == NUM_PROFILER_CFG_IVALUE_IDX,
-      c10::str(
-          "Expected exactly ",
-          NUM_PROFILER_CFG_IVALUE_IDX,
-          " ivalues to resconstruct ProfilerConfig."));
-  return ProfilerConfig(
-      static_cast<ProfilerState>(ivalues.get(ProfilerIValueIdx::STATE).toInt()),
-      ivalues.get(ProfilerIValueIdx::REPORT_INPUT_SHAPES).toBool(),
-      ivalues.get(ProfilerIValueIdx::PROFILE_MEMORY).toBool());
-}
-
-bool profilerEnabled() {
-  auto state_ptr = ProfilerThreadLocalStateBase::getTLS();
-  return state_ptr && !state_ptr->config().disabled();
-}
-
-TORCH_API ActiveProfilerType profilerType() {
-  auto state_ptr = ProfilerThreadLocalStateBase::getTLS();
-  return state_ptr == nullptr ? ActiveProfilerType::NONE
-                              : state_ptr->profilerType();
-}
-
-torch::profiler::impl::ProfilerConfig getProfilerConfig() {
-  auto state_ptr = ProfilerThreadLocalStateBase::getTLS();
-  TORCH_CHECK(
-      state_ptr,
-      "Tried to access profiler config, but profiler is not enabled!");
-  return state_ptr->config();
-}
-
-=======
->>>>>>> 9b8e0a38
 ProfilerStubs::~ProfilerStubs() = default;
 
 namespace {
