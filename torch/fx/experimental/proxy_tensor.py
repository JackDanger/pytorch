--- conflicted
+++ resolved
@@ -15,70 +15,12 @@
 from torch.fx.passes.shape_prop import _extract_tensor_metadata
 from contextlib import contextmanager, nullcontext
 
-<<<<<<< HEAD
-from torch.utils._python_dispatch import TorchDispatchMode
-from torch._subclasses import FakeTensor
-from .symbolic_shapes import ShapeEnv, create_contiguous
-=======
 from torch.utils._python_dispatch import TorchDispatchMode, enable_torch_dispatch_mode
->>>>>>> 270069cf
 
 __all__ = ["ProxyTensor", "PythonKeyTracer", "dispatch_trace", "make_fx", "enable_strict", "DecompositionInterpreter"]
 aten = torch.ops.aten
 
 CURRENT_DECOMPOSITION_TABLE: Dict[torch._ops.OpOverload, Callable] = {}
-
-
-def create_meta(e):
-    return torch.empty_strided(e.shape, e.stride(), dtype=e.dtype, layout=e.layout, device='meta')
-
-
-class ProxySymInt(object):
-    def __init__(self, sym_int, proxy):
-        assert isinstance(sym_int, torch._C.SymbolicIntNode) or isinstance(sym_int, int)
-        self.sym_int = sym_int
-        self.proxy = proxy
-
-    def wrap(self, num):
-        return ProxySymInt(num, num)
-
-    def __str__(self):
-        return f"ProxySymInt({self.sym_int})"
-
-    def __int__(self):
-        return int(self.sym_int)
-
-    def __bool__(self):
-        return bool(self.sym_int)
-
-magic_methods = [
-    'add',
-    # 'radd',
-    'sub',
-    'mul',
-    # 'div',
-    'mod',
-    'eq',
-    'gt',
-    'lt',
-]
-
-import operator
-
-for method in magic_methods:
-    method_name = f'{method}'
-    op = getattr(operator, method_name)
-    def create_magic_impl(op):
-        def magic_impl(self, other):
-            def unwrap_proxy(x): return x.proxy if isinstance(x, ProxySymInt) else x
-            out_proxy = op(unwrap_proxy(self), unwrap_proxy(other))
-            def unwrap_proxyint(x): return x.sym_int if isinstance(x, ProxySymInt) else x
-            out_sym_int = op(unwrap_proxyint(self), unwrap_proxyint(other))
-            return ProxySymInt(out_sym_int, out_proxy)
-        return magic_impl
-
-    # this should be wrapped transparently into torch._C.SymbolicIntNode
-    setattr(ProxySymInt, method_name, create_magic_impl(op))
 
 
 @contextmanager
@@ -131,20 +73,6 @@
 def proxy_call(func_overload, args, kwargs=None):
     if kwargs is None:
         kwargs = {}
-
-    if func_overload == torch.ops.prim.device.default:
-        return args[0].fake_device
-    if func_overload == aten.sym_size.default:
-        return None
-    if func_overload == aten.sym_stride.default:
-        return None
-    if func_overload == aten.stride.default:
-        return None
-    if func_overload == aten.size.default:
-        return None
-    if func_overload == aten.dim.default:
-        return len(args[0].shape)
-
     func = func_overload.overloadpacket
     if func_overload in CURRENT_DECOMPOSITION_TABLE:
         return CURRENT_DECOMPOSITION_TABLE[func_overload](*args, **kwargs)
@@ -164,10 +92,6 @@
     def unwrap_elem(e):
         if isinstance(e, ProxyTensor):
             return e.elem
-        if isinstance(e, torch._C.SymbolicIntNode):
-            if isinstance(e.get_pyobj(), ProxySymInt):
-                return e.get_pyobj().sym_int
-
         return e
 
     proxy_args = pytree.tree_map(unwrap_proxy, args)
@@ -241,39 +165,12 @@
     return wrap_output(inner_res, proxy_res, constant=constant)
 
 
-
 class ProxyTensor(torch.Tensor):
     proxy: fx.Proxy
     elem: torch.Tensor
 
 
     @staticmethod
-<<<<<<< HEAD
-    def __new__(cls, elem, proxy, *, requires_grad=None):
-        # r = torch.Tensor._make_wrapper_subclass(  # type: ignore[attr-defined]
-        #     cls,
-        #     elem.shape, dtype=elem.dtype, layout=elem.layout, device=elem.device,
-        #     requires_grad=requires_grad if requires_grad is not None else False, strides=elem.stride(),
-        #     storage_offset=elem.storage_offset()
-        # )
-        def create_proxy_symint(sym_int, new_proxy):
-            return torch._C.SymbolicIntNode.new_symint(ProxySymInt(sym_int, new_proxy))
-
-        r = torch.Tensor._make_wrapper_subclass(
-            cls, [
-                create_proxy_symint(elem.shape[i], proxy.size(i)) for i in range(len(elem.shape))
-            ], dtype=elem.dtype, layout=elem.layout, device=elem.device, requires_grad=elem.requires_grad,
-            strides=[
-                create_proxy_symint(stride_i, proxy.stride(i)) for i, stride_i in enumerate(create_contiguous(elem.shape))
-            ], storage_offset=elem.storage_offset())
-        return r
-
-    def __init__(self, elem, proxy, *, requires_grad=None):
-        # if elem.is_sparse:
-        #     proxy.node.meta['tensor_meta'] = {}
-        # else:
-        #     proxy.node.meta['tensor_meta'] = _extract_tensor_metadata(self)
-=======
     def __new__(cls, elem, proxy, *, requires_grad=None, constant=None):
         r = torch.Tensor._make_wrapper_subclass(  # type: ignore[attr-defined]
             cls,
@@ -291,12 +188,10 @@
         # This detects situations where you accidentally put a ProxyTensor
         # inside a ProxyTensor for the same trace; this is a layering violation
         assert not (isinstance(elem, ProxyTensor) and elem.proxy.tracer is proxy.tracer)
->>>>>>> 270069cf
         self.elem = elem
         self.proxy = proxy
         self.constant = constant
 
-
     def __deepcopy__(self, memo):
         return self.clone()
 
@@ -308,8 +203,6 @@
 
     @classmethod
     def __torch_dispatch__(cls, func_overload, types, args=(), kwargs=None):
-        if func_overload == torch.ops.prim.device.default:
-            return args[0].fake_device
         return proxy_call(func_overload, args, kwargs)
 
 
@@ -342,10 +235,6 @@
                 setattr(self.root, qualname, a)
 
             return self.create_node('get_attr', qualname, (), {})
-        elif isinstance(a, torch._C.SymbolicIntNode):
-            py_symint = a.get_pyobj()
-            assert isinstance(py_symint, ProxySymInt)
-            return py_symint.proxy.node
         return super().create_arg(a)
 
 
@@ -394,14 +283,9 @@
 
     def __torch_dispatch__(self, func_overload, types, args=(), kwargs=None):
         func = func_overload.overloadpacket
-<<<<<<< HEAD
-        if func_overload == torch.ops.prim.device.default:
-            return args[0].device
-=======
         # We don't want to convert torch.tensor constants into tracing objects.
         if func_overload == aten.lift.default:
             return args[0]
->>>>>>> 270069cf
         if any(tuple(isinstance(arg, ProxyTensor) for arg in pytree.tree_flatten(args)[0])):
             return proxy_call(func_overload, args, kwargs)
         # When we trace through a torch.tensor invocation, you never actually
@@ -490,9 +374,6 @@
         with decompose(self.decomposition_table):
             return super().run(*args, **kwargs)
 
-<<<<<<< HEAD
-def make_fx(f, decomposition_table=None, trace_factory_functions=True, use_fake=True):
-=======
 def make_fx(f, decomposition_table=None, trace_factory_functions=True, use_fake=False):
     if use_fake and not trace_factory_functions:
         raise ValueError("""\
@@ -503,7 +384,6 @@
 is not currently supported (although, in principle, it could be; file
 a bug if you need this)""")
 
->>>>>>> 270069cf
     if decomposition_table is None:
         decomposition_table = {}
 
@@ -511,7 +391,7 @@
     def wrapped(*args):
         phs = pytree.tree_map(lambda _: fx.PH, args)  # type: ignore[attr-defined]
         fx_tracer = PythonKeyTracer()
-        fake_tensor_mode = FakeTensorMode(allow_fallback_kernels=False) if use_fake else nullcontext()
+        fake_tensor_mode = FakeTensorMode() if use_fake else nullcontext()
         proxy_mode = ProxyTorchDispatchMode(fx_tracer) if trace_factory_functions else nullcontext()
 
         def wrap_fake(x):
@@ -520,22 +400,11 @@
 
             return x
 
-        shape_env = ShapeEnv()
-        arg_cnt = 0
-        def wrap_fake_symbolic(x):
-            nonlocal arg_cnt
-            if isinstance(x, torch.Tensor):
-                arg_cnt += 1
-                val = FakeTensor(fake_tensor_mode, torch.empty([shape_env.create_symint(f"arg_{arg_cnt}_{idx}", sz) for idx, sz in enumerate(x.shape)], device='meta'), x.device)
-                return val
-            return x
-
         if use_fake:  # type: ignore[attr-defined]
-            args = pytree.tree_map(wrap_fake_symbolic, args)
+            args = pytree.tree_map(wrap_fake, args)
 
         with decompose(decomposition_table), fake_tensor_mode, proxy_mode:  # type: ignore[attr-defined]
             t = dispatch_trace(wrap_key(f, args), tracer=fx_tracer, concrete_args=tuple(phs))
-        t.shape_env = shape_env
         return t
 
     return wrapped