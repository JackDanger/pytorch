--- conflicted
+++ resolved
@@ -187,28 +187,6 @@
         return tuple(self.shape[i] if i not in dims else 1 for i in range(self.ndim))
 
     return utils.compute_reduction_output_shape(self.shape, dims)
-
-
-<<<<<<< HEAD
-@torch.library.impl(meta_lib, "var_mean.correction")
-def meta_var_mean_correction(self, dim, *, correction, keepdim=False):
-    dim = utils.reduction_dims(self.shape, dim)
-    output_shape = _compute_reduction_shape(self, dim, keepdim)
-    result1 = self.new_empty(output_shape, dtype=toRealValueType(self.dtype))
-    result2 = self.new_empty(output_shape)
-    return result1, result2
-
-
-=======
-@register_meta(aten.inverse.default)
->>>>>>> 7da11387
-def meta_inverse(self):
-    # Bug: https://github.com/pytorch/pytorch/issues/77498
-    if self.numel() == 0:
-        return torch.empty_like(self)
-    r = self.new_empty(self.shape)
-    r.transpose_(-2, -1)
-    return r
 
 
 @torch.library.impl(meta_lib, "bernoulli.out")
